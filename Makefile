--- conflicted
+++ resolved
@@ -246,10 +246,7 @@
 			scipsdp/reader_cbf.o \
 			scipsdp/prop_sdpobbt.o \
 			sdpi/sdpi.o \
-<<<<<<< HEAD
-=======
 			sdpi/sdpsolchecker.o \
->>>>>>> b213b2ee
 			scipsdpgithash.o
 
 MAINCCOBJ 	=	scipsdp/main.o \
