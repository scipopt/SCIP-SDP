/* * * * * * * * * * * * * * * * * * * * * * * * * * * * * * * * * * * * * * */
/*                                                                           */
/* This file is part of SCIPSDP - a solving framework for mixed-integer      */
/* semidefinite programs based on SCIP.                                      */
/*                                                                           */
/* Copyright (C) 2011-2013 Discrete Optimization, TU Darmstadt               */
/*                         EDOM, FAU Erlangen-Nürnberg                       */
/*               2014-2020 Discrete Optimization, TU Darmstadt               */
/*                                                                           */
/*                                                                           */
/* This program is free software; you can redistribute it and/or             */
/* modify it under the terms of the GNU Lesser General Public License        */
/* as published by the Free Software Foundation; either version 3            */
/* of the License, or (at your option) any later version.                    */
/*                                                                           */
/* This program is distributed in the hope that it will be useful,           */
/* but WITHOUT ANY WARRANTY; without even the implied warranty of            */
/* MERCHANTABILITY or FITNESS FOR A PARTICULAR PURPOSE.  See the             */
/* GNU Lesser General Public License for more details.                       */
/*                                                                           */
/* You should have received a copy of the GNU Lesser General Public License  */
/* along with this program; if not, write to the Free Software               */
/* Foundation, Inc., 51 Franklin St, Fifth Floor, Boston, MA 02110-1301, USA.*/
/*                                                                           */
/*                                                                           */
/* Based on SCIP - Solving Constraint Integer Programs                       */
/* Copyright (C) 2002-2020 Zuse Institute Berlin                             */
/* SCIP is distributed under the terms of the SCIP Academic Licence,         */
/* see file COPYING in the SCIP distribution.                                */
/*                                                                           */
/* * * * * * * * * * * * * * * * * * * * * * * * * * * * * * * * * * * * * * */

/* #define SCIP_MORE_DEBUG */

/**@file   reader_cbf.c
 * @brief  file reader for mixed-integer semidefinite programs in CBF format
 * @author Tristan Gally
 * @author Henrik A. Friberg
 * @author Marc Pfetsch
 * @author Frederic Matter
 *
 * The CBF format is http://cblib.zib.de/.
 *
 * As an extension of the original CBF format it is possible to specify the constraint that a psd variable and/or a
 * SDP-constraint has rank 1. This is done by using the two new keywords PSDCONRANK1 and PSDVARRANK1 with the following
 * structure:
 *
 * PSDCONRANK1
 * r
 * m_1
 * ...
 * m_r,
 * where \f$r\f$ is the number of SDP-constraints with a rank-1 constraint, and \f$m_1, \dots, m_r\f$ are the indices of the
 * SDP-constraints with a rank-1 constraints.
 *
 * PSDVARRANK1
 * r
 * v_1
 * ...
 * v_r,
 * where \f$r\f$ is the number of psd variables with a rank-1 constraint, and \f$v_1, \dots, v_r\f$ are the indices of the psd
 * variables with a rank-1 constraints.
 *
 * @todo Allow to read SOC constraints in CBF format.
 * @todo Allow to write varbounds as linear constraints.
 * @todo Allow to write a transformed problem.
 * @todo Allow to write a problem in primal form.
 */

/*---+----1----+----2----+----3----+----4----+----5----+----6----+----7----+----8----+----9----+----0----+----1----+----2*/

#include <assert.h>
#include <string.h>                      /* for strcmp */

#include "scipsdp/reader_cbf.h"
#include "scipsdp/cons_sdp.h"
#include "scip/cons_linear.h"


#define READER_NAME             "cbfreader"
#define READER_DESC             "file reader and writer for MISDPs in cbf format"
#define READER_EXTENSION        "cbf"

#define CBF_VERSION_NR         2         /**< version number for CBF format */
#define CBF_CHECK_NONNEG       TRUE      /**< when writing: check linear constraints and move nonnegativity(-positivity)
                                           *  constraints to definition of variables (which are now defined in non-negative
                                           *  orthant) */
                                          /*  TODO: currently doesn't work for ranged rows (which are not created by sdpa
                                           *  reader) */

/* lengths of strings */
#define CBF_MAX_LINE  512       /* Last 3 chars reserved for '\r\n\0' */
#define CBF_MAX_NAME  512

/* used macros for reading names */
#define MACRO_STR_EXPAND(tok) #tok
#define MACRO_STR(tok) MACRO_STR_EXPAND(tok)
#define CBF_NAME_FORMAT "%" MACRO_STR(CBF_MAX_NAME) "s"

struct CBF_Data
{
   int                   npsdvars;           /**< number of psd variables and length of createdpsdvars, psdvarsizes and psdvarrank1 arrays */
   int*                  psdvarsizes;        /**< sizes of the psd variables */
   SCIP_Bool*            psdvarrank1;        /**< rank-1 information for each psd variable (TRUE = should be rank 1)  */
   SCIP_VAR****          createdpsdvars;     /**< array of psd variables created by the CBF reader */
   SCIP_Bool             noorigsdpcons;      /**< Are there SDP constraints specified in the CBF file?  */
   SCIP_Bool*            sdpblockrank1;      /**< rank-1 information for each SDP block (TRUE = should be rank 1) */
   int                   nsdpblocksrank1;    /**< number of SDP constraints/blocks that should be rank 1 */

   int                   nvars;              /**< number of variables and length of createdvars-array */
   SCIP_VAR**            createdvars;        /**< array of variables created by the CBF reader */
   int                   nconss;             /**< number of constraints and length of createdconss-array */
   SCIP_CONS**           createdconss;       /**< array of constraints created by the CBF reader */

   int                   nsdpblocks;         /**< number of SDP constraints/blocks */
   int*                  sdpblocksizes;      /**< sizes of the SDP blocks */
   int*                  sdpnblocknonz;      /**< number of nonzeros for each SDP block */
   int*                  sdpnblockvars;      /**< number of variables for each SDP block */
   int**                 nvarnonz;           /**< number of nonzeros for each block and each variable */
   SCIP_VAR***           sdpblockvars;       /**< SCIP variables appearing in each block */
   int**                 sdprow;             /**< array of all row indices for each SDP block */
   int**                 sdpcol;             /**< array of all column indices for each SDP block */
   SCIP_Real**           sdpval;             /**< array of all values of SDP nonzeros for each SDP block */
   int                   nnonz;              /**< number of nonzeros in blocks */
   int***                rowpointer;         /**< array of pointers to first entries in row-array for each block and variable */
   int***                colpointer;         /**< array of pointers to first entries in row-array for each block and variable */
   SCIP_Real***          valpointer;         /**< array of pointers to first entries in row-array for each block and variable */
   int*                  sdpconstnblocknonz; /**< number of nonzeros for each variable in the constant part, also the i-th entry gives the
                                              *   number of entries of sdpconst row/col/val [i] */
   int**                 sdpconstrow;        /**< pointers to row-indices for each block */
   int**                 sdpconstcol;        /**< pointers to column-indices for each block */
   SCIP_Real**           sdpconstval;        /**< pointers to the values of the nonzeros for each block */
   int                   constnnonz;         /**< number of nonzeros in const block */
   char*                 linebuffer;         /**< buffer for readling lines */
   char*                 namebuffer;         /**< buffer for reading names */
};

typedef struct CBF_Data CBF_DATA;


/*
 * Local methods
 */

/** finds first non-commentary line in given file */
static
SCIP_RETCODE CBFfgets(
   CBF_DATA*             data,               /**< CBF data */
   SCIP_FILE*            pFile,              /**< file to read from */
   SCIP_Longint*         linecount           /**< current linecount */
   )
{
   assert( data != NULL );
   assert( pFile != NULL );
   assert( linecount != NULL );

   /* Find first non-commentary line */
   while ( SCIPfgets(data->linebuffer, CBF_MAX_LINE, pFile) != NULL )
   {
      ++(*linecount);

      if ( data->linebuffer[0] != '#' )
         return SCIP_OKAY;
   }

   return SCIP_READERROR;
}

/** frees all data allocated for the CBF-data-struct */
static
SCIP_RETCODE CBFfreeData(
   SCIP*                 scip,               /**< SCIP data structure */
   SCIP_FILE*            file,               /**< file */
   CBF_DATA*             data                /**< data pointer to save the results in */
   )
{
   int b = 0;
   int i;
   int t;
   int ncbfsdpblocks;

   assert( scip != NULL );
   assert( data != NULL );

   /* we only allocated memory for the const blocks if there were any nonzeros */
   if ( data->constnnonz > 0 )
   {
      for (b = 0; b < data->nsdpblocks; b++)
      {
         SCIPfreeBlockMemoryArrayNull(scip, &(data->sdpconstval[b]), data->constnnonz);
         SCIPfreeBlockMemoryArrayNull(scip, &(data->sdpconstcol[b]), data->constnnonz);
         SCIPfreeBlockMemoryArrayNull(scip, &(data->sdpconstrow[b]), data->constnnonz);
      }
      SCIPfreeBlockMemoryArrayNull(scip, &data->sdpconstval, data->nsdpblocks);
      SCIPfreeBlockMemoryArrayNull(scip, &data->sdpconstcol, data->nsdpblocks);
      SCIPfreeBlockMemoryArrayNull(scip, &data->sdpconstrow, data->nsdpblocks);
      SCIPfreeBlockMemoryArrayNull(scip, &data->sdpconstnblocknonz, data->nsdpblocks);
   }

   /* we only allocated memory for the sdpblocks if there were any nonzeros */
   if ( data->nnonz > 0 )
   {
      /* get number of sdp blocks specified by PSDCON (without auxiliary sdp blocks for reformulating matrix variables
       * using scalar variables), save number of nonzeros needed for the auxiliary sdp blocks in nauxnonz */
      if ( data->npsdvars > 0 )
         ncbfsdpblocks = data->nsdpblocks - data->npsdvars;
      else
         ncbfsdpblocks = data->nsdpblocks;

      if ( data->noorigsdpcons )
      {
         /* no SDP constraints specified in the CBF file! */
         assert( ncbfsdpblocks == 0 );

         for (b = 0; b < data->nsdpblocks; b++)
         {
            SCIPfreeBlockMemoryArrayNull(scip, &(data->valpointer[b]), data->sdpnblocknonz[b]);
            SCIPfreeBlockMemoryArrayNull(scip, &(data->colpointer[b]), data->sdpnblocknonz[b]);
            SCIPfreeBlockMemoryArrayNull(scip, &(data->rowpointer[b]), data->sdpnblocknonz[b]);
            SCIPfreeBlockMemoryArrayNull(scip, &(data->sdpval[b]), data->sdpnblocknonz[b]);
            SCIPfreeBlockMemoryArrayNull(scip, &(data->sdpcol[b]), data->sdpnblocknonz[b]);
            SCIPfreeBlockMemoryArrayNull(scip, &(data->sdprow[b]), data->sdpnblocknonz[b]);
            SCIPfreeBlockMemoryArrayNull(scip, &(data->sdpblockvars[b]), data->sdpnblocknonz[b]);
            SCIPfreeBlockMemoryArrayNull(scip, &(data->nvarnonz[b]), data->sdpnblocknonz[b]);
         }

         SCIPfreeBlockMemoryArrayNull(scip, &data->valpointer, data->nsdpblocks);
         SCIPfreeBlockMemoryArrayNull(scip, &data->colpointer, data->nsdpblocks);
         SCIPfreeBlockMemoryArrayNull(scip, &data->rowpointer, data->nsdpblocks);
         SCIPfreeBlockMemoryArrayNull(scip, &data->sdpval, data->nsdpblocks);
         SCIPfreeBlockMemoryArrayNull(scip, &data->sdpcol, data->nsdpblocks);
         SCIPfreeBlockMemoryArrayNull(scip, &data->sdprow, data->nsdpblocks);
         SCIPfreeBlockMemoryArrayNull(scip, &data->sdpblockvars, data->nsdpblocks);
         SCIPfreeBlockMemoryArrayNull(scip, &data->nvarnonz, data->nsdpblocks);
         SCIPfreeBlockMemoryArrayNull(scip, &data->sdpnblockvars, data->nsdpblocks);
         SCIPfreeBlockMemoryArrayNull(scip, &data->sdpnblocknonz, data->nsdpblocks);
         SCIPfreeBlockMemoryArrayNull(scip, &data->sdpblockrank1, data->nsdpblocks);
         SCIPfreeBlockMemoryArrayNull(scip, &data->sdpblocksizes, data->nsdpblocks);
      }
      else
      {
         /* some SDP constraints specified in the CBF file! */
         assert( ncbfsdpblocks > 0 );

         for (b = 0; b < ncbfsdpblocks; b++)
         {
            if ( data->sdpnblockvars != NULL )
            {
               SCIPfreeBlockMemoryArrayNull(scip, &(data->valpointer[b]), data->nvars);
               SCIPfreeBlockMemoryArrayNull(scip, &(data->colpointer[b]), data->nvars);
               SCIPfreeBlockMemoryArrayNull(scip, &(data->rowpointer[b]), data->nvars);
               SCIPfreeBlockMemoryArrayNull(scip, &(data->nvarnonz[b]), data->nvars);
               SCIPfreeBlockMemoryArrayNull(scip, &(data->sdpblockvars[b]), data->nvars);
            }
            SCIPfreeBlockMemoryArrayNull(scip, &(data->sdpval[b]), data->nnonz);
            SCIPfreeBlockMemoryArrayNull(scip, &(data->sdpcol[b]), data->nnonz);
            SCIPfreeBlockMemoryArrayNull(scip, &(data->sdprow[b]), data->nnonz);
         }

         if ( data->npsdvars > 0 )
         {
            for (b = ncbfsdpblocks; b < data->nsdpblocks; b++)
            {
               if ( data->sdpnblockvars != NULL )
               {
                  SCIPfreeBlockMemoryArrayNull(scip, &(data->valpointer[b]), data->sdpnblocknonz[b]);
                  SCIPfreeBlockMemoryArrayNull(scip, &(data->colpointer[b]), data->sdpnblocknonz[b]);
                  SCIPfreeBlockMemoryArrayNull(scip, &(data->rowpointer[b]), data->sdpnblocknonz[b]);
                  SCIPfreeBlockMemoryArrayNull(scip, &(data->nvarnonz[b]), data->sdpnblocknonz[b]);
                  SCIPfreeBlockMemoryArrayNull(scip, &(data->sdpblockvars[b]), data->sdpnblocknonz[b]);
               }
               SCIPfreeBlockMemoryArrayNull(scip, &(data->sdpval[b]), data->nnonz);
               SCIPfreeBlockMemoryArrayNull(scip, &(data->sdpcol[b]), data->nnonz);
               SCIPfreeBlockMemoryArrayNull(scip, &(data->sdprow[b]), data->nnonz);
            }
         }

         if ( data->sdpnblockvars != NULL )
         {
            SCIPfreeBlockMemoryArrayNull(scip, &data->valpointer, data->nsdpblocks);
            SCIPfreeBlockMemoryArrayNull(scip, &data->colpointer, data->nsdpblocks);
            SCIPfreeBlockMemoryArrayNull(scip, &data->rowpointer, data->nsdpblocks);
            SCIPfreeBlockMemoryArrayNull(scip, &data->nvarnonz, data->nsdpblocks);
            SCIPfreeBlockMemoryArrayNull(scip, &data->sdpblockvars, data->nsdpblocks);
            SCIPfreeBlockMemoryArrayNull(scip, &data->sdpnblockvars, data->nsdpblocks);
         }
         SCIPfreeBlockMemoryArrayNull(scip, &data->sdpval, data->nsdpblocks);
         SCIPfreeBlockMemoryArrayNull(scip, &data->sdpcol, data->nsdpblocks);
         SCIPfreeBlockMemoryArrayNull(scip, &data->sdprow, data->nsdpblocks);
         SCIPfreeBlockMemoryArrayNull(scip, &data->sdpnblocknonz, data->nsdpblocks);
         SCIPfreeBlockMemoryArrayNull(scip, &data->sdpblockrank1, data->nsdpblocks);
         SCIPfreeBlockMemoryArrayNull(scip, &data->sdpblocksizes, data->nsdpblocks);
      }
   }
   else if ( data->nsdpblocks > 0 )
   {
      SCIPfreeBlockMemoryArrayNull(scip, &data->sdpblockrank1, data->nsdpblocks);
      SCIPfreeBlockMemoryArrayNull(scip, &data->sdpblocksizes, data->nsdpblocks);
   }

   if (data->nconss > 0)
   {
      SCIPfreeBlockMemoryArrayNull(scip, &data->createdconss, data->nconss);
   }

   if (data->nvars > 0)
      SCIPfreeBlockMemoryArrayNull(scip, &data->createdvars, data->nvars);

   if ( data->npsdvars > 0 && data->psdvarsizes != NULL )
   {
      assert( data->createdpsdvars != NULL );
      assert( data->psdvarrank1 != NULL );

      for (t = 0; t < data->npsdvars; t++)
      {
         if ( data->psdvarsizes[t] > 0 )
         {
            for (i = 0; i < data->psdvarsizes[t]; ++i)
               SCIPfreeBlockMemoryArrayNull(scip, &(data->createdpsdvars[t][i]), i+1);
            SCIPfreeBlockMemoryArrayNull(scip, &(data->createdpsdvars[t]), data->psdvarsizes[t]);
         }
      }

      SCIPfreeBlockMemoryArrayNull(scip, &(data->psdvarrank1), data->npsdvars);
      SCIPfreeBlockMemoryArrayNull(scip, &(data->psdvarsizes), data->npsdvars);
      SCIPfreeBlockMemoryArrayNull(scip, &(data->createdpsdvars), data->npsdvars);
   }

   SCIPfreeBlockMemoryArrayNull(scip, &data->namebuffer, CBF_MAX_NAME);
   SCIPfreeBlockMemoryArrayNull(scip, &data->linebuffer, CBF_MAX_LINE);

   SCIPfreeBufferNull(scip, &data);

   /* close the file (and make sure SCIPfclose returns 0) */
   if ( SCIPfclose(file) )
      return SCIP_READERROR;

   return SCIP_OKAY;
}

/** reads objective sense from given CBF-file */
static
SCIP_RETCODE CBFreadObjsense(
   SCIP*                 scip,               /**< SCIP data structure */
   CBF_DATA*             data,               /**< CBF data */
   SCIP_FILE*            pfile,              /**< file to read from */
   SCIP_Longint*         linecount           /**< current linecount */
   )
{
   assert( scip != NULL );
   assert( data != NULL );
   assert( pfile != NULL );
   assert( linecount != NULL );

   SCIP_CALL( CBFfgets(data, pfile, linecount) );

   if ( sscanf(data->linebuffer, CBF_NAME_FORMAT, data->namebuffer) != 1 )
   {
      SCIPerrorMessage("Could not read OBJSENSE in line %" SCIP_LONGINT_FORMAT ".\n", *linecount);
      SCIP_CALL( CBFfreeData(scip, pfile, data) );
      return SCIP_READERROR;
   }

   if ( strcmp(data->namebuffer, "MIN") == 0 )
   {
      SCIP_CALL( SCIPsetObjsense(scip, SCIP_OBJSENSE_MINIMIZE) );
   }
   else if ( strcmp(data->namebuffer, "MAX") == 0 )
   {
      SCIP_CALL( SCIPsetObjsense(scip, SCIP_OBJSENSE_MAXIMIZE) );
   }
   else
   {
      SCIPerrorMessage("OBJSENSE in line %" SCIP_LONGINT_FORMAT " should be either MIN or MAX.\n", *linecount);
      SCIP_CALL( CBFfreeData(scip, pfile, data) );
      return SCIP_READERROR; /*lint !e527*/
   }

   return SCIP_OKAY;
}

/** reads the number and type of scalar variables from given CBF-file */
static
SCIP_RETCODE CBFreadVar(
   SCIP*                 scip,               /**< SCIP data structure */
   CBF_DATA*             data,               /**< CBF data */
   SCIP_FILE*            pfile,              /**< file to read from */
   SCIP_Longint*         linecount           /**< current linecount */
   )
{
   char varname[SCIP_MAXSTRLEN];
   SCIP_VAR* var;
   int nvartypevars;
   int nvartypes;
   int cnt = 0;
   int t;
   int v;
#ifndef NDEBUG
   int snprintfreturn;
#endif

   assert( scip != NULL );
   assert( data != NULL );
   assert( pfile != NULL );
   assert( linecount != NULL );

   SCIP_CALL( CBFfgets(data, pfile, linecount) );

   if ( sscanf(data->linebuffer, "%i %i", &(data->nvars), &nvartypes) != 2 )
   {
      SCIPerrorMessage("Could not read number of scalar variables and conic domains in line %" SCIP_LONGINT_FORMAT ".\n", *linecount);
      SCIP_CALL( CBFfreeData(scip, pfile, data) );
      return SCIP_READERROR;
   }

   if ( data->nvars < 0 )
   {
      SCIPerrorMessage("Number of scalar variables %d in line %" SCIP_LONGINT_FORMAT " should be non-negative!\n", data->nvars, *linecount);
      SCIP_CALL( CBFfreeData(scip, pfile, data) );
      return SCIP_READERROR; /*lint !e527*/
   }

   if ( nvartypes < 0 )
   {
      SCIPerrorMessage("Number of conic variable domains %d in line %" SCIP_LONGINT_FORMAT " should be non-negative!\n", nvartypes, *linecount);
      SCIP_CALL( CBFfreeData(scip, pfile, data) );
      return SCIP_READERROR; /*lint !e527*/
   }

   assert( data->nvars >= 0 && nvartypes >= 0 );
   assert( data->nvars > 0 || nvartypes == 0 );
   assert( data->nvars == 0 || nvartypes > 0 );

   /* if no scalar variables exist, then exit */
   if ( data->nvars == 0 )
      return SCIP_OKAY;

   /* loop through different variable types */
   SCIP_CALL( SCIPallocBlockMemoryArray(scip, &(data->createdvars), data->nvars) );
   for (t = 0; t < nvartypes; t++)
   {
      SCIP_Real lb;
      SCIP_Real ub;

      SCIP_CALL( CBFfgets(data, pfile, linecount) );

      if ( sscanf(data->linebuffer, CBF_NAME_FORMAT" %i", data->namebuffer, &nvartypevars) != 2 )
      {
         SCIPerrorMessage("Could not read conic domain and number of corresponding scalar variables in line %" SCIP_LONGINT_FORMAT ".\n", *linecount);
         SCIP_CALL( CBFfreeData(scip, pfile, data) );
         return SCIP_READERROR;
      }

      if ( nvartypevars <= 0 )
      {
         SCIPerrorMessage("Number of scalar variables %d in line %" SCIP_LONGINT_FORMAT " should be positive!\n", nvartypevars, *linecount);
         SCIP_CALL( CBFfreeData(scip, pfile, data) );
         return SCIP_READERROR; /*lint !e527*/
      }

      lb = -SCIPinfinity(scip);
      ub = SCIPinfinity(scip);

      if ( strcmp(data->namebuffer, "L+") == 0 )
      {
         lb = 0.0;
      }
      else if ( strcmp(data->namebuffer, "L-") == 0 )
      {
         ub = 0.0;
      }
      else if ( strcmp(data->namebuffer, "F") != 0 )
      {
         SCIPerrorMessage("CBF-Reader of SCIP-SDP currently only supports non-negative, non-positive and free variables!\n");
         SCIP_CALL( CBFfreeData(scip, pfile, data) );
         return SCIP_READERROR; /*lint !e527*/
      }

      /* create corresponding variables */
      for (v = 0; v < nvartypevars; v++)
      {
#ifndef NDEBUG
         snprintfreturn = SCIPsnprintf(varname, SCIP_MAXSTRLEN, "x_%d", cnt);
         assert( snprintfreturn < SCIP_MAXSTRLEN);
#else
         (void)SCIPsnprintf(varname, SCIP_MAXSTRLEN, "x_%d", cnt);
#endif

         SCIP_CALL( SCIPcreateVar(scip, &var, varname, lb, ub, 0.0, SCIP_VARTYPE_CONTINUOUS,
               TRUE, FALSE, NULL, NULL, NULL, NULL, NULL));/*lint !e732*//*lint !e747*/

         SCIP_CALL( SCIPaddVar(scip, var) );
         data->createdvars[cnt++] = var;/*lint !e732*//*lint !e747*/

         /* release variable for the reader */
         SCIP_CALL( SCIPreleaseVar(scip, &var) );
      }
   }

   if ( cnt != data->nvars )
   {
      SCIPerrorMessage("Total number of scalar variables for different cone types not equal to total number of scalar variables!\n");
      SCIP_CALL( CBFfreeData(scip, pfile, data) );
      return SCIP_READERROR; /*lint !e527*/
   }

   return SCIP_OKAY;
}

/** reads the number and type of psd variables from given CBF-file */
static
SCIP_RETCODE CBFreadPsdVar(
   SCIP*                 scip,               /**< SCIP data structure */
   CBF_DATA*             data,               /**< data pointer to save the results in */
   SCIP_FILE*            pfile,              /**< file to read from */
   SCIP_Longint*         linecount           /**< current linecount */
   )
{  /*lint --e{818}*/
   char varname[SCIP_MAXSTRLEN];
   SCIP_VAR* var;
   int i;
   int j;
   int t;
#ifndef NDEBUG
   int snprintfreturn;
#endif

   assert( scip != NULL );
   assert( data != NULL );
   assert( pfile != NULL );
   assert( linecount != NULL );

   SCIP_CALL( CBFfgets(data, pfile, linecount) );

   if ( sscanf(data->linebuffer, "%i", &(data->npsdvars)) != 1 )
   {
      SCIPerrorMessage("Could not read number of psd variables in line %" SCIP_LONGINT_FORMAT ".\n", *linecount);
      SCIP_CALL( CBFfreeData(scip, pfile, data) );
      return SCIP_READERROR;
   }

   if ( data->npsdvars < 0 )
   {
      SCIPerrorMessage("Number of psd variables %d in line %" SCIP_LONGINT_FORMAT " should be non-negative!\n", data->npsdvars, *linecount);
      SCIP_CALL( CBFfreeData(scip, pfile, data) );
      return SCIP_READERROR; /*lint !e527*/
   }

   /* if no psd variables exist, then exit */
   if ( data->npsdvars == 0 )
      return SCIP_OKAY;

   /* PSDVAR need to be in front of PSDCON! */
   if ( data->nsdpblocks > -1 )
   {
      SCIPerrorMessage("Need to have 'PSDVAR' section before 'PSDCON' section!\n");
      SCIP_CALL( CBFfreeData(scip, pfile, data) );
      return SCIP_READERROR; /*lint !e527*/
   }

   assert( data->npsdvars > 0 );

   /* loop through different psd variables */
   SCIP_CALL( SCIPallocBlockMemoryArray(scip, &(data->createdpsdvars), data->npsdvars) );
   SCIP_CALL( SCIPallocBlockMemoryArray(scip, &(data->psdvarsizes), data->npsdvars) );
   SCIP_CALL( SCIPallocBlockMemoryArray(scip, &(data->psdvarrank1), data->npsdvars) );

   for (t = 0; t < data->npsdvars; t++)
   {
      SCIP_Real lb;
      SCIP_Real ub;
      int sizepsdvar;
      int cnt = 0;

      /* initialize psdvarsizes with -1 to simplify freeing memory */
      data->psdvarsizes[t] = -1;

      SCIP_CALL( CBFfgets(data, pfile, linecount) );

      if ( sscanf(data->linebuffer, "%i", &sizepsdvar) != 1 )
      {
         SCIPerrorMessage("Could not read the size of psd variable %d in line %" SCIP_LONGINT_FORMAT ".\n", t, *linecount);
         SCIP_CALL( CBFfreeData(scip, pfile, data) );
         return SCIP_READERROR;
      }

      if ( sizepsdvar <= 0 )
      {
         SCIPerrorMessage("Size %d of psd variable %d in line %" SCIP_LONGINT_FORMAT " should be positive!\n", sizepsdvar, t, *linecount);
         SCIP_CALL( CBFfreeData(scip, pfile, data) );
         return SCIP_READERROR; /*lint !e527*/
      }

      /* for each psd variable of size n_i create 1/2*n_i*(n_i+1) scalar variables */
      data->psdvarsizes[t] = sizepsdvar;

      /* initialize rank-1 information for each psd variable with FALSE, will eventually be changed when reading PSDVARRANK1 */
      data->psdvarrank1[t] = FALSE;

      SCIP_CALL( SCIPallocBlockMemoryArray(scip, &(data->createdpsdvars[t]), sizepsdvar) );

      lb = -SCIPinfinity(scip);
      ub = SCIPinfinity(scip);

      for (i = 0; i < sizepsdvar; ++i)
      {
         SCIP_CALL( SCIPallocBlockMemoryArray(scip, &(data->createdpsdvars[t][i]), i+1) );
         for (j = 0; j <= i; ++j)
         {
#ifndef NDEBUG
            snprintfreturn = SCIPsnprintf(varname, SCIP_MAXSTRLEN, "y_%d%d%d", t, i, j);
            assert( snprintfreturn < SCIP_MAXSTRLEN);
#else
            (void)SCIPsnprintf(varname, SCIP_MAXSTRLEN, "y_%d%d%d", t, i, j);
#endif

            SCIP_CALL( SCIPcreateVar(scip, &var, varname, lb, ub, 0.0, SCIP_VARTYPE_CONTINUOUS,
                  TRUE, FALSE, NULL, NULL, NULL, NULL, NULL));/*lint !e732*//*lint !e747*/

            SCIP_CALL( SCIPaddVar(scip, var) );
            data->createdpsdvars[t][i][j] = var;/*lint !e732*//*lint !e747*/
            ++cnt;

            /* release variable for the reader */
            SCIP_CALL( SCIPreleaseVar(scip, &var) );
         }
      }
      assert( cnt == sizepsdvar * (sizepsdvar + 1) / 2 );
   }

   return SCIP_OKAY;
}

/** reads the rank-1 information of psd variables from given CBF-file */
static
SCIP_RETCODE CBFreadPsdVarRank1(
   SCIP*                 scip,               /**< SCIP data structure */
   CBF_DATA*             data,               /**< data pointer to save the results in */
   SCIP_FILE*            pfile,              /**< file to read from */
   SCIP_Longint*         linecount           /**< current linecount */
   )
{  /*lint --e{818}*/
   int nrank1psdvars;
   int i;
   int v;

   assert( scip != NULL );
   assert( data != NULL );
   assert( pfile != NULL );
   assert( linecount != NULL );

   SCIP_CALL( CBFfgets(data, pfile, linecount) );

   if ( sscanf(data->linebuffer, "%i", &(nrank1psdvars)) != 1 )
   {
      SCIPerrorMessage("Could not read number of psd variables with a rank-1 constraint in line %" SCIP_LONGINT_FORMAT ".\n", *linecount);
      SCIP_CALL( CBFfreeData(scip, pfile, data) );
      return SCIP_READERROR;
   }

   if ( nrank1psdvars == 0 )
      return SCIP_OKAY;

   /* PSDVAR need to be in front of PSDVARRANK1! */
   if ( data->npsdvars < 0 )
   {
      SCIPerrorMessage("Need to have 'PSDVAR' section before 'PSDVARRANK1' section!\n");
      SCIP_CALL( CBFfreeData(scip, pfile, data) );
      return SCIP_READERROR; /*lint !e527*/
   }

   if ( nrank1psdvars < 0 )
   {
      SCIPerrorMessage("Number of psd variables with a rank-1 constraint %d in line %" SCIP_LONGINT_FORMAT " should be non-negative!\n", nrank1psdvars, *linecount);
      SCIP_CALL( CBFfreeData(scip, pfile, data) );
      return SCIP_READERROR; /*lint !e527*/
   }

   assert( data->npsdvars >= 0 );
   assert( nrank1psdvars >= 0 );
   assert( data->nsdpblocksrank1 >= 0 );

   data->nsdpblocksrank1 += nrank1psdvars;

   for (i = 0; i < nrank1psdvars; i++)
   {
      SCIP_CALL( CBFfgets(data, pfile, linecount) );

      if ( sscanf(data->linebuffer, "%i", &v) != 1 )
      {
         SCIPerrorMessage("Could not read index of psd variable with a rank-1 constraint in line %" SCIP_LONGINT_FORMAT ".\n", *linecount);
         SCIP_CALL( CBFfreeData(scip, pfile, data) );
         return SCIP_READERROR;
      }

      if ( v < 0 || v >= data->npsdvars )
      {
         SCIPerrorMessage("Given rank-1 constraint in line %" SCIP_LONGINT_FORMAT " for matrix variable %d which does not exist!\n", *linecount, v);
         SCIP_CALL( CBFfreeData(scip, pfile, data) );
         return SCIP_READERROR; /*lint !e527*/
      }

      data->psdvarrank1[v] = TRUE;
   }

   return SCIP_OKAY;
}

/** reads the number and type of constraints from given CBF-file */
static
SCIP_RETCODE CBFreadCon(
   SCIP*                 scip,               /**< SCIP data structure */
   CBF_DATA*             data,               /**< data pointer to save the results in */
   SCIP_FILE*            pfile,              /**< file to read from */
   SCIP_Longint*         linecount           /**< current linecount */
   )
{
   char consname[SCIP_MAXSTRLEN];
   SCIP_CONS* cons;
   int nconstypes;
   int nconstypeconss;
   int t;
   int c;
   int cnt = 0;
#ifndef NDEBUG
   int snprintfreturn;
#endif

   assert( scip != NULL );
   assert( data != NULL );
   assert( pfile != NULL );
   assert( linecount != NULL );

   SCIP_CALL( CBFfgets(data, pfile, linecount) );

   if ( sscanf(data->linebuffer, "%i %i", &(data->nconss), &nconstypes) != 2 )
   {
      SCIPerrorMessage("Could not read number of scalar constraints and conic domains in line %" SCIP_LONGINT_FORMAT ".\n", *linecount);
      SCIP_CALL( CBFfreeData(scip, pfile, data) );
      return SCIP_READERROR;
   }

   if ( data->nconss < 0 )
   {
      SCIPerrorMessage("Number of scalar constraints %d in line %" SCIP_LONGINT_FORMAT " should be non-negative!\n", data->nconss, *linecount);
      SCIP_CALL( CBFfreeData(scip, pfile, data) );
      return SCIP_READERROR; /*lint !e527*/
   }

   if ( nconstypes < 0 )
   {
      SCIPerrorMessage("Number of conic constraint domains %d in line %" SCIP_LONGINT_FORMAT " should be non-negative!\n", nconstypes, *linecount);
      SCIP_CALL( CBFfreeData(scip, pfile, data) );
      return SCIP_READERROR; /*lint !e527*/
   }
   assert( data->nconss >= 0 && nconstypes >= 0 );
   assert( data->nconss > 0 || nconstypes == 0 );
   assert( data->nconss == 0 || nconstypes > 0 );

   /* if no scalar constraints exist, then exit */
   if ( data->nconss == 0 )
      return SCIP_OKAY;

   /* loop through different constraint types */
   SCIP_CALL( SCIPallocBlockMemoryArray(scip, &(data->createdconss), data->nconss) );
   for (t = 0; t < nconstypes; t++)
   {
      SCIP_Real lhs;
      SCIP_Real rhs;

      SCIP_CALL( CBFfgets(data, pfile, linecount) );

      if ( sscanf(data->linebuffer, CBF_NAME_FORMAT" %i", data->namebuffer, &nconstypeconss) != 2 )
      {
         SCIPerrorMessage("Could not read conic domain and number of corresponding scalar constraints in line %" SCIP_LONGINT_FORMAT ".\n", *linecount);
         SCIP_CALL( CBFfreeData(scip, pfile, data) );
         return SCIP_READERROR;
      }

      if ( nconstypeconss <= 0 )
      {
         SCIPerrorMessage("Number of constraints %d in line %" SCIP_LONGINT_FORMAT " should be positive!\n", nconstypeconss, *linecount);
         SCIP_CALL( CBFfreeData(scip, pfile, data) );
         return SCIP_READERROR; /*lint !e527*/
      }

      lhs = -SCIPinfinity(scip);
      rhs = SCIPinfinity(scip);

      if ( strcmp(data->namebuffer, "L+") == 0 )
      {
         lhs = 0.0;
      }
      else if ( strcmp(data->namebuffer, "L-") == 0 )
      {
         rhs = 0.0;
      }
      else if ( strcmp(data->namebuffer, "L=") == 0 )
      {
         lhs = 0.0;
         rhs = 0.0;
      }
      else
      {
         SCIPerrorMessage("CBF-Reader of SCIP-SDP currently only supports linear greater or equal, less or equal and"
            " equality constraints!\n");
         SCIP_CALL( CBFfreeData(scip, pfile, data) );
         return SCIP_READERROR; /*lint !e527*/
      }

      /* create corresponding constraints */
      for (c = 0; c < nconstypeconss; c++)
      {
#ifndef NDEBUG
         snprintfreturn = SCIPsnprintf(consname, SCIP_MAXSTRLEN, "LP_%d", cnt);
         assert( snprintfreturn < SCIP_MAXSTRLEN);
#else
         (void)SCIPsnprintf(consname, SCIP_MAXSTRLEN, "linear_%d", cnt);
#endif

         SCIP_CALL( SCIPcreateConsLinear(scip, &cons, consname, 0, NULL, NULL, lhs, rhs,
               TRUE, TRUE, TRUE, TRUE, TRUE, FALSE, FALSE, FALSE, FALSE, FALSE));

         SCIP_CALL( SCIPaddCons(scip, cons) );
         data->createdconss[cnt++] = cons;

         /* release constraint for the reader. */
         SCIP_CALL( SCIPreleaseCons(scip, &cons) );
      }
   }

   if ( cnt != data->nconss )
   {
      SCIPerrorMessage("Total number of constraints for different cone types not equal to total number of constraints!\n");
      SCIP_CALL( CBFfreeData(scip, pfile, data) );
      return SCIP_READERROR; /*lint !e527*/
   }

   return SCIP_OKAY;
}

/** reads integrality conditions from given CBF-file */
static
SCIP_RETCODE CBFreadInt(
   SCIP*                 scip,               /**< SCIP data structure */
   CBF_DATA*             data,               /**< data pointer to save the results in */
   SCIP_FILE*            pfile,              /**< file to read from */
   SCIP_Longint*         linecount           /**< current linecount */
   )
{  /*lint --e{818}*/
   int nintvars;
   int i;
   int v;
   SCIP_Bool infeasible;

   assert( scip != NULL );
   assert( data != NULL );
   assert( pfile != NULL );
   assert( linecount != NULL );

   SCIP_CALL( CBFfgets(data, pfile, linecount) );

   if ( sscanf(data->linebuffer, "%i", &nintvars) != 1 )
   {
      SCIPerrorMessage("Could not read number of integer variables in line %" SCIP_LONGINT_FORMAT ".\n", *linecount);
      SCIP_CALL( CBFfreeData(scip, pfile, data) );
      return SCIP_READERROR;
   }

   if ( nintvars == 0 )
      return SCIP_OKAY;

   if ( nintvars < 0 )
   {
      SCIPerrorMessage("Number of integrality constraints %d in line %" SCIP_LONGINT_FORMAT " should be non-negative.\n", nintvars, *linecount);
      SCIP_CALL( CBFfreeData(scip, pfile, data) );
      return SCIP_READERROR; /*lint !e527*/
   }

   if ( data->createdvars == NULL )
   {
      SCIPerrorMessage("Need to have 'VAR' section before 'INT' section!\n");
      SCIP_CALL( CBFfreeData(scip, pfile, data) );
      return SCIP_READERROR; /*lint !e527*/
   }
   assert( data->nvars >= 0 );

   for (i = 0; i < nintvars; i++)
   {
      SCIP_CALL( CBFfgets(data, pfile, linecount) );

      if ( sscanf(data->linebuffer, "%i", &v) != 1 )
      {
         SCIPerrorMessage("Could not read variable index in line %" SCIP_LONGINT_FORMAT ".\n", *linecount);
         SCIP_CALL( CBFfreeData(scip, pfile, data) );
         return SCIP_READERROR; /*lint !e527*/
      }

      if ( v < 0 || v >= data->nvars )
      {
         SCIPerrorMessage("Given integrality contraint in line %" SCIP_LONGINT_FORMAT " for variable %d which does not exist!\n", *linecount, v);
         SCIP_CALL( CBFfreeData(scip, pfile, data) );
         return SCIP_READERROR; /*lint !e527*/
      }

      SCIP_CALL( SCIPchgVarType(scip, data->createdvars[v], SCIP_VARTYPE_INTEGER, &infeasible)   );

      if ( infeasible )
      {
         SCIPerrorMessage("Infeasibility detected because of integrality of variable %s!\n", SCIPvarGetName(data->createdvars[v]));
         SCIP_CALL( CBFfreeData(scip, pfile, data) );
         return SCIP_READERROR; /*lint !e527*/
      }
   }

   return SCIP_OKAY;
}

/** reads SDP-constraint sizes from given CBF-file */
static
SCIP_RETCODE CBFreadPsdCon(
   SCIP*                 scip,               /**< SCIP data structure */
   CBF_DATA*             data,               /**< data pointer to save the results in */
   SCIP_FILE*            pfile,              /**< file to read from */
   SCIP_Longint*         linecount           /**< current linecount */
   )
{
   int b;
   int ncbfsdpblocks;

   assert( scip != NULL );
   assert( data != NULL );
   assert( pfile != NULL );
   assert( linecount != NULL );

   SCIP_CALL( CBFfgets(data, pfile, linecount) );

   if ( sscanf(data->linebuffer, "%i", &ncbfsdpblocks) != 1 )
   {
      SCIPerrorMessage("Could not read number of psd constraints in line %" SCIP_LONGINT_FORMAT ".\n", *linecount);
      SCIP_CALL( CBFfreeData(scip, pfile, data) );
      return SCIP_READERROR;
   }

   if ( ncbfsdpblocks < 0 )
   {
      SCIPerrorMessage("Number of SDP-blocks %d in line %" SCIP_LONGINT_FORMAT " should be non-negative!\n", ncbfsdpblocks, *linecount);
      SCIP_CALL( CBFfreeData(scip, pfile, data) );
      return SCIP_READERROR; /*lint !e527*/
   }

   /* if no psd constraints are specified, then exit */
   if ( ncbfsdpblocks == 0 )
   {
      data->noorigsdpcons = TRUE;
      data->nsdpblocks = 0;
      return SCIP_OKAY;
   }
   assert( ncbfsdpblocks > 0 );

   /* increase number of sdp blocks by number of psd variables that need to be transformed into a psd constraint
    * with scalar variables */
   if ( data->npsdvars > 0 )
      data->nsdpblocks = ncbfsdpblocks + data->npsdvars;
   else
      data->nsdpblocks = ncbfsdpblocks;

   assert( data->nsdpblocks > 0 );

   data->noorigsdpcons = FALSE;
   SCIP_CALL( SCIPallocBlockMemoryArray(scip, &(data->sdpblocksizes), data->nsdpblocks) );
   SCIP_CALL( SCIPallocBlockMemoryArray(scip, &(data->sdpblockrank1), data->nsdpblocks) );

   for (b = 0; b < ncbfsdpblocks; b++)
   {
      SCIP_CALL( CBFfgets(data, pfile, linecount) );
      if ( sscanf(data->linebuffer, "%i", &(data->sdpblocksizes[b])) != 1 )
      {
         SCIPerrorMessage("Could not read size of psd constraint %d in line %" SCIP_LONGINT_FORMAT ".\n", b, *linecount);
         SCIP_CALL( CBFfreeData(scip, pfile, data) );
         return SCIP_READERROR;
      }

      if ( data->sdpblocksizes[b] <= 0 )
      {
         SCIPerrorMessage("Size %d of SDP-block %d in line %" SCIP_LONGINT_FORMAT " should be positive!\n", data->sdpblocksizes[b], b, *linecount);
         SCIP_CALL( CBFfreeData(scip, pfile, data) );
         return SCIP_READERROR; /*lint !e527*/
      }

      /* initialize rank-1 information to FALSE, will eventually be changed in PSDCONRANK1 */
      data->sdpblockrank1[b] = FALSE;
   }

   for (b = 0; b < data->npsdvars; b++)
   {
      /* read rank-1 information and size for psd variables (if existing, recall PSDVAR needs to be in front of
         PSDCON) */
      data->sdpblocksizes[ncbfsdpblocks + b] = data->psdvarsizes[b];
      data->sdpblockrank1[ncbfsdpblocks + b] = data->psdvarrank1[b];
   }

   return SCIP_OKAY;
}

/** reads rank-1 information of SDP-constraints from given CBF-file */
static
SCIP_RETCODE CBFreadPsdConRank1(
   SCIP*                 scip,               /**< SCIP data structure */
   CBF_DATA*             data,               /**< data pointer to save the results in */
   SCIP_FILE*            pfile,              /**< file to read from */
   SCIP_Longint*         linecount           /**< current linecount */
   )
{
   int c;
   int i;
   int nrank1sdpblocks;

   assert( scip != NULL );
   assert( data != NULL );
   assert( pfile != NULL );
   assert( linecount != NULL );

   SCIP_CALL( CBFfgets(data, pfile, linecount) );

   if ( sscanf(data->linebuffer, "%i", &(nrank1sdpblocks)) != 1 )
   {
      SCIPerrorMessage("Could not read number of psd constraints with a rank-1 constraint in line %" SCIP_LONGINT_FORMAT ".\n", *linecount);
      SCIP_CALL( CBFfreeData(scip, pfile, data) );
      return SCIP_READERROR;
   }

   if ( nrank1sdpblocks == 0 )
      return SCIP_OKAY;

   /* PSDCON need to be in front of PSDCONRANK1! */
   if ( data->nsdpblocks < 0 )
   {
      SCIPerrorMessage("Need to have 'PSDCON' section before 'PSDCONRANK1' section!\n");
      SCIP_CALL( CBFfreeData(scip, pfile, data) );
      return SCIP_READERROR; /*lint !e527*/
   }

   if ( nrank1sdpblocks < 0 )
   {
      SCIPerrorMessage("Number of psd constraints with a rank-1 constraint %d in line %" SCIP_LONGINT_FORMAT " should be non-negative!\n", nrank1sdpblocks, *linecount);
      SCIP_CALL( CBFfreeData(scip, pfile, data) );
      return SCIP_READERROR; /*lint !e527*/
   }

   assert( data->nsdpblocks >= 0 );
   assert( nrank1sdpblocks >= 0 );
   assert( data->nsdpblocksrank1 >= 0 );

   data->nsdpblocksrank1 += nrank1sdpblocks;

   for (i = 0; i < nrank1sdpblocks; i++)
   {
      SCIP_CALL( CBFfgets(data, pfile, linecount) );
      if ( sscanf(data->linebuffer, "%i", &c) != 1 )
      {
         SCIPerrorMessage("Could not read index of psd constraint with a rank-1 constraint in line %" SCIP_LONGINT_FORMAT ".\n", *linecount);
         SCIP_CALL( CBFfreeData(scip, pfile, data) );
         return SCIP_READERROR;
      }

      if ( c < 0 || c >= data->nsdpblocks )
      {
         SCIPerrorMessage("Given rank-1 constraint in line %" SCIP_LONGINT_FORMAT " for sdp constraint %d which does not exist!\n", *linecount, c);
         SCIP_CALL( CBFfreeData(scip, pfile, data) );
         return SCIP_READERROR; /*lint !e527*/
      }

      data->sdpblockrank1[c] = TRUE;
   }

   return SCIP_OKAY;
}

/** reads objective values for matrix variables from given CBF-file */
static
SCIP_RETCODE CBFreadObjFcoord(
   SCIP*                 scip,               /**< SCIP data structure */
   CBF_DATA*             data,               /**< data pointer to save the results in */
   SCIP_FILE*            pfile,              /**< file to read from */
   SCIP_Longint*         linecount           /**< current linecount */
   )
{  /*lint --e{818}*/
   SCIP_Real val;
   int nobjcoefs;
   int nzerocoef = 0;
   int i;
   int v;
   int row;
   int col;

   assert( scip != NULL );
   assert( data != NULL );
   assert( pfile != NULL );
   assert( linecount != NULL );

   SCIP_CALL( CBFfgets(data, pfile, linecount) );

   if ( sscanf(data->linebuffer, "%i", &nobjcoefs) != 1 )
   {
      SCIPerrorMessage("Could not read number of objective coefficients for matrix variables in line %" SCIP_LONGINT_FORMAT ".\n", *linecount);
      SCIP_CALL( CBFfreeData(scip, pfile, data) );
      return SCIP_READERROR;
   }

   if ( nobjcoefs < 0 )
   {
      SCIPerrorMessage("Number of objective coefficients for matrix variables %d in line %" SCIP_LONGINT_FORMAT " should be non-negative!\n", nobjcoefs, *linecount);
      SCIP_CALL( CBFfreeData(scip, pfile, data) );
      return SCIP_READERROR; /*lint !e527*/
   }

   if ( nobjcoefs == 0 )
      return SCIP_OKAY;

   if ( data->createdpsdvars == NULL )
   {
      SCIPerrorMessage("Need to have 'PSDVAR' section before 'OBJFCOORD' section!\n");
      SCIP_CALL( CBFfreeData(scip, pfile, data) );
      return SCIP_READERROR; /*lint !e527*/
   }
   assert( data->npsdvars >= 0 );

   for (i = 0; i < nobjcoefs; i++)
   {
      SCIP_CALL( CBFfgets(data, pfile, linecount) );

      if ( sscanf(data->linebuffer, "%i %i %i %lf", &v, &row, &col, &val) != 4 )
      {
         SCIPerrorMessage("Could not read entry of OBJFCOORD in line %" SCIP_LONGINT_FORMAT ".\n", *linecount);
         SCIP_CALL( CBFfreeData(scip, pfile, data) );
         return SCIP_READERROR;
      }

      if ( v < 0 || v >= data->npsdvars )
      {
         SCIPerrorMessage("Given objective coefficient in line %" SCIP_LONGINT_FORMAT " for matrix variable %d which does not exist!\n", *linecount, v);
         SCIP_CALL( CBFfreeData(scip, pfile, data) );
         return SCIP_READERROR; /*lint !e527*/
      }

      if ( row < 0 || row >= data->psdvarsizes[v] )
      {
         SCIPerrorMessage("Row index %d of given coefficient in line %" SCIP_LONGINT_FORMAT " for matrix variable %d in objective function is negative or larger than varsize %d!\n",
            row, *linecount, v, data->psdvarsizes[v]);
         SCIP_CALL( CBFfreeData(scip, pfile, data) );
         return SCIP_READERROR; /*lint !e527*/
      }

      if ( col < 0 || col >= data->psdvarsizes[v] )
      {
         SCIPerrorMessage("Column index %d of given coefficient in line %" SCIP_LONGINT_FORMAT " for matrix variable %d in objective function is negative or larger than varsize %d!\n",
            col, *linecount, v, data->psdvarsizes[v]);
         SCIP_CALL( CBFfreeData(scip, pfile, data) );
         return SCIP_READERROR; /*lint !e527*/
      }

      if ( SCIPisZero(scip, val) )
      {
         ++nzerocoef;
      }
      else
      {
         /* make sure matrix is in lower triangular form */
         if ( row < col )
         {
            SCIP_CALL( SCIPchgVarObj(scip, data->createdpsdvars[v][col][row], 2*val) );
         }
         else if ( row == col )
         {
            SCIP_CALL( SCIPchgVarObj(scip, data->createdpsdvars[v][col][row], val) );
         }
         else
         {
            SCIP_CALL( SCIPchgVarObj(scip, data->createdpsdvars[v][row][col], 2*val) );
         }
      }
   }

   if ( nzerocoef > 0 )
   {
      SCIPverbMessage(scip, SCIP_VERBLEVEL_HIGH, NULL,
         "OBJFCOORD: Found %d coefficients with absolute value less than epsilon = %g.\n", nzerocoef, SCIPepsilon(scip));
   }

   return SCIP_OKAY;
}

/** reads objective values for scalar variables from given CBF-file */
static
SCIP_RETCODE CBFreadObjAcoord(
   SCIP*                 scip,               /**< SCIP data structure */
   CBF_DATA*             data,               /**< data pointer to save the results in */
   SCIP_FILE*            pfile,              /**< file to read from */
   SCIP_Longint*         linecount           /**< current linecount */
   )
{  /*lint --e{818}*/
   SCIP_Real val;
   int nobjcoefs;
   int nzerocoef = 0;
   int i;
   int v;

   assert( scip != NULL );
   assert( data != NULL );
   assert( pfile != NULL );
   assert( linecount != NULL );

   SCIP_CALL( CBFfgets(data, pfile, linecount) );

   if ( sscanf(data->linebuffer, "%i", &nobjcoefs) != 1 )
   {
      SCIPerrorMessage("Could not read number of objective coefficients for scalar variables in line %" SCIP_LONGINT_FORMAT ".\n", *linecount);
      SCIP_CALL( CBFfreeData(scip, pfile, data) );
      return SCIP_READERROR;
   }

   if ( nobjcoefs < 0 )
   {
      SCIPerrorMessage("Number of objective coefficients for scalar variables %d in line %" SCIP_LONGINT_FORMAT " should be non-negative!\n", nobjcoefs, *linecount);
      SCIP_CALL( CBFfreeData(scip, pfile, data) );
      return SCIP_READERROR; /*lint !e527*/
   }

   if ( nobjcoefs == 0 )
      return SCIP_OKAY;

   if ( data->createdvars == NULL )
   {
      SCIPerrorMessage("Need to have 'VAR' section before 'OBJACOORD' section!\n");
      SCIP_CALL( CBFfreeData(scip, pfile, data) );
      return SCIP_READERROR; /*lint !e527*/
   }
   assert( data->nvars >= 0 );

   for (i = 0; i < nobjcoefs; i++)
   {
      SCIP_CALL( CBFfgets(data, pfile, linecount) );
      if ( sscanf(data->linebuffer, "%i %lf", &v, &val) != 2 )
      {
         SCIPerrorMessage("Could not read entry of OBJACOORD in line %" SCIP_LONGINT_FORMAT ".\n", *linecount);
         SCIP_CALL( CBFfreeData(scip, pfile, data) );
         return SCIP_READERROR;
      }

      if ( v < 0 || v >= data->nvars )
      {
         SCIPerrorMessage("Given objective coefficient in line %" SCIP_LONGINT_FORMAT " for scalar variable %d which does not exist!\n", *linecount, v);
         SCIP_CALL( CBFfreeData(scip, pfile, data) );
         return SCIP_READERROR; /*lint !e527*/
      }

      if ( SCIPisZero(scip, val) )
      {
         ++nzerocoef;
      }
      else
      {
         SCIP_CALL( SCIPchgVarObj(scip, data->createdvars[v], val) );
      }
   }

   if ( nzerocoef > 0 )
   {
      SCIPverbMessage(scip, SCIP_VERBLEVEL_HIGH, NULL,
         "OBJACOORD: Found %d coefficients with absolute value less than epsilon = %g.\n", nzerocoef, SCIPepsilon(scip));
   }

   return SCIP_OKAY;
}

/** reads matrix variable coefficients from given CBF-file */
static
SCIP_RETCODE CBFreadFcoord(
   SCIP*                 scip,               /**< SCIP data structure */
   CBF_DATA*             data,               /**< data pointer to save the results in */
   SCIP_FILE*            pfile,              /**< file to read from */
   SCIP_Longint*         linecount           /**< current linecount */
   )
{  /*lint --e{818}*/
   SCIP_Real val;
   int nzerocoef = 0;
   int ncoefs;
   int c;
   int i;
   int v;
   int row;
   int col;

   assert( scip != NULL );
   assert( data != NULL );
   assert( pfile != NULL );
   assert( linecount != NULL );

   SCIP_CALL( CBFfgets(data, pfile, linecount) );

   if ( sscanf(data->linebuffer, "%i", &ncoefs) != 1 )
   {
      SCIPerrorMessage("Could not read number of coefficients for psd variables in line %" SCIP_LONGINT_FORMAT ".\n", *linecount);
      SCIP_CALL( CBFfreeData(scip, pfile, data) );
      return SCIP_READERROR;
   }

   if ( ncoefs < 0 )
   {
      SCIPerrorMessage("Number of matrix variable coefficients %d in line %" SCIP_LONGINT_FORMAT " should be non-negative!\n", ncoefs, *linecount);
      SCIP_CALL( CBFfreeData(scip, pfile, data) );
      return SCIP_READERROR; /*lint !e527*/
   }

   if ( ncoefs == 0 )
      return SCIP_OKAY;

   if ( data->createdpsdvars == NULL )
   {
      SCIPerrorMessage("Need to have 'PSDVAR' section before 'FCOORD' section!\n");
      SCIP_CALL( CBFfreeData(scip, pfile, data) );
      return SCIP_READERROR; /*lint !e527*/
   }
   assert( data->npsdvars >= 0 );

   if ( data->createdconss == NULL )
   {
      SCIPerrorMessage("Need to have 'CON' section before 'FCOORD' section!\n");
      SCIP_CALL( CBFfreeData(scip, pfile, data) );
      return SCIP_READERROR; /*lint !e527*/
   }
   assert( data->nconss >= 0 );

   for (i = 0; i < ncoefs; i++)
   {
      SCIP_CALL( CBFfgets(data, pfile, linecount) );

      if ( sscanf(data->linebuffer, "%i %i %i %i %lf", &c, &v, &row, &col, &val) != 5 )
      {
         SCIPerrorMessage("Could not read entry of FCOORD in line %" SCIP_LONGINT_FORMAT ".\n", *linecount);
         SCIP_CALL( CBFfreeData(scip, pfile, data) );
         return SCIP_READERROR;
      }

      if ( c < 0 || c >= data->nconss )
      {
         SCIPerrorMessage("Given matrix variable coefficient in line %" SCIP_LONGINT_FORMAT " for constraint %d which does not exist!\n", *linecount, c);
         SCIP_CALL( CBFfreeData(scip, pfile, data) );
         return SCIP_READERROR; /*lint !e527*/
      }

      if ( v < 0 || v >= data->npsdvars )
      {
         SCIPerrorMessage("Given coefficient in line %" SCIP_LONGINT_FORMAT " for matrix variable %d which does not exist!\n", *linecount, v);
         SCIP_CALL( CBFfreeData(scip, pfile, data) );
         return SCIP_READERROR; /*lint !e527*/
      }

      if ( row < 0 || row >= data->psdvarsizes[v] )
      {
         SCIPerrorMessage("Row index %d of given coefficient in line %" SCIP_LONGINT_FORMAT " for matrix variable %d in scalar constraint %d is negative or larger than varsize %d!\n",
            row, *linecount, v, c, data->psdvarsizes[v]);
         SCIP_CALL( CBFfreeData(scip, pfile, data) );
         return SCIP_READERROR; /*lint !e527*/
      }

      if ( col < 0 || col >= data->psdvarsizes[v] )
      {
         SCIPerrorMessage("Column index %d of given coefficient in line %" SCIP_LONGINT_FORMAT " for matrix variable %d in scalar constraint %d is negative or larger than varsize %d!\n",
            col, *linecount, v, c, data->psdvarsizes[v]);
         SCIP_CALL( CBFfreeData(scip, pfile, data) );
         return SCIP_READERROR; /*lint !e527*/
      }

      if ( SCIPisZero(scip, val) )
      {
         ++nzerocoef;
      }
      else
      {
         /* make sure matrix is in lower triangular form */
         if ( row < col )
         {
            SCIP_CALL( SCIPaddCoefLinear(scip, data->createdconss[c], data->createdpsdvars[v][col][row], 2*val) );/*lint !e732*//*lint !e747*/
         }
         else if ( row == col )
            SCIP_CALL( SCIPaddCoefLinear(scip, data->createdconss[c], data->createdpsdvars[v][row][col], val) );/*lint !e732*//*lint !e747*/
         else
         {
            SCIP_CALL( SCIPaddCoefLinear(scip, data->createdconss[c], data->createdpsdvars[v][row][col], 2*val) );/*lint !e732*//*lint !e747*/
         }
      }
   }

   if ( nzerocoef > 0 )
   {
      SCIPverbMessage(scip, SCIP_VERBLEVEL_HIGH, NULL,
         "FCOORD: Found %d coefficients with absolute value less than epsilon = %g.\n", nzerocoef, SCIPepsilon(scip));
   }

   return SCIP_OKAY;
}

/** reads linear coefficients from given CBF-file */
static
SCIP_RETCODE CBFreadAcoord(
   SCIP*                 scip,               /**< SCIP data structure */
   CBF_DATA*             data,               /**< data pointer to save the results in */
   SCIP_FILE*            pfile,              /**< file to read from */
   SCIP_Longint*         linecount           /**< current linecount */
   )
{  /*lint --e{818}*/
   SCIP_Real val;
   int nzerocoef = 0;
   int ncoefs;
   int c;
   int i;
   int v;

   assert( scip != NULL );
   assert( data != NULL );
   assert( pfile != NULL );
   assert( linecount != NULL );

   SCIP_CALL( CBFfgets(data, pfile, linecount) );

   if ( sscanf(data->linebuffer, "%i", &ncoefs) != 1 )
   {
      SCIPerrorMessage("Could not read number of linear coefficients in line %" SCIP_LONGINT_FORMAT ".\n", *linecount);
      SCIP_CALL( CBFfreeData(scip, pfile, data) );
      return SCIP_READERROR;
   }

   if ( ncoefs < 0 )
   {
      SCIPerrorMessage("Number of linear coefficients %d in line %" SCIP_LONGINT_FORMAT " should be non-negative!\n", ncoefs, *linecount);
      SCIP_CALL( CBFfreeData(scip, pfile, data) );
      return SCIP_READERROR; /*lint !e527*/
   }

   if ( ncoefs == 0 )
      return SCIP_OKAY;

   if ( data->createdvars == NULL )
   {
      SCIPerrorMessage("Need to have 'VAR' section before 'ACOORD' section!\n");
      SCIP_CALL( CBFfreeData(scip, pfile, data) );
      return SCIP_READERROR; /*lint !e527*/
   }
   assert( data->nvars >= 0 );

   if ( data->createdconss == NULL )
   {
      SCIPerrorMessage("Need to have 'CON' section before 'ACOORD' section!\n");
      SCIP_CALL( CBFfreeData(scip, pfile, data) );
      return SCIP_READERROR; /*lint !e527*/
   }
   assert( data->nconss >= 0 );

   for (i = 0; i < ncoefs; i++)
   {
      SCIP_CALL( CBFfgets(data, pfile, linecount) );
      if ( sscanf(data->linebuffer, "%i %i %lf", &c, &v, &val) != 3 )
      {
         SCIPerrorMessage("Could not read entry of ACOORD in line %" SCIP_LONGINT_FORMAT ".\n", *linecount);
         SCIP_CALL( CBFfreeData(scip, pfile, data) );
         return SCIP_READERROR;
      }

      if ( c < 0 || c >= data->nconss )
      {
         SCIPerrorMessage("Given linear coefficient in line %" SCIP_LONGINT_FORMAT " for constraint %d which does not exist!\n", *linecount, c);
         SCIP_CALL( CBFfreeData(scip, pfile, data) );
         return SCIP_READERROR; /*lint !e527*/
      }

      if ( v < 0 || v >= data->nvars )
      {
         SCIPerrorMessage("Given linear coefficient in line %" SCIP_LONGINT_FORMAT " for variable %d which does not exist!\n", *linecount, v);
         SCIP_CALL( CBFfreeData(scip, pfile, data) );
         return SCIP_READERROR; /*lint !e527*/
      }

      if ( SCIPisZero(scip, val) )
      {
         ++nzerocoef;
      }
      else
      {
         SCIP_CALL( SCIPaddCoefLinear(scip, data->createdconss[c], data->createdvars[v], val) );/*lint !e732*//*lint !e747*/
      }
   }

   if ( nzerocoef > 0 )
   {
      SCIPverbMessage(scip, SCIP_VERBLEVEL_HIGH, NULL,
         "ACOORD: Found %d coefficients with absolute value less than epsilon = %g.\n", nzerocoef, SCIPepsilon(scip));
   }

   return SCIP_OKAY;
}

/** reads left- and right-hand sides from given CBF-file */
static
SCIP_RETCODE CBFreadBcoord(
   SCIP*                 scip,               /**< SCIP data structure */
   CBF_DATA*             data,               /**< data pointer to save the results in */
   SCIP_FILE*            pfile,              /**< file to read from */
   SCIP_Longint*         linecount           /**< current linecount */
   )
{  /*lint --e{818}*/
   SCIP_Real val;
   int nzerocoef = 0;
   int nsides;
   int c;
   int i;

   assert( scip != NULL );
   assert( data != NULL );
   assert( pfile != NULL );
   assert( linecount != NULL );

   SCIP_CALL( CBFfgets(data, pfile, linecount) );

   if ( sscanf(data->linebuffer, "%i", &nsides) != 1 )
   {
      SCIPerrorMessage("Could not read number of constant parts in scalar constraints in line %" SCIP_LONGINT_FORMAT ".\n", *linecount);
      SCIP_CALL( CBFfreeData(scip, pfile, data) );
      return SCIP_READERROR;
   }

   if ( nsides < 0 )
   {
      SCIPerrorMessage("Number of constant parts %d in line %" SCIP_LONGINT_FORMAT " should be non-negative!\n", nsides, *linecount);
      SCIP_CALL( CBFfreeData(scip, pfile, data) );
      return SCIP_READERROR; /*lint !e527*/
   }

   if ( nsides == 0 )
      return SCIP_OKAY;

   if ( data->createdconss == NULL )
   {
      SCIPerrorMessage("Need to have 'CON' section before 'BCOORD' section!\n");
      SCIP_CALL( CBFfreeData(scip, pfile, data) );
      return SCIP_READERROR; /*lint !e527*/
   }
   assert( data->nconss >= 0 );

   for (i = 0; i < nsides; i++)
   {
      SCIP_CALL( CBFfgets(data, pfile, linecount) );

      if ( sscanf(data->linebuffer, "%i %lf", &c, &val) != 2 )
      {
         SCIPerrorMessage("Could not read entry of BCOORD in line %" SCIP_LONGINT_FORMAT ".\n", *linecount);
         SCIP_CALL( CBFfreeData(scip, pfile, data) );
         return SCIP_READERROR;
      }

      if ( c < 0 || c >= data->nconss )
      {
         SCIPerrorMessage("Given constant part in line %" SCIP_LONGINT_FORMAT " for scalar constraint %d which does not exist!\n", *linecount, c);
         SCIP_CALL( CBFfreeData(scip, pfile, data) );
         return SCIP_READERROR; /*lint !e527*/
      }

      if ( SCIPisZero(scip, val) )
      {
         ++nzerocoef;
      }
      else
      {
         /* check type */
         if ( ! SCIPisInfinity(scip, -SCIPgetLhsLinear(scip, data->createdconss[c])) )
         {
            /* greater or equal constraint -> left-hand side (minus since we have Ax + b >= 0) */
            SCIP_CALL( SCIPchgLhsLinear(scip, data->createdconss[c], -val) );
         }

         if ( ! SCIPisInfinity(scip, SCIPgetRhsLinear(scip, data->createdconss[c]) ) )
         {
            /* less or equal constraint -> right-hand side (minus since we have Ax + b <= 0) */
            SCIP_CALL( SCIPchgRhsLinear(scip, data->createdconss[c], -val) );
         }
      }
   }

   if ( nzerocoef > 0 )
   {
      SCIPverbMessage(scip, SCIP_VERBLEVEL_HIGH, NULL,
         "BCOORD: Found %d coefficients with absolute value less than epsilon = %g.\n", nzerocoef, SCIPepsilon(scip));
   }

   return SCIP_OKAY;
}

/** reads nonzero coefficients of SDP-constraints from given CBF-file */
static
SCIP_RETCODE CBFreadHcoord(
   SCIP*                 scip,               /**< SCIP data structure */
   CBF_DATA*             data,               /**< data pointer to save the results in */
   SCIP_FILE*            pfile,              /**< file to read from */
   SCIP_Longint*         linecount           /**< current linecount */
   )
{
   SCIP_Real val;
   int** sdpvar;
   int nnonz;
   int i;
   int b;
   int v;
   int row;
   int col;
   int firstindforvar;
   int nextindaftervar;
   int nzerocoef = 0;
   int ncbfsdpblocks;
   int nauxnonz = 0;            /* number of nonzeros in each auxiliary sdp block for reformulating matrix variables using
                                 * scalar variables */

   assert( scip != NULL );
   assert( data != NULL );
   assert( pfile != NULL );
   assert( linecount != NULL );

   SCIP_CALL( CBFfgets(data, pfile, linecount) );

   if ( sscanf(data->linebuffer, "%i", &nnonz) != 1 )
   {
      SCIPerrorMessage("Could not read number of nonzero coefficients of SDP-constraints in line %" SCIP_LONGINT_FORMAT ".\n", *linecount);
      SCIP_CALL( CBFfreeData(scip, pfile, data) );
      return SCIP_READERROR;
   }

   if ( nnonz < 0 )
   {
      SCIPerrorMessage("Number of nonzero coefficients of SDP-constraints %d in line %" SCIP_LONGINT_FORMAT " should be non-negative!\n", nnonz, *linecount);
      SCIP_CALL( CBFfreeData(scip, pfile, data) );
      return SCIP_READERROR; /*lint !e527*/
   }

   if ( nnonz == 0 )
      return SCIP_OKAY;

   if ( data->nsdpblocks < 0 )
   {
      SCIPerrorMessage("Need to have 'PSDCON' section before 'HCOORD' section!\n");
      SCIP_CALL( CBFfreeData(scip, pfile, data) );
      return SCIP_READERROR; /*lint !e527*/
   }
   assert( data->nsdpblocks >= 0 );

   if ( data->nvars < 0 )
   {
      SCIPerrorMessage("Need to have 'VAR' section before 'HCOORD' section!\n");
      SCIP_CALL( CBFfreeData(scip, pfile, data) );
      return SCIP_READERROR; /*lint !e527*/
   }
   assert( data->nvars >= 0 );

   /* get number of sdp blocks specified by PSDCON (without auxiliary sdp blocks for reformulating matrix variables
    * using scalar variables), save number of nonzeros needed for the auxiliary sdp blocks in nauxnonz */
   if ( data->npsdvars > 0 )
   {
      ncbfsdpblocks = data->nsdpblocks - data->npsdvars;
      for (i = 0; i < data->npsdvars; i++)
         nauxnonz += data->psdvarsizes[i] * (data->psdvarsizes[i] + 1) / 2;
   }
   else
   {
      ncbfsdpblocks = data->nsdpblocks;
      nauxnonz = 0;
   }
   assert( ncbfsdpblocks >= 0 );

   /* initialize sdpnblocknonz with 0 */
   SCIP_CALL( SCIPallocBlockMemoryArray(scip, &(data->sdpnblocknonz), data->nsdpblocks) );
   for (b = 0; b < data->nsdpblocks; b++)
      data->sdpnblocknonz[b] = 0;

   data->nnonz = nnonz + nauxnonz;

   /* allocate memory (nnonz for each block, since we do not yet know the distribution) */
   SCIP_CALL( SCIPallocBlockMemoryArray(scip, &sdpvar, data->nsdpblocks) );
   SCIP_CALL( SCIPallocBlockMemoryArray(scip, &(data->sdprow), data->nsdpblocks) );
   SCIP_CALL( SCIPallocBlockMemoryArray(scip, &(data->sdpcol), data->nsdpblocks) );
   SCIP_CALL( SCIPallocBlockMemoryArray(scip, &(data->sdpval), data->nsdpblocks) );

   for (b = 0; b < data->nsdpblocks; b++)
   {
      SCIP_CALL( SCIPallocBlockMemoryArray(scip, &(sdpvar[b]), data->nnonz) );
      SCIP_CALL( SCIPallocBlockMemoryArray(scip, &(data->sdprow[b]), data->nnonz) );
      SCIP_CALL( SCIPallocBlockMemoryArray(scip, &(data->sdpcol[b]), data->nnonz) );
      SCIP_CALL( SCIPallocBlockMemoryArray(scip, &(data->sdpval[b]), data->nnonz) );
   }

   for (i = 0; i < nnonz; i++)
   {
      SCIP_CALL( CBFfgets(data, pfile, linecount) );

      if ( sscanf(data->linebuffer, "%i %i %i %i %lf", &b, &v, &row, &col, &val) != 5 )
      {
         SCIPerrorMessage("Could not read entry of HCOORD in line %" SCIP_LONGINT_FORMAT ".\n", *linecount);
         goto TERMINATE;
      }

      if ( b < 0 || b >= ncbfsdpblocks )
      {
         SCIPerrorMessage("Given SDP-coefficient in line %" SCIP_LONGINT_FORMAT " for SDP-constraint %d which does not exist!\n", *linecount, b);
         goto TERMINATE;
      }

      if ( v < 0 || v >= data->nvars )
      {
         SCIPerrorMessage("Given SDP-coefficient in line %" SCIP_LONGINT_FORMAT " for variable %d which does not exist!\n", *linecount, v);
         goto TERMINATE;
      }

      if ( row < 0 || row >= data->sdpblocksizes[b] )
      {
         SCIPerrorMessage("Row index %d of given SDP coefficient in line %" SCIP_LONGINT_FORMAT " is negative or larger than blocksize %d!\n",
            row, *linecount, data->sdpblocksizes[b]);
         goto TERMINATE;
      }

      if ( col < 0 || col >= data->sdpblocksizes[b] )
      {
         SCIPerrorMessage("Column index %d of given SDP coefficient in line %" SCIP_LONGINT_FORMAT " is negative or larger than blocksize %d!\n",
            col, *linecount, data->sdpblocksizes[b]);
         goto TERMINATE;
      }

      if ( SCIPisZero(scip, val) )
      {
         ++nzerocoef;
      }
      else
      {
         sdpvar[b][data->sdpnblocknonz[b]] = v;

         /* make sure matrix is in lower triangular form */
         if ( col > row )
         {
            data->sdprow[b][data->sdpnblocknonz[b]] = col;
            data->sdpcol[b][data->sdpnblocknonz[b]] = row;
         }
         else
         {
            data->sdprow[b][data->sdpnblocknonz[b]] = row;
            data->sdpcol[b][data->sdpnblocknonz[b]] = col;
         }

         data->sdpval[b][data->sdpnblocknonz[b]] = val;
         data->sdpnblocknonz[b]++;
      }
   }

   /* construct entries for auxiliary sdp blocks (reformulation of psdvars) */
   if ( data->npsdvars > 0 )
   {
      val = 1.0;
      for (v = 0; v < data->npsdvars; v++)
      {
         b = ncbfsdpblocks + v;
         for (row = 0; row < data->psdvarsizes[v]; row++)
         {
            for (col = 0; col <= row; col++)
            {
               sdpvar[b][data->sdpnblocknonz[b]] = data->nvars + 1;
               data->sdprow[b][data->sdpnblocknonz[b]] = row;
               data->sdpcol[b][data->sdpnblocknonz[b]] = col;
               data->sdpval[b][data->sdpnblocknonz[b]] = val;
               data->sdpnblocknonz[b]++;
            }
         }
         assert( data->sdpnblocknonz[b] == data->psdvarsizes[v] * (data->psdvarsizes[v] + 1) / 2 );
         assert( b == data->nsdpblocks - 1 );
      }
   }

   /* construct pointer arrays */
   SCIP_CALL( SCIPallocBlockMemoryArray(scip, &(data->sdpnblockvars), data->nsdpblocks) );
   SCIP_CALL( SCIPallocBlockMemoryArray(scip, &(data->sdpblockvars), data->nsdpblocks) );
   SCIP_CALL( SCIPallocBlockMemoryArray(scip, &(data->nvarnonz), data->nsdpblocks) );
   SCIP_CALL( SCIPallocBlockMemoryArray(scip, &(data->rowpointer), data->nsdpblocks) );
   SCIP_CALL( SCIPallocBlockMemoryArray(scip, &(data->colpointer), data->nsdpblocks) );
   SCIP_CALL( SCIPallocBlockMemoryArray(scip, &(data->valpointer), data->nsdpblocks) );

   /* sdp blocks as specified in cbf file in HCOORD */
   for (b = 0; b < ncbfsdpblocks; b++)
   {
      /* sort the nonzeroes by non-decreasing variable indices */
      SCIPsortIntIntIntReal(sdpvar[b], data->sdprow[b], data->sdpcol[b], data->sdpval[b], data->sdpnblocknonz[b]);

      /* create the pointer arrays and insert used variables into vars-array */
      nextindaftervar = 0;
      data->sdpnblockvars[b] = 0;
      SCIP_CALL( SCIPallocBlockMemoryArray(scip, &(data->sdpblockvars[b]), data->nvars) );
      SCIP_CALL( SCIPallocBlockMemoryArray(scip, &(data->nvarnonz[b]), data->nvars) );
      SCIP_CALL( SCIPallocBlockMemoryArray(scip, &(data->rowpointer[b]), data->nvars) );
      SCIP_CALL( SCIPallocBlockMemoryArray(scip, &(data->colpointer[b]), data->nvars) );
      SCIP_CALL( SCIPallocBlockMemoryArray(scip, &(data->valpointer[b]), data->nvars) );

      for (v = 0; v < data->nvars; v++)
      {
         SCIP_Bool varused = FALSE;

         firstindforvar = nextindaftervar; /* this variable starts where the last one ended */
         data->nvarnonz[b][data->sdpnblockvars[b]] = 0;

         while (nextindaftervar < data->sdpnblocknonz[b] && sdpvar[b][nextindaftervar] == v) /* get the first index that doesn't belong to this variable */
         {
            nextindaftervar++;
            varused = TRUE;
            data->nvarnonz[b][data->sdpnblockvars[b]]++;
         }

         if ( varused )
         {
            data->sdpblockvars[b][data->sdpnblockvars[b]] = data->createdvars[v];/*lint !e732*//*lint !e747*/ /* if the variable is used, add it to the vars array */
            data->rowpointer[b][data->sdpnblockvars[b]] = &(data->sdprow[b][firstindforvar]); /* save a pointer to the first nonzero belonging to this variable */
            data->colpointer[b][data->sdpnblockvars[b]] = &(data->sdpcol[b][firstindforvar]);
            data->valpointer[b][data->sdpnblockvars[b]] = &(data->sdpval[b][firstindforvar]);
            data->sdpnblockvars[b]++;
         }
      }

      assert( nextindaftervar == data->sdpnblocknonz[b] );
   }

   /* auxiliary sdp blocks (reformulation of psd variables) */
   if ( data->npsdvars > 0 )
   {
      assert( data->nsdpblocks == ncbfsdpblocks + data->npsdvars );
      for (v = 0; v < data->npsdvars; v++)
      {
         int varidx = 0;

         /* create the pointer arrays and insert used variables into vars-array */
         b = ncbfsdpblocks + v;

         data->sdpnblockvars[b] = data->sdpnblocknonz[b];

         SCIP_CALL( SCIPallocBlockMemoryArray(scip, &(data->sdpblockvars[b]),  data->sdpnblocknonz[b]) );
         SCIP_CALL( SCIPallocBlockMemoryArray(scip, &(data->nvarnonz[b]),  data->sdpnblocknonz[b]) );
         SCIP_CALL( SCIPallocBlockMemoryArray(scip, &(data->rowpointer[b]),  data->sdpnblocknonz[b]) );
         SCIP_CALL( SCIPallocBlockMemoryArray(scip, &(data->colpointer[b]),  data->sdpnblocknonz[b]) );
         SCIP_CALL( SCIPallocBlockMemoryArray(scip, &(data->valpointer[b]),  data->sdpnblocknonz[b]) );

         for (row = 0; row < data->psdvarsizes[v]; row++)
         {
            for (col = 0; col <= row; col++)
            {
               data->nvarnonz[b][varidx] = 1;
               data->sdpblockvars[b][varidx] = data->createdpsdvars[v][row][col];
               data->rowpointer[b][varidx] = &(data->sdprow[b][varidx]);
               data->colpointer[b][varidx] = &(data->sdpcol[b][varidx]);
               data->valpointer[b][varidx] = &(data->sdpval[b][varidx]);
               varidx++;
            }
         }
         assert( varidx == data->sdpnblocknonz[b] );
      }
   }

   if ( nzerocoef > 0 )
   {
      SCIPverbMessage(scip, SCIP_VERBLEVEL_HIGH, NULL,
         "HCOORD: Found %d coefficients with absolute value less than epsilon = %g.\n", nzerocoef, SCIPepsilon(scip));
   }

 TERMINATE:
   /* free SDP-var array which is no longer needed */
   for (b = 0; b < data->nsdpblocks; b++)
      SCIPfreeBlockMemoryArray(scip, &(sdpvar[b]), data->nnonz);

   SCIPfreeBlockMemoryArray(scip, &sdpvar, data->nsdpblocks);

   SCIP_CALL( CBFfreeData(scip, pfile, data) );
   return SCIP_READERROR;
}

/** reads constant entries of SDP-constraints from given CBF-file */
static
SCIP_RETCODE CBFreadDcoord(
   SCIP*                 scip,               /**< SCIP data structure */
   CBF_DATA*             data,               /**< data pointer to save the results in */
   SCIP_FILE*            pfile,              /**< file to read from */
   SCIP_Longint*         linecount           /**< current linecount */
   )
{
   SCIP_Real val;
   int nzerocoef = 0;
   int constnnonz;
   int b;
   int i;
   int row;
   int col;

   assert( scip != NULL );
   assert( data != NULL );
   assert( pfile != NULL );
   assert( linecount != NULL );

   SCIP_CALL( CBFfgets(data, pfile, linecount) );

   if ( sscanf(data->linebuffer, "%i", &constnnonz) != 1 )
   {
      SCIPerrorMessage("Could not read number of constant entries of SDP-constraints in line %" SCIP_LONGINT_FORMAT ".\n", *linecount);
      SCIP_CALL( CBFfreeData(scip, pfile, data) );
      return SCIP_READERROR;
   }

   if ( constnnonz < 0 )
   {
      SCIPerrorMessage("Number of constant entries of SDP-constraints %d in line %" SCIP_LONGINT_FORMAT " should be non-negative!\n", constnnonz, *linecount);
      SCIP_CALL( CBFfreeData(scip, pfile, data) );
      return SCIP_READERROR; /*lint !e527*/
   }

   if ( constnnonz == 0 )
      return SCIP_OKAY;

   if ( data->nsdpblocks < 0 )
   {
      SCIPerrorMessage("Need to have 'PSDCON' section before 'DCOORD' section!\n");
      SCIP_CALL( CBFfreeData(scip, pfile, data) );
      return SCIP_READERROR; /*lint !e527*/
   }

   /* if ( data->nvars < 0 ) */
   /* { */
   /*    SCIPerrorMessage("Need to have 'VAR' section before 'DCOORD' section!\n"); */
   /*    SCIPABORT(); */
   /*    return SCIP_READERROR; /\*lint !e527*\/ */
   /* } */


   data->constnnonz = constnnonz;
   assert( constnnonz > 0 );

   /* initialize sdpconstnblocknonz with 0 */
   SCIP_CALL( SCIPallocBlockMemoryArray(scip, &(data->sdpconstnblocknonz), data->nsdpblocks) );
   for (b = 0; b < data->nsdpblocks; b++)
      data->sdpconstnblocknonz[b] = 0;

   /* allocate memory (constnnonz for each block, since we do not yet know the distribution) */
   SCIP_CALL( SCIPallocBlockMemoryArray(scip, &(data->sdpconstrow), data->nsdpblocks) );
   SCIP_CALL( SCIPallocBlockMemoryArray(scip, &(data->sdpconstcol), data->nsdpblocks) );
   SCIP_CALL( SCIPallocBlockMemoryArray(scip, &(data->sdpconstval), data->nsdpblocks) );

   for (b = 0; b < data->nsdpblocks; b++)
   {
      SCIP_CALL( SCIPallocBlockMemoryArray(scip, &(data->sdpconstrow[b]), constnnonz) );
      SCIP_CALL( SCIPallocBlockMemoryArray(scip, &(data->sdpconstcol[b]), constnnonz) );
      SCIP_CALL( SCIPallocBlockMemoryArray(scip, &(data->sdpconstval[b]), constnnonz) );
   }

   for (i = 0; i < constnnonz; i++)
   {
      SCIP_CALL( CBFfgets(data, pfile, linecount) );
      if ( sscanf(data->linebuffer, "%i %i %i %lf", &b, &row, &col, &val) != 4 )
      {
         SCIPerrorMessage("Could not read entry of DCOORD in line %" SCIP_LONGINT_FORMAT ".\n", *linecount);
         SCIP_CALL( CBFfreeData(scip, pfile, data) );
         return SCIP_READERROR;
      }

      if ( b < 0 || b >= data->nsdpblocks )
      {
         SCIPerrorMessage("Given constant entry in line %" SCIP_LONGINT_FORMAT " for SDP-constraint %d which does not exist!\n", *linecount, b);
         SCIP_CALL( CBFfreeData(scip, pfile, data) );
         return SCIP_READERROR; /*lint !e527*/
      }

      if ( row < 0 || row >= data->sdpblocksizes[b] )
      {
         SCIPerrorMessage("Row index %d of given constant SDP-entry in line %" SCIP_LONGINT_FORMAT " is negative or larger than blocksize %d!\n",
            row, *linecount, data->sdpblocksizes[b]);
         SCIP_CALL( CBFfreeData(scip, pfile, data) );
         return SCIP_READERROR; /*lint !e527*/
      }

      if ( col < 0 || col >= data->sdpblocksizes[b] )
      {
         SCIPerrorMessage("Column index %d of given constant SDP-entry in line %" SCIP_LONGINT_FORMAT " is negative or larger than blocksize %d!\n",
            col, *linecount, data->sdpblocksizes[b]);
         SCIP_CALL( CBFfreeData(scip, pfile, data) );
         return SCIP_READERROR; /*lint !e527*/
      }

      if ( SCIPisZero(scip, val) )
      {
         ++nzerocoef;
      }
      else
      {
         /* make sure matrix is in lower triangular form */
         if ( col > row )
         {
            data->sdpconstrow[b][data->sdpconstnblocknonz[b]] = col;
            data->sdpconstcol[b][data->sdpconstnblocknonz[b]] = row;
         }
         else
         {
            data->sdpconstrow[b][data->sdpconstnblocknonz[b]] = row;
            data->sdpconstcol[b][data->sdpconstnblocknonz[b]] = col;
         }
         data->sdpconstval[b][data->sdpconstnblocknonz[b]] = -val;
         data->sdpconstnblocknonz[b]++;
      }
   }

   if ( nzerocoef > 0 )
   {
      SCIPverbMessage(scip, SCIP_VERBLEVEL_HIGH, NULL,
         "DCOORD: Found %d coefficients with absolute value less than epsilon = %g.\n", nzerocoef, SCIPepsilon(scip));
   }

   return SCIP_OKAY;
}


/*
 * Callback methods of reader
 */


/** copy method for reader plugins (called when SCIP copies plugins) */
static
SCIP_DECL_READERCOPY(readerCopyCbf)
{  /*lint --e{715,818}*/
   assert(scip != NULL);

   SCIP_CALL( SCIPincludeReaderCbf(scip) );

   return SCIP_OKAY;
}

/** problem reading method of reader */
static
SCIP_DECL_READERREAD(readerReadCbf)
{  /*lint --e{715,818}*/
   SCIP_FILE* scipfile;
   SCIP_Longint linecount = 0;
   SCIP_Bool versionread = FALSE;
   SCIP_Bool objread = FALSE;
   CBF_DATA* data;
   int b;

   assert( result != NULL );

   *result = SCIP_DIDNOTRUN;

   SCIPdebugMsg(scip, "Reading file %s ...\n", filename);

   scipfile = SCIPfopen(filename, "r");

   if ( ! scipfile )
      return SCIP_READERROR;

   SCIP_CALL( SCIPallocBuffer(scip, &data) );
   data->nsdpblocks = -1;
   data->nsdpblocksrank1 = 0;
   data->nconss = -1;
   data->nvars = -1;
   data->npsdvars = -1;
   data->constnnonz = 0;
   data->nnonz = 0;
   data->noorigsdpcons= FALSE;

   data->createdvars = NULL;
   data->createdconss = NULL;
   data->createdpsdvars = NULL;
   data->psdvarsizes = NULL;
   data->psdvarrank1 = NULL;
   data->sdpblockrank1 = NULL;
   data->sdpblocksizes = NULL;
   data->sdpnblocknonz = NULL;
   data->sdpnblockvars = NULL;
   data->nvarnonz = NULL;
   data->sdpblockvars = NULL;
   data->sdprow = NULL;
   data->sdpcol = NULL;
   data->sdpval = NULL;
   data->rowpointer = NULL;
   data->colpointer = NULL;
   data->valpointer = NULL;
   data->sdpconstnblocknonz = NULL;
   data->sdpconstrow = NULL;
   data->sdpconstcol = NULL;
   data->sdpconstval = NULL;

   SCIP_CALL( SCIPallocBlockMemoryArray(scip, &data->linebuffer, CBF_MAX_LINE) );
   SCIP_CALL( SCIPallocBlockMemoryArray(scip, &data->namebuffer, CBF_MAX_NAME) );

   /* create empty problem */
   SCIP_CALL( SCIPcreateProb(scip, filename, NULL, NULL, NULL, NULL, NULL, NULL, NULL) );

   while( CBFfgets(data, scipfile, &linecount) == SCIP_OKAY )
   {
      /* Parse keyword on non-empty lines */
      if ( sscanf(data->linebuffer, CBF_NAME_FORMAT, data->namebuffer) == 1 )
      {
         /* first line should be version number */
         if ( ! versionread )
         {
            if ( strcmp(data->namebuffer, "VER") == 0 )
            {
               int ver;

               SCIP_CALL( CBFfgets(data, scipfile, &linecount) );

               if ( sscanf(data->linebuffer, "%i", &ver) == 1 )
               {
                  SCIPdebugMsg(scip, "file version %d.\n", ver);
                  if ( ver < 1 )
                  {
                     SCIPerrorMessage("Strange version number %d; need at least version 1.\n", ver);
                     SCIP_CALL( CBFfreeData(scip, scipfile, data) );
                     return SCIP_READERROR; /*lint !e527*/
                  }
                  else if ( ver > CBF_VERSION_NR )
                  {
                     SCIPerrorMessage("Version %d too new; only supported up to version %d.\n", ver, CBF_VERSION_NR);
                     SCIP_CALL( CBFfreeData(scip, scipfile, data) );
                     return SCIP_READERROR; /*lint !e527*/
                  }
                  else
                     versionread = TRUE;
               }
               else
                  return SCIP_READERROR;
            }
            else
            {
               SCIPerrorMessage("First keyword should be VER.\n");
               SCIP_CALL( CBFfreeData(scip, scipfile, data) );
               return SCIP_READERROR; /*lint !e527*/
            }
         }
         else
         {
            if ( strcmp(data->namebuffer, "OBJSENSE") == 0 )
            {
               SCIPdebugMsg(scip, "Reading OBJSENSE\n");
               SCIP_CALL( CBFreadObjsense(scip, data, scipfile, &linecount) );
               objread = TRUE;
            }
            else if ( strcmp(data->namebuffer, "VAR") == 0 )
            {
               SCIPdebugMsg(scip, "Reading VAR\n");
               SCIP_CALL( CBFreadVar(scip, data, scipfile, &linecount) );
            }
            else if ( strcmp(data->namebuffer, "CON") == 0 )
            {
               SCIPdebugMsg(scip, "Reading CON\n");
               SCIP_CALL( CBFreadCon(scip, data, scipfile, &linecount) );
            }
            else if ( strcmp(data->namebuffer, "INT") == 0 )
            {
               SCIPdebugMsg(scip, "Reading INT\n");
               SCIP_CALL( CBFreadInt(scip, data, scipfile, &linecount) );
            }
            else if ( strcmp(data->namebuffer, "PSDCON") == 0 )
            {
               SCIPdebugMsg(scip, "Reading PSDCON\n");
               SCIP_CALL( CBFreadPsdCon(scip, data, scipfile, &linecount) );
            }
            else if ( strcmp(data->namebuffer, "PSDVAR") == 0 )
            {
               SCIPdebugMsg(scip, "Reading PSDVAR\n");
               SCIP_CALL( CBFreadPsdVar(scip, data, scipfile, &linecount) );
            }
            else if ( strcmp(data->namebuffer, "PSDCONRANK1") == 0 )
            {
               SCIPdebugMsg(scip, "Reading PSDCONRANK1\n");
               SCIP_CALL( CBFreadPsdConRank1(scip, data, scipfile, &linecount) );
            }
            else if ( strcmp(data->namebuffer, "PSDVARRANK1") == 0 )
            {
               SCIPdebugMsg(scip, "Reading PSDVARRANK1\n");
               SCIP_CALL( CBFreadPsdVarRank1(scip, data, scipfile, &linecount) );
            }
            else if ( strcmp(data->namebuffer, "OBJFCOORD") == 0 )
            {
               SCIPdebugMsg(scip, "Reading OBJFCOORD\n");
               SCIP_CALL( CBFreadObjFcoord(scip, data, scipfile, &linecount) );
            }
            else if ( strcmp(data->namebuffer, "OBJACOORD") == 0 )
            {
               SCIPdebugMsg(scip, "Reading OBJACOORD\n");
               SCIP_CALL( CBFreadObjAcoord(scip, data, scipfile, &linecount) );
            }
            else if ( strcmp(data->namebuffer, "OBJBCOORD") == 0 )
            {
               SCIPerrorMessage("constant part in objective value not supported by SCIP!\n");
               SCIP_CALL( CBFfreeData(scip, scipfile, data) );
               return SCIP_READERROR; /*lint !e527*/
            }
            else if ( strcmp(data->namebuffer, "FCOORD") == 0 )
            {
               SCIPdebugMsg(scip, "Reading FCOORD\n");
               SCIP_CALL( CBFreadFcoord(scip, data, scipfile, &linecount) );
            }
            else if ( strcmp(data->namebuffer, "ACOORD") == 0 )
            {
               SCIPdebugMsg(scip, "Reading ACOORD\n");
               SCIP_CALL( CBFreadAcoord(scip, data, scipfile, &linecount) );
            }
            else if ( strcmp(data->namebuffer, "BCOORD") == 0 )
            {
               SCIPdebugMsg(scip, "Reading BCOORD\n");
               SCIP_CALL( CBFreadBcoord(scip, data, scipfile, &linecount) );
            }
            else if ( strcmp(data->namebuffer, "HCOORD") == 0 )
            {
               SCIPdebugMsg(scip, "Reading HCOORD\n");
               SCIP_CALL( CBFreadHcoord(scip, data, scipfile, &linecount) );
            }
            else if ( strcmp(data->namebuffer, "DCOORD") == 0 )
            {
               SCIPdebugMsg(scip, "Reading DCOORD\n");
               SCIP_CALL( CBFreadDcoord(scip, data, scipfile, &linecount) );
            }
            else
            {
               SCIPerrorMessage("Keyword %s in line %" SCIP_LONGINT_FORMAT " not recognized!\n", data->namebuffer, linecount);
               SCIP_CALL( CBFfreeData(scip, scipfile, data) );
               return SCIP_READERROR; /*lint !e527*/
            }
         }
      }
   }

   /* If there were no sections PSDCON or PSDVAR, then set data->npsdvars and data->nsdpblocks to 0 */
   if ( data->nsdpblocks < 0 )
      data->nsdpblocks = 0;

   if ( data->npsdvars < 0 )
      data->npsdvars = 0;

   /* Psd vars are created using scalar vars and a corresponding psd constraint that gets created in the function
    * CBFreadPsdCon. If there are no psd cons in the original problem, then the psd constraint for the reformulation of the
    * original psd vars needs to be created at this point! */
   if ( data->npsdvars > data->nsdpblocks )
   {
      int nauxvars;
      int varidx;
      int row;
      int col;
      int val;

      assert( data->nsdpblocks == 0 );
      assert( data->createdpsdvars != NULL );
      assert( data->psdvarrank1 != NULL );
      assert( data->npsdvars > 0 );

      data->noorigsdpcons = TRUE;

      data->nsdpblocks = data->npsdvars;
      data->nnonz = 0;

      /* allocate memory for auxiliary sdp blocks */
      SCIP_CALL( SCIPallocBlockMemoryArray(scip, &(data->sdpblocksizes), data->nsdpblocks) );
      SCIP_CALL( SCIPallocBlockMemoryArray(scip, &(data->sdpblockrank1), data->nsdpblocks) );
      SCIP_CALL( SCIPallocBlockMemoryArray(scip, &(data->sdpnblocknonz), data->nsdpblocks) );
      SCIP_CALL( SCIPallocBlockMemoryArray(scip, &(data->sdpnblockvars), data->nsdpblocks) );
      SCIP_CALL( SCIPallocBlockMemoryArray(scip, &(data->nvarnonz), data->nsdpblocks) );
      SCIP_CALL( SCIPallocBlockMemoryArray(scip, &(data->sdpblockvars), data->nsdpblocks) );
      SCIP_CALL( SCIPallocBlockMemoryArray(scip, &(data->sdprow), data->nsdpblocks) );
      SCIP_CALL( SCIPallocBlockMemoryArray(scip, &(data->sdpcol), data->nsdpblocks) );
      SCIP_CALL( SCIPallocBlockMemoryArray(scip, &(data->sdpval), data->nsdpblocks) );
      SCIP_CALL( SCIPallocBlockMemoryArray(scip, &(data->rowpointer), data->nsdpblocks) );
      SCIP_CALL( SCIPallocBlockMemoryArray(scip, &(data->colpointer), data->nsdpblocks) );
      SCIP_CALL( SCIPallocBlockMemoryArray(scip, &(data->valpointer), data->nsdpblocks) );

      for (b = 0; b < data->nsdpblocks; b++)
      {
         nauxvars = data->psdvarsizes[b] * (data->psdvarsizes[b] + 1) / 2;
         data->nnonz += nauxvars;
         varidx = 0;

         data->sdpblocksizes[b] = data->psdvarsizes[b];
         data->sdpblockrank1[b] = data->psdvarrank1[b];
         data->sdpnblocknonz[b] = nauxvars;
         data->sdpnblockvars[b] = nauxvars;

         SCIP_CALL( SCIPallocBlockMemoryArray(scip, &(data->nvarnonz[b]), nauxvars) );
         SCIP_CALL( SCIPallocBlockMemoryArray(scip, &(data->sdpblockvars[b]), nauxvars) );
         SCIP_CALL( SCIPallocBlockMemoryArray(scip, &(data->sdprow[b]), nauxvars) );
         SCIP_CALL( SCIPallocBlockMemoryArray(scip, &(data->sdpcol[b]), nauxvars) );
         SCIP_CALL( SCIPallocBlockMemoryArray(scip, &(data->sdpval[b]), nauxvars) );
         SCIP_CALL( SCIPallocBlockMemoryArray(scip, &(data->rowpointer[b]),  nauxvars) );
         SCIP_CALL( SCIPallocBlockMemoryArray(scip, &(data->colpointer[b]),  nauxvars) );
         SCIP_CALL( SCIPallocBlockMemoryArray(scip, &(data->valpointer[b]),  nauxvars) );

         val = 1;
         for (row = 0; row < data->psdvarsizes[b]; row++)
         {
            for (col = 0; col <= row; col++)
            {
               data->sdprow[b][varidx] = row;
               data->sdpcol[b][varidx] = col;
               data->sdpval[b][varidx] = val;

               data->nvarnonz[b][varidx] = 1;
               data->sdpblockvars[b][varidx] = data->createdpsdvars[b][row][col];
               data->rowpointer[b][varidx] = &(data->sdprow[b][varidx]);
               data->colpointer[b][varidx] = &(data->sdpcol[b][varidx]);
               data->valpointer[b][varidx] = &(data->sdpval[b][varidx]);
               varidx++;
            }
         }
         assert( varidx == nauxvars );
      }
   }

   assert( data->npsdvars == data->nsdpblocks || ! data->noorigsdpcons );

   if ( ! objread )
   {
      SCIPerrorMessage("Keyword OBJSENSE is missing!\n");
      SCIP_CALL( CBFfreeData(scip, scipfile, data) );
      return SCIP_READERROR; /*lint !e527*/
   }

#ifdef SCIP_MORE_DEBUG
   for (b = 0; b < SCIPgetNConss(scip); b++)
   {
      SCIP_CALL( SCIPprintCons(scip, SCIPgetConss(scip)[b], NULL) );
      SCIPinfoMessage(scip, NULL, "\n");
   }
#endif

   /* check if any nonzeros were specified in HCOORD */
   if ( data->sdpnblocknonz == NULL && data->nsdpblocks > 0 )
   {
<<<<<<< HEAD
      SCIPerrorMessage("No nonconstant nonzeros have been specified for any SDP block, please remove all SDP blocks!\n", b);
      SCIP_CALL( CBFfreeData(scip, scipfile, data) );
=======
      SCIPerrorMessage("No nonconstant nonzeros have been specified for any SDP block, please remove all SDP blocks!\n");
      SCIPABORT();
>>>>>>> 284e2f5c
      return SCIP_READERROR; /*lint !e527*/
   }

   /* create SDP-constraints */
   for (b = 0; b < data->nsdpblocks; b++)
   {
      SCIP_CONS* sdpcons;
      char sdpconname[SCIP_MAXSTRLEN];
#ifndef NDEBUG
      int snprintfreturn;
#endif

      /* check if nonzeros were only specified in DCOORD */
      if ( data->sdpnblockvars[b] == 0 || data->sdpnblocknonz[b] == 0 )
      {
         SCIPerrorMessage("SDP block %d has no nonzeros or only constant nonzeros, please remove this SDP block!\n", b);
         SCIP_CALL( CBFfreeData(scip, scipfile, data) );
         return SCIP_READERROR; /*lint !e527*/
      }

      assert( data->sdpblocksizes[b] > 0 );
      assert( (data->sdpnblockvars[b] > 0 && data->sdpnblocknonz[b] > 0) || (data->sdpconstnblocknonz[b] > 0) );

#ifndef NDEBUG
      snprintfreturn = SCIPsnprintf(sdpconname, SCIP_MAXSTRLEN, "SDP_%d", b);
      assert( snprintfreturn < SCIP_MAXSTRLEN);
#else
      (void) SCIPsnprintf(sdpconname, SCIP_MAXSTRLEN, "SDP_%d", b);
#endif

      /* special treatment of case without constant PSD blocks */
      if ( data->sdpconstnblocknonz == NULL )
      {
         if ( ! data->sdpblockrank1[b] )
         {
            SCIP_CALL( SCIPcreateConsSdp(scip, &sdpcons, sdpconname, data->sdpnblockvars[b], data->sdpnblocknonz[b],
                  data->sdpblocksizes[b], data->nvarnonz[b], data->colpointer[b], data->rowpointer[b], data->valpointer[b],
                  data->sdpblockvars[b], 0, NULL, NULL, NULL, TRUE) );
         }
         else
         {
            SCIP_CALL( SCIPcreateConsSdpRank1(scip, &sdpcons, sdpconname, data->sdpnblockvars[b], data->sdpnblocknonz[b],
                  data->sdpblocksizes[b], data->nvarnonz[b], data->colpointer[b], data->rowpointer[b], data->valpointer[b],
                  data->sdpblockvars[b], 0, NULL, NULL, NULL, TRUE) );
         }
      }
      else
      {
         if ( ! data->sdpblockrank1[b] )
         {
            SCIP_CALL( SCIPcreateConsSdp(scip, &sdpcons, sdpconname, data->sdpnblockvars[b], data->sdpnblocknonz[b],
                  data->sdpblocksizes[b], data->nvarnonz[b], data->colpointer[b], data->rowpointer[b], data->valpointer[b],
                  data->sdpblockvars[b], data->sdpconstnblocknonz[b], data->sdpconstcol[b], data->sdpconstrow[b],
                  data->sdpconstval[b], TRUE) );
         }
         else
         {
            SCIP_CALL( SCIPcreateConsSdpRank1(scip, &sdpcons, sdpconname, data->sdpnblockvars[b], data->sdpnblocknonz[b],
                  data->sdpblocksizes[b], data->nvarnonz[b], data->colpointer[b], data->rowpointer[b], data->valpointer[b],
                  data->sdpblockvars[b], data->sdpconstnblocknonz[b], data->sdpconstcol[b], data->sdpconstrow[b],
                  data->sdpconstval[b], TRUE) );
         }
      }

#ifdef SCIP_MORE_DEBUG
      SCIP_CALL( SCIPprintCons(scip, sdpcons, NULL) );
#endif

      SCIP_CALL( SCIPaddCons(scip, sdpcons) );

      SCIP_CALL( SCIPreleaseCons(scip, &sdpcons) );
   }

   SCIP_CALL( CBFfreeData(scip, scipfile, data) );

   *result = SCIP_SUCCESS;

   return SCIP_OKAY;
}


/** problem writing method of reader */
static
SCIP_DECL_READERWRITE(readerWriteCbf)
{  /*lint --e{715,818}*/
   SCIP_VAR** linvars;
   SCIP_Real* linvals;
   SCIP_VAR** sdpvars;
   SCIP_Real** sdpval;
   SCIP_Real* sdpconstval;
   int** sdpcol;
   int** sdprow;
   int* sdpconstcol;
   int* sdpconstrow;
   int* sdpnvarnonz;
   int* varsenses;
   int* consssenses;
   int nsdpconss;
   int sdpnvars;
   int sdpnnonz;
   int totalsdpnnonz;
   int sdpblocksize;
   int sdparraylength;
   int totalsdpconstnnonz;
   int sdpconstnnonz;
   int nobjnonz;
   int nnonz;
   int nbnonz;
   int nsenses;
   int nconsssenses;
   int lastsense;
   int consind;
   int c;
   int i;
   int v;
   int nrank1sdpblocks;

   assert( scip != NULL );
   assert( result != NULL );

   SCIPdebugMsg(scip, "Writing problem in CBF format to file.\n");
   *result = SCIP_DIDNOTRUN;

   if ( transformed )
   {
      SCIPerrorMessage("CBF reader currently only supports writing original problems!\n");
      return SCIP_READERROR; /*lint !e527*/
   }

   for (c = 0; c < nconss; c++)
   {
      if ( (strcmp(SCIPconshdlrGetName(SCIPconsGetHdlr(conss[c])), "linear") != 0)
         && (strcmp(SCIPconshdlrGetName(SCIPconsGetHdlr(conss[c])), "SDP") != 0 )
         && (strcmp(SCIPconshdlrGetName(SCIPconsGetHdlr(conss[c])), "SDPrank1") != 0 ) )
      {
         SCIPerrorMessage("CBF reader currently only supports linear and SDP constraints!\n");
         return SCIP_READERROR; /*lint !e527*/
      }
   }

#ifndef NDEBUG
   for (v = 0; v < nvars; v++)
   {
      assert( SCIPvarGetStatus(vars[v]) == SCIP_VARSTATUS_ORIGINAL );
   }
#endif

   /* write version number */
   SCIPinfoMessage(scip, file, "VER\n%d\n\n", CBF_VERSION_NR);

   /* write objective sense */
   SCIPinfoMessage(scip, file, "OBJSENSE\n%s\n\n", objsense == SCIP_OBJSENSE_MINIMIZE ? "MIN" : "MAX");

   /* collect different variable senses */
   SCIP_CALL( SCIPallocBufferArray(scip, &varsenses, nvars) );
   for (v = 0; v < nvars; v++)
   {
      SCIP_Real lb;
      SCIP_Real ub;

      lb = SCIPvarGetLbOriginal(vars[v]);
      ub = SCIPvarGetUbOriginal(vars[v]);

      varsenses[v] = 0;
      if ( SCIPisZero(scip, lb) )
         varsenses[v] = 1;
      else
      {
         if ( ! SCIPisInfinity(scip, -lb) )
         {
            SCIPerrorMessage("Can only handle variables with lower bound 0 or minus infinity.\n");
            SCIPfreeBufferArray(scip, &varsenses);
            return SCIP_READERROR; /*lint !e527*/
         }
      }

      if ( SCIPisZero(scip, ub) )
         varsenses[v] = -1;
      else
      {
         if ( ! SCIPisInfinity(scip, ub) )
         {
            SCIPerrorMessage("Can only handle variables with upper bound 0 or infinity.\n");
            SCIPfreeBufferArray(scip, &varsenses);
            return SCIP_READERROR; /*lint !e527*/
         }
      }
   }

   /* now determine senses of constraints - possibly disable constraints */
   SCIP_CALL( SCIPallocBufferArray(scip, &consssenses, nconss) );
   for (c = 0; c < nconss; c++)
   {
      SCIP_Real lhs;
      SCIP_Real rhs;

      consssenses[c] = 2;

      /* only count linear constraints */
      if ( strcmp(SCIPconshdlrGetName(SCIPconsGetHdlr(conss[c])), "linear") != 0 )
         continue;

      lhs = SCIPgetLhsLinear(scip, conss[c]);
      rhs = SCIPgetRhsLinear(scip, conss[c]);

#ifdef CBF_CHECK_NONNEG
      /* check if there are constraints that would determine senses of variables */
      if ( SCIPgetNVarsLinear(scip, conss[c]) == 1 && ! SCIPisEQ(scip, SCIPgetLhsLinear(scip, conss[c]), SCIPgetRhsLinear(scip, conss[c])) )
      {
         /* the nonzero should be a true nonzero */
         assert( ! SCIPisZero(scip, SCIPgetValsLinear(scip, conss[c])[0]) );
         assert( SCIPgetVarsLinear(scip, conss[c]) != NULL );

         v = SCIPvarGetProbindex(SCIPgetVarsLinear(scip, conss[c])[0]);
         assert( 0 <= v && v < nvars );

         if ( SCIPgetValsLinear(scip, conss[c])[0] > 0.0 )
         {
            if ( SCIPisZero(scip, lhs) )
            {
               varsenses[v] = 1;
               continue;
            }
            else if ( SCIPisZero(scip, rhs) )
            {
               varsenses[v] = -1;
               continue;
            }
         }
         else
         {
            if ( SCIPisZero(scip, lhs) )
            {
               varsenses[v] = -1;
               continue;
            }
            else if ( SCIPisZero(scip, rhs) )
            {
               varsenses[v] = 1;
               continue;
            }
         }
      }
#endif

      if ( SCIPisEQ(scip, lhs, rhs) )
      {
         assert( ! SCIPisInfinity(scip, -lhs) );
         assert( ! SCIPisInfinity(scip, rhs) );
         consssenses[c] = 0;
      }
      else
      {
         if ( ! SCIPisInfinity(scip, -lhs) && ! SCIPisInfinity(scip, rhs) )
         {
            SCIPerrorMessage("Cannot handle ranged rows.\n");
            SCIPfreeBufferArray(scip, &varsenses);
            SCIPfreeBufferArray(scip, &consssenses);
            return SCIP_READERROR; /*lint !e527*/
         }

         if ( ! SCIPisInfinity(scip, -lhs) )
            consssenses[c] = 1;
         else if ( ! SCIPisInfinity(scip, rhs) )
            consssenses[c] = -1;
      }
   }

   /* compute different varsenses */
   nsenses = 0;
   lastsense = 2;
   for (v = 0; v < nvars; v++)
   {
      if ( varsenses[v] != lastsense )
      {
         ++nsenses;
         lastsense = varsenses[v];
      }
   }

   /* write variable senses */
   SCIPinfoMessage(scip, file, "VAR\n%d %d\n", nvars, nsenses);
   lastsense = varsenses[0];
   nsenses = 1;
   for (v = 1; v < nvars; v++)
   {
      if ( varsenses[v] != lastsense )
      {
         if ( lastsense == 0 )
            SCIPinfoMessage(scip, file, "F %d\n", nsenses);
         else if ( lastsense == -1 )
            SCIPinfoMessage(scip, file, "L- %d\n", nsenses);
         else
         {
            assert( lastsense == 1 );
            SCIPinfoMessage(scip, file, "L+ %d\n", nsenses);
         }
         nsenses = 0;
         lastsense = varsenses[v];
      }
      ++nsenses;
   }
   if ( lastsense == 0 )
      SCIPinfoMessage(scip, file, "F %d\n\n", nsenses);
   else if ( lastsense == -1 )
      SCIPinfoMessage(scip, file, "L- %d\n\n", nsenses);
   else
   {
      assert( lastsense == 1 );
      SCIPinfoMessage(scip, file, "L+ %d\n\n", nsenses);
   }

   /* write integrality constraints */
   if ( nbinvars + nintvars > 0 )
   {
      SCIPinfoMessage(scip, file, "INT\n%d\n", nbinvars + nintvars);

      for (v = 0; v < nbinvars + nintvars; v++)
      {
         assert( SCIPvarIsIntegral(vars[v]) );
         SCIPinfoMessage(scip, file, "%d\n", v);
      }
      SCIPinfoMessage(scip, file, "\n");
   }

   /* compute different consssenses */
   nsenses = 0;
   lastsense = 3;
   i = 0;
   for (c = 0; c < nconss; c++)
   {
      if ( consssenses[c] == 2 )
         continue;

      ++i;
      if ( consssenses[c] != lastsense )
      {
         ++nsenses;
         lastsense = consssenses[c];
      }
   }

   assert( nsenses == 0 || i > 0 );
   assert( nsenses > 0 || i == 0 );

   /* write constraint senses if there are any linear constraints */
   if ( nsenses > 0 )
   {
      SCIPinfoMessage(scip, file, "CON\n%d %d\n", i, nsenses);
      nconsssenses = nsenses;
      c = 0;
      while (c < nconss && consssenses[c] == 2)
         ++c;
      if ( c < nconss )
      {
         lastsense = consssenses[c];
         nsenses = 1;
         ++c;
         for (; c < nconss; ++c)
         {
            if ( consssenses[c] == 2 )
               continue;

            if ( consssenses[c] != lastsense )
            {
               if ( lastsense == 0 )
                  SCIPinfoMessage(scip, file, "L= %d\n", nsenses);
               else if ( lastsense == -1 )
                  SCIPinfoMessage(scip, file, "L- %d\n", nsenses);
               else
               {
                  assert( lastsense == 1 );
                  SCIPinfoMessage(scip, file, "L+ %d\n", nsenses);
               }
               nsenses = 0;
               lastsense = consssenses[c];
            }
            ++nsenses;
         }
      }
      if ( lastsense == 0 )
         SCIPinfoMessage(scip, file, "L= %d\n\n", nsenses);
      else if ( lastsense == -1 )
         SCIPinfoMessage(scip, file, "L- %d\n\n", nsenses);
      else
      {
         assert( lastsense == 1 );
         SCIPinfoMessage(scip, file, "L+ %d\n\n", nsenses);
      }
   }
   else
   {
      nconsssenses = 0;
   }

   /* count number of SDP constraints (conshdlrGetNConss doesn't seem to work before transformation) */
   nsdpconss = 0;
   for (c = 0; c < nconss; c++)
   {
      if ( strcmp(SCIPconshdlrGetName(SCIPconsGetHdlr(conss[c])), "SDP") == 0 || strcmp(SCIPconshdlrGetName(SCIPconsGetHdlr(conss[c])), "SDPrank1") == 0 )
         ++nsdpconss;
   }

   /* write SDP constraints if there are any */
   if ( nsdpconss > 0 )
   {
      SCIPinfoMessage(scip, file, "PSDCON\n%d\n", nsdpconss);

      for (c = 0; c < nconss; c++)
      {
         if ( strcmp(SCIPconshdlrGetName(SCIPconsGetHdlr(conss[c])), "SDP") != 0 && strcmp(SCIPconshdlrGetName(SCIPconsGetHdlr(conss[c])), "SDPrank1") != 0 )
            continue;

         SCIPinfoMessage(scip, file, "%d\n", SCIPconsSdpGetBlocksize(scip, conss[c]));
      }

      SCIPinfoMessage(scip, file, "\n");
   }

   /* count number of rank-1 SDP constraints */
   nrank1sdpblocks = 0;
   for (c = 0; c < nconss; c++)
   {
      if ( strcmp(SCIPconshdlrGetName(SCIPconsGetHdlr(conss[c])), "SDPrank1") == 0 )
         ++nrank1sdpblocks;
   }

   /* write rank-1 SDP constraints (if existing) */
   if ( nrank1sdpblocks > 0 )
   {
      SCIPinfoMessage(scip, file, "PSDCONRANK1\n%d\n", nrank1sdpblocks);
      consind = 0;

      for (c = 0; c < nconss; c++)
      {
         if ( strcmp(SCIPconshdlrGetName(SCIPconsGetHdlr(conss[c])), "SDPrank1") != 0 )
            continue;

         assert( SCIPconsSdpShouldBeRankOne(conss[c]) );
         SCIPinfoMessage(scip, file, "%d\n", consind);
         consind++;
      }

      SCIPinfoMessage(scip, file, "\n");
   }

   /* count number of nonzero objective coefficients */
   nobjnonz = 0;
   for (v = 0; v < nvars; v++)
   {
      if ( ! SCIPisZero(scip, SCIPvarGetObj(vars[v])) )
         ++nobjnonz;
   }

   /* write objective */
   SCIPinfoMessage(scip, file, "OBJACOORD\n%d\n", nobjnonz);

   for (v = 0; v < nvars; v++)
   {
      SCIP_Real obj;

      obj = SCIPvarGetObj(vars[v]);
      if ( ! SCIPisZero(scip, obj) )
      {
         SCIPinfoMessage(scip, file, "%d %.15g\n", v, obj);
      }
   }
   SCIPinfoMessage(scip, file, "\n");

   /* write coefficients of linear constraints */
   if ( nconsssenses > 0 )
   {
      /* count number of nonzero coefficients in linear constraints */
      nnonz = 0;
      nbnonz = 0;
      for (c = 0; c < nconss; c++)
      {
         if ( consssenses[c] == -1 )
         {
            assert( ! SCIPisInfinity(scip, SCIPgetRhsLinear(scip, conss[c])) );
            nnonz += SCIPgetNVarsLinear(scip, conss[c]);
            if ( ! SCIPisZero(scip, SCIPgetRhsLinear(scip, conss[c])) )
               ++nbnonz;
         }
         else if ( consssenses[c] == 1 )
         {
            assert( ! SCIPisInfinity(scip, -SCIPgetLhsLinear(scip, conss[c])) );
            nnonz += SCIPgetNVarsLinear(scip, conss[c]);
            if ( ! SCIPisZero(scip, SCIPgetLhsLinear(scip, conss[c])) )
               ++nbnonz;
         }
         else if ( consssenses[c] == 0 )
         {
            assert( SCIPisEQ(scip, SCIPgetLhsLinear(scip, conss[c]), SCIPgetRhsLinear(scip, conss[c])) );
            nnonz += SCIPgetNVarsLinear(scip, conss[c]);
            if ( ! SCIPisZero(scip, SCIPgetLhsLinear(scip, conss[c])) )
               ++nbnonz;
         }
      }

      /* write linear nonzero coefficients */
      SCIPinfoMessage(scip, file, "ACOORD\n%d\n", nnonz);
      consind = 0;
      for (c = 0; c < nconss; c++)
      {
         if ( consssenses[c] == -1 || consssenses[c] == 0 || consssenses[c] == 1 )
         {
            assert( strcmp(SCIPconshdlrGetName(SCIPconsGetHdlr(conss[c])), "linear") == 0 );

            linvars = SCIPgetVarsLinear(scip, conss[c]);
            linvals = SCIPgetValsLinear(scip, conss[c]);

            for (v = 0; v < SCIPgetNVarsLinear(scip, conss[c]); v++)
            {
               i = SCIPvarGetProbindex(linvars[v]);
               assert( 0 <= i && i < nvars );
               SCIPinfoMessage(scip, file, "%d %d %.15g\n", consind, i, linvals[v]);
            }
            ++consind;
         }
      }
      SCIPinfoMessage(scip, file, "\n");

      /* write constant part of linear constraints */
      SCIPinfoMessage(scip, file, "BCOORD\n%d\n", nbnonz);
      consind = 0;
      for (c = 0; c < nconss; c++)
      {
         SCIP_Real val;
         if ( consssenses[c] == -1 )
         {
            val = SCIPgetRhsLinear(scip, conss[c]);
            if ( ! SCIPisZero(scip, val) )
               SCIPinfoMessage(scip, file, "%d %.15g\n", consind, -val);
            consind++;
         }
         else if ( consssenses[c] == 1 )
         {
            val = SCIPgetLhsLinear(scip, conss[c]);
            if ( ! SCIPisZero(scip, val) )
               SCIPinfoMessage(scip, file, "%d %.15g\n", consind, -val);
            consind++;
         }
         else if ( consssenses[c] == 0 )
         {
            val = SCIPgetLhsLinear(scip, conss[c]);
            if ( ! SCIPisZero(scip, val) )
               SCIPinfoMessage(scip, file, "%d %.15g\n", consind, -val);
            consind++;
         }
      }
      SCIPinfoMessage(scip, file, "\n");
   }

   /* count SDP nonzeros */
   totalsdpnnonz = 0;
   totalsdpconstnnonz = 0;
   for (c = 0; c < nconss; c++)
   {
      if ( strcmp(SCIPconshdlrGetName(SCIPconsGetHdlr(conss[c])),"SDP") != 0 && strcmp(SCIPconshdlrGetName(SCIPconsGetHdlr(conss[c])),"SDPrank1") != 0 )
         continue;

      SCIP_CALL( SCIPconsSdpGetNNonz(scip, conss[c], &sdpnnonz, &sdpconstnnonz) );
      totalsdpnnonz += sdpnnonz;
      totalsdpconstnnonz += sdpconstnnonz;
   }

   /* allocate memory for SDPdata */
   SCIP_CALL( SCIPallocBufferArray(scip, &sdpnvarnonz, nvars) );
   SCIP_CALL( SCIPallocBufferArray(scip, &sdpcol, totalsdpnnonz) );
   SCIP_CALL( SCIPallocBufferArray(scip, &sdprow, totalsdpnnonz) );
   SCIP_CALL( SCIPallocBufferArray(scip, &sdpval, totalsdpnnonz) );
   SCIP_CALL( SCIPallocBufferArray(scip, &sdpvars, nvars) );
   SCIP_CALL( SCIPallocBufferArray(scip, &sdpconstcol, totalsdpconstnnonz) );
   SCIP_CALL( SCIPallocBufferArray(scip, &sdpconstrow, totalsdpconstnnonz) );
   SCIP_CALL( SCIPallocBufferArray(scip, &sdpconstval, totalsdpconstnnonz) );

   sdparraylength = totalsdpnnonz;
   sdpconstnnonz = totalsdpconstnnonz;

   /* write SDP nonzeros */
   if ( totalsdpnnonz > 0 )
   {
      SCIPinfoMessage(scip, file, "HCOORD\n%d\n", totalsdpnnonz);
      consind = 0;
      for (c = 0; c < nconss; c++)
      {
         if ( strcmp(SCIPconshdlrGetName(SCIPconsGetHdlr(conss[c])), "SDP") != 0 && strcmp(SCIPconshdlrGetName(SCIPconsGetHdlr(conss[c])), "SDPrank1") != 0 )
            continue;

         /* initialization for SDPconsSDPGetData-call */
         sdparraylength = totalsdpnnonz;
         sdpconstnnonz = totalsdpconstnnonz;

         SCIP_CALL( SCIPconsSdpGetData(scip, conss[c], &sdpnvars, &sdpnnonz, &sdpblocksize, &sdparraylength, sdpnvarnonz,
               sdpcol, sdprow, sdpval, sdpvars, &sdpconstnnonz, sdpconstcol, sdpconstrow, sdpconstval, NULL, NULL, NULL) );

         assert( sdpconstnnonz <= totalsdpconstnnonz );
         assert( sdparraylength <= totalsdpnnonz);

         for (v = 0; v < sdpnvars; v++)
         {
            for (i = 0; i < sdpnvarnonz[v]; i++)
            {
               int ind;
               ind = SCIPvarGetProbindex(sdpvars[v]);
               assert( 0 <= ind && ind < nvars );
               SCIPinfoMessage(scip, file, "%d %d %d %d %.15g\n", consind, ind, sdprow[v][i], sdpcol[v][i], sdpval[v][i]);
            }
         }
         consind++;
      }
      SCIPinfoMessage(scip, file, "\n");
   }

   /* write nonzeros of constant part of SDP constraint */
   if ( totalsdpnnonz > 0 )
   {
      SCIPinfoMessage(scip, file, "DCOORD\n%d\n", totalsdpconstnnonz);
      consind = 0;
      for (c = 0; c < nconss; c++)
      {
         if ( strcmp(SCIPconshdlrGetName(SCIPconsGetHdlr(conss[c])), "SDP") != 0 && strcmp(SCIPconshdlrGetName(SCIPconsGetHdlr(conss[c])), "SDPrank1") != 0 )
            continue;

         /* initialization for SDPconsSDPGetData-call */
         sdparraylength = totalsdpnnonz;
         sdpconstnnonz = totalsdpconstnnonz;

         SCIP_CALL( SCIPconsSdpGetData(scip, conss[c], &sdpnvars, &sdpnnonz, &sdpblocksize, &sdparraylength, sdpnvarnonz,
               sdpcol, sdprow, sdpval, sdpvars, &sdpconstnnonz, sdpconstcol, sdpconstrow, sdpconstval, NULL, NULL, NULL) );

         assert( sdpconstnnonz <= totalsdpconstnnonz );
         assert( sdparraylength <= totalsdpnnonz);

         for (i = 0; i < sdpconstnnonz; i++)
         {
            SCIPinfoMessage(scip, file, "%d %d %d %.15g\n", consind, sdpconstrow[i], sdpconstcol[i], -sdpconstval[i]);
         }
         consind++;
      }
   }

   SCIPfreeBufferArray(scip, &sdpconstval);
   SCIPfreeBufferArray(scip, &sdpconstrow);
   SCIPfreeBufferArray(scip, &sdpconstcol);
   SCIPfreeBufferArray(scip, &sdpvars);
   SCIPfreeBufferArray(scip, &sdpval);
   SCIPfreeBufferArray(scip, &sdprow);
   SCIPfreeBufferArray(scip, &sdpcol);
   SCIPfreeBufferArray(scip, &sdpnvarnonz);
   SCIPfreeBufferArray(scip, &consssenses);
   SCIPfreeBufferArray(scip, &varsenses);

   *result = SCIP_SUCCESS;

   return SCIP_OKAY;
}


/*
 * reader specific interface methods
 */

/** includes the CBF file reader in SCIP */
SCIP_RETCODE SCIPincludeReaderCbf(
   SCIP*                 scip                /**< SCIP data structure */
   )
{
   SCIP_READERDATA* readerdata = NULL;
   SCIP_READER* reader;

   /* include reader */
   SCIP_CALL( SCIPincludeReaderBasic(scip, &reader, READER_NAME, READER_DESC, READER_EXTENSION, readerdata) );

   assert( reader != NULL );

   /* set non fundamental callbacks via setter functions */
   SCIP_CALL( SCIPsetReaderCopy(scip, reader, readerCopyCbf) );
   SCIP_CALL( SCIPsetReaderRead(scip, reader, readerReadCbf) );
   SCIP_CALL( SCIPsetReaderWrite(scip, reader, readerWriteCbf) );

   return SCIP_OKAY;
}<|MERGE_RESOLUTION|>--- conflicted
+++ resolved
@@ -2338,13 +2338,8 @@
    /* check if any nonzeros were specified in HCOORD */
    if ( data->sdpnblocknonz == NULL && data->nsdpblocks > 0 )
    {
-<<<<<<< HEAD
-      SCIPerrorMessage("No nonconstant nonzeros have been specified for any SDP block, please remove all SDP blocks!\n", b);
-      SCIP_CALL( CBFfreeData(scip, scipfile, data) );
-=======
       SCIPerrorMessage("No nonconstant nonzeros have been specified for any SDP block, please remove all SDP blocks!\n");
       SCIPABORT();
->>>>>>> 284e2f5c
       return SCIP_READERROR; /*lint !e527*/
    }
 
