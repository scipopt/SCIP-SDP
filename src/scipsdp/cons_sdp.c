/* * * * * * * * * * * * * * * * * * * * * * * * * * * * * * * * * * * * * * */
/*                                                                           */
/* This file is part of SCIPSDP - a solving framework for mixed-integer      */
/* semidefinite programs based on SCIP.                                      */
/*                                                                           */
/* Copyright (C) 2011-2013 Discrete Optimization, TU Darmstadt               */
/*                         EDOM, FAU Erlangen-Nürnberg                       */
/*               2014-2021 Discrete Optimization, TU Darmstadt               */
/*                                                                           */
/*                                                                           */
/* This program is free software; you can redistribute it and/or             */
/* modify it under the terms of the GNU Lesser General Public License        */
/* as published by the Free Software Foundation; either version 3            */
/* of the License, or (at your option) any later version.                    */
/*                                                                           */
/* This program is distributed in the hope that it will be useful,           */
/* but WITHOUT ANY WARRANTY; without even the implied warranty of            */
/* MERCHANTABILITY or FITNESS FOR A PARTICULAR PURPOSE.  See the             */
/* GNU Lesser General Public License for more details.                       */
/*                                                                           */
/* You should have received a copy of the GNU Lesser General Public License  */
/* along with this program; if not, write to the Free Software               */
/* Foundation, Inc., 51 Franklin St, Fifth Floor, Boston, MA 02110-1301, USA.*/
/*                                                                           */
/*                                                                           */
/* Based on SCIP - Solving Constraint Integer Programs                       */
/* Copyright (C) 2002-2021 Zuse Institute Berlin                             */
/* SCIP is distributed under the terms of the SCIP Academic Licence,         */
/* see file COPYING in the SCIP distribution.                                */
/*                                                                           */
/* * * * * * * * * * * * * * * * * * * * * * * * * * * * * * * * * * * * * * */

/**@file   cons_sdp.c
 * @brief  Constraint handler for SDP-constraints
 * @author Sonja Mars
 * @author Lars Schewe
 * @author Tristan Gally
 * @author Frederic Matter
 * @author Marc Pfetsch
 *
 * Constraint handler for semidefinite constraints of the form \f$ \sum_{j=1}^n A_j y_j - A_0 \succeq 0 \f$,
 * where the matrices \f$A_j\f$ and \f$A_0\f$ need to be symmetric. Only the nonzero entries of the matrices
 * are stored.
 *
 * This file also contains a separate constraint handler for handling rank 1 SDP constraints. The callback functions are
 * essentially the same, but some quadratic constraints are added to enforce the rank 1 condition.
 */

/* #define SCIP_DEBUG */
/* #define SCIP_MORE_DEBUG         /\* shows all cuts added and prints constraint after parsing *\/ */
/* #define PRINT_HUMAN_READABLE /\* change the output of PRINTCONS to a better readable format (dense instead of sparse), WHICH CAN NO LONGER BE PARSED *\/ */
/* #define PRINTMATRICES     /\* Should all matrices appearing in best rank-1 approximation heuristic be printed? *\/ */

#include "cons_sdp.h"

#include <assert.h>                     /*lint !e451*/
#include <string.h>                     /* for NULL, strcmp */
#include <ctype.h>                      /* for isspace */
#include <math.h>
#include "sdpi/lapack_interface.h"
#include "sdpi/solveonevarsdp.h"
#include "relax_sdp.h"

#include "scipsdp/SdpVarmapper.h"
#include "scipsdp/SdpVarfixer.h"

#include "scip/cons_linear.h"           /* for SCIPcreateConsLinear */
#include "scip/cons_nonlinear.h"        /* for newer SCIP versions */
#include "scip/cons_quadratic.h"        /* for SCIPcreateConsBasicQuadratic */
#include "scip/cons_soc.h"              /* for SCIPcreateConsSOC */
#include "scip/cons_linear.h"           /* for separateSol() */
#include "scip/scip_cons.h"             /* for SCIPgetConsVars */
#include "scip/scip.h"                  /* for SCIPallocBufferArray, etc */
#include "scip/def.h"

#ifdef OMP
#include "omp.h"                        /* for changing the number of threads */
#endif

/* turn off lint warnings for whole file: */
/*lint --e{788,818}*/

#define CONSHDLR_NAME          "SDP"
#define CONSHDLR_DESC          "SDP constraints of the form \\sum_{j} A_j y_j - A_0 psd"

#define CONSHDLRRANK1_NAME     "SDPrank1"
#define CONSHDLRRANK1_DESC     "rank 1 SDP constraints"

#define CONSHDLR_SEPAPRIORITY  +1000000 /**< priority of the constraint handler for separation */
#define CONSHDLR_ENFOPRIORITY  -2000000 /**< priority of the constraint handler for constraint enforcing */
#define CONSHDLR_CHECKPRIORITY -2000000 /**< priority of the constraint handler for checking feasibility */
#define CONSHDLR_PROPFREQ             1 /**< priority of the constraint handler for propagation */
#define CONSHDLR_SEPAFREQ             1 /**< frequency for separating cuts; zero means to separate only in the root node */
#define CONSHDLR_EAGERFREQ          100 /**< frequency for using all instead of only the useful constraints in separation,
                                         *   propagation and enforcement, -1 for no eager evaluations, 0 for first only */
#define CONSHDLR_MAXPREROUNDS        -1 /**< maximal number of presolving rounds the constraint handler participates in (-1: no limit) */
#define CONSHDLR_DELAYSEPA        FALSE /**< should separation method be delayed, if other separators found cuts? */
#define CONSHDLR_NEEDSCONS         TRUE /**< should the constraint handler be skipped, if no constraints are available? */

#define CONSHDLR_PRESOLTIMING     SCIP_PRESOLTIMING_EXHAUSTIVE
#define CONSHDLR_PROPTIMING       SCIP_PROPTIMING_BEFORELP

#define PARSE_STARTSIZE               1 /**< initial size of the consdata-arrays when parsing a problem */
#define PARSE_SIZEFACTOR             10 /**< size of consdata-arrays is increased by this factor when parsing a problem */

#define DEFAULT_PROPUPPERBOUNDS    TRUE /**< Should upper bounds be propagated? */
#define DEFAULT_PROPUBPRESOL       TRUE /**< Should upper bounds be propagated in presolving? */
#define DEFAULT_PROPTIGHTENBOUNDS FALSE /**< Should tighten bounds be propagated? */
#define DEFAULT_PROPTBPROBING     FALSE /**< Should tighten bounds be propagated in probing? */
#define DEFAULT_TIGHTENBOUNDSCONT FALSE /**< Should only bounds be tightend for continuous variables? */
#define DEFAULT_TIGHTENMATRICES   FALSE /**< If all matrices are psd, should the matrices be tightened if possible? */
#define DEFAULT_TIGHTENBOUNDS     FALSE /**< If all matrices are psd, should the bounds be tightened if possible? */
#define DEFAULT_DIAGGEZEROCUTS     TRUE /**< Should linear cuts enforcing the non-negativity of diagonal entries of SDP-matrices be added? */
#define DEFAULT_DIAGZEROIMPLCUTS   TRUE /**< Should linear cuts enforcing the implications of diagonal entries of zero in SDP-matrices be added? */
#define DEFAULT_TWOMINORLINCONSS  FALSE /**< Should linear cuts corresponding to 2 by 2 minors be added? */
#define DEFAULT_TWOMINORPRODCONSS FALSE /**< Should linear cuts corresponding to products of 2 by 2 minors be added? */
#define DEFAULT_TWOMINORVARBOUNDS FALSE /**< Should linear cuts corresponding to variable bounds for 2 by 2 minors be added? */
#define DEFAULT_QUADCONSRANK1      TRUE /**< Should quadratic cons for 2x2 minors be added in the rank-1 case? */
#define DEFAULT_UPGRADEQUADCONSS  FALSE /**< Should quadratic constraints be upgraded to a rank 1 SDP? */
#define DEFAULT_UPGRADEKEEPQUAD   FALSE /**< Should the quadratic constraints be kept in the problem after upgrading and the corresponding SDP constraint be added without the rank 1 constraint? */
#define DEFAULT_MAXNVARSQUADUPGD   1000 /**< maximal number of quadratic constraints and appearing variables so that the QUADCONSUPGD is performed */
#define DEFAULT_RANK1APPROXHEUR   FALSE /**< Should the heuristic that computes the best rank-1 approximation for a given solution be executed? */
#define DEFAULT_SEPARATEONECUT    FALSE /**< Should only one cut corresponding to the most negative eigenvalue be separated? */
#define DEFAULT_CUTSTOPOOL         TRUE /**< Should the cuts be added to the pool? */
#define DEFAULT_SPARSIFYCUT       FALSE /**< Should the eigenvector cuts be sparsified? */
#define DEFAULT_SPARSIFYFACTOR      0.1 /**< target size for sparsification in relation to number of variables */
#define DEFAULT_SPARSIFYTARGETSIZE   -1 /**< absolute target size for sparsification (-1: use sparsifyfactor instead) */
#define DEFAULT_MULTIPLESPARSECUTS FALSE /**< Should multiple sparsified eigenvector cuts be added? */
#define DEFAULT_MAXNSPARSECUTS        0 /**< maximal number of sparse eigenvector cuts that should be added (-1: no limit) */
#define DEFAULT_ENFORCESDP        FALSE /**< Solve SDP if we do lp-solving and have an integral solution in enforcing? */
#define DEFAULT_ONLYFIXEDINTSSDP  FALSE /**< Should solving an SDP only be applied if all integral variables are fixed (instead of having integral values)? */
#define DEFAULT_ADDSOCRELAX       FALSE /**< Should a relaxation of SOC constraints be added */
#define DEFAULT_USEDIMACSFEASTOL  FALSE /**< Should a feasibility tolerance based on the DIMACS be used for computing negative eigenvalues? */
#define DEFAULT_GENERATEROWS       TRUE /**< Should rows be generated (constraints otherwise)? */

#ifdef OMP
#define DEFAULT_NTHREADS              1 /**< number of threads used for OpenBLAS */
#endif

/* defines for sparsification of eigenvector cuts using TPower */
#define DEFAULT_RECOMPUTESPARSEEV FALSE /**< Should the sparse eigenvalue returned from TPower be recomputed exactly by using Lapack for the corresponding submatrix? */
#define DEFAULT_RECOMPUTEINITIAL  FALSE /**< Should the inital vector for TPower be computed each time before calling TPower (instead of using the original smallest eigenvector)? */
#define DEFAULT_EXACTTRANS        FALSE /**< Should the matrix be transformed with the exact maximal eigenvalue before calling TPower (instead of using estimate)? */

/** constraint data for sdp constraints */
struct SCIP_ConsData
{
   int                   nvars;              /**< number of variables in this SDP constraint */
   int                   nnonz;              /**< number of nonzeros in this SDP constraint */
   int                   blocksize;          /**< size of this SDP-block */
   int*                  nvarnonz;           /**< length of the arrays pointed to by col/row/val, number of nonzeros for each variable */
   int**                 col;                /**< pointers to the column indices of the nonzeros for each variable */
   int**                 row;                /**< pointers to the row indices of the nonzeros for each variable */
   SCIP_Real**           val;                /**< pointers to the values of the nonzeros for each variable */
   SCIP_VAR**            vars;               /**< SCIP_VARiables present in this SDP constraint, ordered by their begvar-indices */
   int*                  locks;              /**< whether each variable is up-locked (1), down-locked (-1) or both (0); -2 if not locked (yet) */
   int                   constnnonz;         /**< number of nonzeros in the constant part of this SDP constraint */
   int*                  constcol;           /**< column indices of the constant nonzeros */
   int*                  constrow;           /**< row indices of the constant nonzeros */
   SCIP_Real*            constval;           /**< values of the constant nonzeros */
   SCIP_Real             maxrhsentry;        /**< maximum entry of constant matrix (needed for DIMACS error norm) */
   SCIP_Bool             rankone;            /**< Should matrix be rank one? */
   int*                  maxevsubmat;        /**< two row indices of 2x2 subdeterminant with maximal eigenvalue [or -1,-1 if not available] */
   SCIP_Bool             addedquadcons;      /**< Are the quadratic 2x2-minor constraints already added (in the rank1-case)?  */
   /* alternative view via matrix entries for propagation */
   SCIP_VAR**            matrixvar;          /**< pointer to variable if given position is uniquely covered, NULL otherwise */
   SCIP_Real*            matrixval;          /**< value at given position of unique covering variable */
   SCIP_Real*            matrixconst;        /**< value of constant matrix */
   int                   nsingle;            /**< number of matrix entries that depend on a single variable only */
   SCIP_Real             tracebound;         /**< possible bound on the trace */
   SCIP_Bool             allmatricespsd;     /**< true if all variables are positive semidefinite (excluding the constant matrix) */
   SCIP_Bool             initallmatricespsd; /**< true if allmatricespsd has been initialized */
};

/** SDP constraint handler data */
struct SCIP_ConshdlrData
{
   int                   neigveccuts;        /**< this is used to give the eigenvector-cuts distinguishable names */
   SCIP_Bool             diaggezerocuts;     /**< Should linear cuts enforcing the non-negativity of diagonal entries of SDP-matrices be added? */
   int                   ndiaggezerocuts;    /**< this is used to give the diagGEzero-cuts distinguishable names */
   int                   n1x1blocks;         /**< this is used to give the lp constraints resulting from 1x1 sdp-blocks distinguishable names */
   SCIP_Bool             propupperbounds;    /**< Should upper bounds be propagated? */
   SCIP_Bool             propubpresol;       /**< Should upper bounds be propagated in presolving? */
   SCIP_Bool             tightenboundscont;  /**< Should only bounds be tightend for continuous variables? */
   SCIP_Bool             proptightenbounds;  /**< Should tighten bounds be propagated? */
   SCIP_Bool             proptbprobing;      /**< Should tighten bounds be propagated in probing? */
   SCIP_Bool             tightenmatrices;    /**< If all matrices are psd, should the matrices be tightened if possible? */
   SCIP_Bool             tightenbounds;      /**< If all matrices are psd, should the bounds be tightened if possible? */
   SCIP_Bool             diagzeroimplcuts;   /**< Should linear cuts enforcing the implications of diagonal entries of zero in SDP-matrices be added? */
   SCIP_Bool             twominorlinconss;   /**< Should linear cuts corresponding to 2 by 2 minors be added? */
   SCIP_Bool             twominorprodconss;  /**< Should linear cuts corresponding to products of 2 by 2 minors be added? */
   SCIP_Bool             twominorvarbounds;  /**< Should linear cuts corresponding to variable bounds for 2 by 2 minors be added? */
   SCIP_Bool             quadconsrank1;      /**< Should quadratic cons for 2x2 minors be added in the rank-1 case? */
   SCIP_Bool             upgradequadconss;   /**< Should quadratic constraints be upgraded to a rank 1 SDP? */
   SCIP_Bool             upgradekeepquad;    /**< Should the quadratic constraints be kept in the problem after upgrading and the corresponding SDP constraint be added without the rank 1 constraint? */
   SCIP_Bool             separateonecut;     /**< Should only one cut corresponding to the most negative eigenvalue be separated? */
   SCIP_Bool             cutstopool;         /**< Should the cuts be added to the pool? */
   SCIP_Bool             sparsifycut;        /**< Should the eigenvector cuts be sparsified? */
   SCIP_Real             sparsifyfactor;     /**< target size for sparsification in relation to number of variables */
   int                   sparsifytargetsize; /**< absolute target size for sparsification (-1: use sparsifyfactor instead) */
   SCIP_Bool             multiplesparsecuts; /**< Should multiple sparsified eigenvector cuts be added? */
   int                   maxnsparsecuts;     /**< maximal number of sparse eigenvector cuts that should be added (-1: no limit) */
   SCIP_Bool             enforcesdp;         /**< Solve SDP if we do lp-solving and have an integral solution in enforcing? */
   SCIP_Bool             onlyfixedintssdp;   /**< Should solving an SDP only be applied if all integral variables are fixed (instead of having integral values)? */
   SCIP_Bool             addsocrelax;        /**< Should a relaxation of SOC constraints be added */
   int                   maxnvarsquadupgd;   /**< maximal number of quadratic constraints and appearing variables so that the QUADCONSUPGD is performed */
   SCIP_Bool             triedlinearconss;   /**< Have we tried to add linear constraints? */
   SCIP_Bool             triedvarbounds;     /**< Have we tried to add variable bounds based on 2x2 minors */
   SCIP_Bool             rank1approxheur;    /**< Should the heuristic that computes the best rank-1 approximation for a given solution be executed? */
   SCIP_Bool             generaterows;       /**< Should rows be generated (constraints otherwise)? */
#ifdef OMP
   int                   nthreads;           /**< number of threads used for OpenBLAS */
#endif
   int*                  quadconsidx;        /**< store index of variables appearing in quadratic constraints for upgrading */
   SCIP_VAR**            quadconsvars;       /**< temporary array to store variables appearing in quadratic constraints for upgrading */
   int                   nquadconsidx;       /**< size of quadconsidx/quadconsvars arrays */
   SCIP_VAR***           X;                  /**< matrix variables added within upgrading */
   int                   nsdpvars;           /**< number of variables in SDP constraint for quadratic constraints */
   SCIP_CONS*            sdpcons;            /**< SDP rank 1 constraint for quadratic constraints */
   SCIP_CONSHDLRDATA*    sdpconshdlrdata;    /**< possibly store SDP constraint handler for retrieving parameters */
   SCIP_RANDNUMGEN*      randnumgen;         /**< random number generator (for sparsifyCut) */
   SCIP_RELAX*           relaxsdp;           /**< SDP relaxator */
   SCIP_Bool             usedimacsfeastol;   /**< Should a feasibility tolerance based on the DIMACS be used for computing negative eigenvalues? */
   SCIP_Real             dimacsfeastol;      /**< feasibility tolerance for computing negative eigenvalues based on the DIMACS error */
   SCIP_Bool             recomputesparseev;  /**< Should the sparse eigenvalue returned from TPower be recomputed exactly by using Lapack for the corresponding submatrix? */
   SCIP_Bool             recomputeinitial;   /**< Should the inital vector for TPower be computed each time before calling TPower (instead of using the original smallest eigenvector)? */
   SCIP_Bool             exacttrans;         /**< Should the matrix be transformed with the exact maximal eigenvalue before calling TPower (instead of using estimate)? */
};

/** generates matrix in colum-first format (needed by LAPACK) from matrix given in full row-first format (SCIP-SDP
 *  default)
 */
static
SCIP_RETCODE convertRowToColFormatFullMatrix(
   int                   rows,               /**< number of rows */
   int                   cols,               /**< number of columns */
   SCIP_Real*            rowmatrix,          /**< matrix entries given as rows*cols array */
   SCIP_Real*            colmatrix           /**< pointer to array of length blocksize^2 to store rowmatrix in column-first
                                              *   format */
   )
{
   int i;
   int j;
   SCIP_Real act;

   assert( rows > 0 );
   assert( cols > 0 );
   assert( rowmatrix != NULL );
   assert( colmatrix != NULL );

   for (i = 0; i < rows; ++i)
   {
      for (j = 0; j < cols; ++j)
      {
         act = rowmatrix[i*cols + j];
         colmatrix[j*rows + i] = act;
      }
   }

   return SCIP_OKAY;
}

/** multiplies all entries in the i-th row by scale[i] */
static
SCIP_RETCODE scaleRowsMatrix(
   int                   blocksize,          /* number of rows and columns */
   SCIP_Real*            matrix,             /* matrix entries given as blocksize^2 array */
   SCIP_Real*            scale               /* array of length blocksize to multiply the rows of matrix with */
   )
{
   int r;                       /* rows */
   int c;                       /* columns */

   assert( blocksize >= 0 );
   assert( matrix != NULL );
   assert( scale != NULL );

   for (r = 0; r < blocksize; r++)
   {
      for (c = 0; c < blocksize; c++)
      {
         /* row-first format! */
         matrix[r * blocksize + c] *= scale[r];  /*lint !e679*/
      }
   }

   return SCIP_OKAY;
}

/** takes a 0.5*n*(n+1) array of a symmetric matrix and expands it to an n*n array of the full matrix to input into LAPACK */
static
SCIP_RETCODE expandSymMatrix(
   int                   size,               /**< size of the matrix, named n above */
   SCIP_Real*            symMat,             /**< symmetric matrix indexed via SCIPconsSdpCompLowerTriangPos that should be expanded */
   SCIP_Real*            fullMat             /**< pointer to store the n*n matrix, that is the symmetric expansion of symMat */
   )
{
   int i;
   int j;
   int ind = 0;

   assert( size >= 0 );
   assert( symMat != NULL );
   assert( fullMat != NULL );

   /* traverse the lower triangular part in the order of the indices and copy the values to both lower and upper triangular part */
   for (i = 0; i < size; i++)
   {
      for (j = 0; j <= i; j++)
      {
         assert( ind == SCIPconsSdpCompLowerTriangPos(i,j) );
         fullMat[i*size + j] = symMat[ind]; /*lint !e679*/
         fullMat[j*size + i] = symMat[ind]; /*lint !e679*/
         ind++;
      }
   }

   return SCIP_OKAY;
}

/** For a vector \f$y\f$ given by @sol, computes the (length of y) * (length of y + 1) /2 -long array of the lower-triangular part
 *  of the matrix \f$ \sum_{j=1}^m A_j y_j - A_0 \f$ for this SDP block, indexed by SCIPconsSdpCompLowerTriangPos().
 */
static
SCIP_RETCODE computeSdpMatrix(
   SCIP*                 scip,               /**< SCIP data structure */
   SCIP_CONSDATA*        consdata,           /**< constraint data */
   SCIP_SOL*             sol,                /**< solution to separate */
   SCIP_Real*            matrix              /**< pointer to store the SDP-Matrix */
   )
{
   SCIP_Real yval;
   int blocksize;
   int nvars;
   int i;
   int j;

   assert( consdata != NULL );
   assert( matrix != NULL );

   nvars = consdata->nvars;
   blocksize = consdata->blocksize;

   /* initialize the matrix with 0 */
   for (i = 0; i < (blocksize * (blocksize + 1))/2; ++i)
      matrix[i] = 0.0;

   /* add the non-constant-part */
   for (i = 0; i < nvars; i++)
   {
      yval = SCIPgetSolVal(scip, sol, consdata->vars[i]);
      if ( ! SCIPisZero(scip, yval) )
      {
         for (j = 0; j < consdata->nvarnonz[i]; ++j)
            matrix[SCIPconsSdpCompLowerTriangPos(consdata->row[i][j], consdata->col[i][j])] += yval * consdata->val[i][j];
      }
   }

   /* substract the constant part */
   for (j = 0; j < consdata->constnnonz; ++j)
      matrix[SCIPconsSdpCompLowerTriangPos(consdata->constrow[j], consdata->constcol[j])] -= consdata->constval[j];

   return SCIP_OKAY;
}

/** for a vector \f$y\f$ given by @p sol, computes the full matrix \f$ \sum_{j=1}^m A_j y_j - A_0 \f$ */
static
SCIP_RETCODE computeFullSdpMatrix(
   SCIP*                 scip,               /**< SCIP data structure */
   SCIP_CONSDATA*        consdata,           /**< constraint data */
   SCIP_SOL*             sol,                /**< solution to separate */
   SCIP_Real*            fullmatrix          /**< array for full matrix */
   )
{
   SCIP_Real aval;
   int blocksize;
   int nvars;
   int r;
   int c;
   int i;
   int j;

   assert( scip != NULL );
   assert( consdata != NULL );
   assert( fullmatrix != NULL );

   nvars = consdata->nvars;
   blocksize = consdata->blocksize;

   /* initialize the matrix with 0 */
   for (i = 0; i < blocksize * blocksize; ++i)
      fullmatrix[i] = 0.0;

   /* add the non-constant-part */
   for (i = 0; i < nvars; i++)
   {
      SCIP_Real yval;

      yval = SCIPgetSolVal(scip, sol, consdata->vars[i]);
      if ( ! SCIPisZero(scip, yval) )
      {
         for (j = 0; j < consdata->nvarnonz[i]; ++j)
         {
            r = consdata->row[i][j];
            c = consdata->col[i][j];
            aval = consdata->val[i][j];

            if ( r == c )
               fullmatrix[r * blocksize + c] += yval * aval;
            else
            {
               fullmatrix[r * blocksize + c] += yval * aval;
               fullmatrix[c * blocksize + r] += yval * aval;
            }
         }
      }
   }

   /* substract the constant part */
   for (j = 0; j < consdata->constnnonz; ++j)
   {
      r = consdata->constrow[j];
      c = consdata->constcol[j];
      aval = consdata->constval[j];

      if ( r == c )
         fullmatrix[r * blocksize + c] -= aval;
      else
      {
         fullmatrix[r * blocksize + c] -= aval;
         fullmatrix[c * blocksize + r] -= aval;
      }
   }

   return SCIP_OKAY;
}

/** build matrixvar data */
static
SCIP_RETCODE constructMatrixvar(
   SCIP*                 scip,               /**< SCIP data structure */
   SCIP_CONS*            cons,               /**< constraint */
   SCIP_CONSDATA*        consdata            /**< constraint data */
   )
{
   SCIP_Real* constmatrix;
   SCIP_Real** matrices;
   int blocksize;
   int cnt = 0;
   int s;
   int t;
   int i;

   assert( scip != NULL );
   assert( consdata != NULL );

   if ( consdata->matrixvar != NULL )
      return SCIP_OKAY;

   consdata->nsingle = 0;
   blocksize = consdata->blocksize;

   /* allocate matrices */
   SCIP_CALL( SCIPallocBufferArray(scip, &constmatrix, blocksize * blocksize) );
   SCIP_CALL( SCIPconsSdpGetFullConstMatrix(scip, cons, constmatrix) );

   SCIP_CALL( SCIPallocBufferArray(scip, &matrices, consdata->nvars) );
   for (i = 0; i < consdata->nvars; ++i)
   {
      SCIP_CALL( SCIPallocBufferArray(scip, &matrices[i], blocksize * blocksize) );
      SCIP_CALL( SCIPconsSdpGetFullAj(scip, cons, i, matrices[i]) );
   }

   SCIP_CALL( SCIPallocBlockMemoryArray(scip, &consdata->matrixvar, blocksize * (blocksize+1)/2) );
   SCIP_CALL( SCIPallocBlockMemoryArray(scip, &consdata->matrixval, blocksize * (blocksize+1)/2) );
   SCIP_CALL( SCIPallocBlockMemoryArray(scip, &consdata->matrixconst, blocksize * (blocksize+1)/2) );

   for (s = 0; s < blocksize; ++s)
   {
      for (t = 0; t <= s; ++t)
      {
         SCIP_VAR* var = NULL;
         SCIP_Real val = 0.0;
         int pos;

         pos = s * blocksize + t;

         for (i = 0; i < consdata->nvars; ++i)
         {
            if ( ! SCIPisZero(scip, matrices[i][pos]) )
            {
               if ( var == NULL )
               {
                  var = consdata->vars[i];
                  val = matrices[i][pos];
               }
               else
                  break;
            }
         }

         /* if at most one entry was found */
         if ( i >= consdata->nvars )
         {
            consdata->matrixvar[cnt] = var;  /* note that var == NULL is possible */
            consdata->matrixval[cnt] = val;
            consdata->matrixconst[cnt] = constmatrix[pos];
            ++consdata->nsingle;
         }
         else
         {
            consdata->matrixvar[cnt] = NULL;
            consdata->matrixval[cnt] = SCIP_INVALID;
            consdata->matrixconst[cnt] = SCIP_INVALID;
         }
         ++cnt;
      }
   }
   assert( cnt == blocksize * (blocksize + 1)/2 );

   SCIPfreeBufferArray(scip, &constmatrix);
   for (i = consdata->nvars - 1; i >= 0; --i)
      SCIPfreeBufferArray(scip, &matrices[i]);
   SCIPfreeBufferArray(scip, &matrices);

   if ( SCIPgetSubscipDepth(scip) == 0 )
      SCIPdebugMsg(scip, "Number of entries depending on a single variable: %d.\n", consdata->nsingle);

   return SCIP_OKAY;
}

/** checks feasibility for a single SDP constraint */
static
SCIP_RETCODE SCIPconsSdpCheckSdpCons(
   SCIP*                 scip,               /**< SCIP data structure */
   SCIP_CONSHDLRDATA*    conshdlrdata,       /**< constraint handler data */
   SCIP_CONS*            cons,               /**< the constraint the solution should be checked for */
   SCIP_SOL*             sol,                /**< the solution to check feasibility for */
   SCIP_Bool             printreason,        /**< should the reason for the violation be printed? */
   SCIP_RESULT*          result              /**< pointer to store the result of the feasibility checking call */
   )
{  /*lint --e{715}*/
   SCIP_CONSDATA* consdata;
   SCIP_Real* fullmatrix = NULL;
   SCIP_Real eigenvalue;
   SCIP_Real tol;
   int blocksize;

   assert( scip != NULL );
   assert( cons != NULL );
   assert( result != NULL );

   consdata = SCIPconsGetData(cons);
   assert( consdata != NULL );
   assert( consdata->rankone || strcmp(SCIPconshdlrGetName(SCIPconsGetHdlr(cons)), CONSHDLR_NAME) == 0 );
   assert( ! consdata->rankone || strcmp(SCIPconshdlrGetName(SCIPconsGetHdlr(cons)), CONSHDLRRANK1_NAME) == 0 );
   blocksize = consdata->blocksize;

   SCIP_CALL( SCIPallocBufferArray(scip, &fullmatrix, blocksize * blocksize) ); /*lint !e647*/

   SCIP_CALL( computeFullSdpMatrix(scip, consdata, sol, fullmatrix) );

   SCIP_CALL( SCIPlapackComputeIthEigenvalue(SCIPbuffer(scip), FALSE, blocksize, fullmatrix, 1, &eigenvalue, NULL) );

   if ( conshdlrdata->sdpconshdlrdata->usedimacsfeastol )
   {
      assert( conshdlrdata->dimacsfeastol != SCIP_INVALID );
      tol = conshdlrdata->dimacsfeastol;
   }
   else
      tol = SCIPfeastol(scip);

   if ( eigenvalue >= -tol )
      *result = SCIP_FEASIBLE;
   else
   {
      *result = SCIP_INFEASIBLE;
      if ( printreason )
      {
         SCIPinfoMessage(scip, NULL, "SDP-constraint <%s> violated: non psd matrix (eigenvalue %f).\n", SCIPconsGetName(cons), eigenvalue);
         SCIP_CALL( SCIPprintCons(scip, cons, NULL) );
      }
   }

   if ( sol != NULL )
      SCIPupdateSolConsViolation(scip, sol, -eigenvalue, (-eigenvalue) / (1.0 + consdata->maxrhsentry));

   SCIPfreeBufferArray(scip, &fullmatrix);

   return SCIP_OKAY;
}

/** Check whether current matrix is rank one, if not so, sets maxevsubmat */
static
SCIP_RETCODE isMatrixRankOne(
   SCIP*                 scip,               /**< SCIP data structure */
   SCIP_CONSHDLRDATA*    conshdlrdata,       /**< constraint handler data */
   SCIP_CONS*            cons,               /**< the SDP constraint to check the rank for */
   SCIP_SOL*             sol,                /**< solution to check for rank one */
   SCIP_Bool*            result              /**< result pointer to return whether matrix is rank one */
   )
{
   SCIP_CONSDATA* consdata;
   SCIP_Real* matrix = NULL;
   SCIP_Real* fullmatrix = NULL;
   SCIP_Real eigenvalue;
   int blocksize;
   SCIP_RESULT resultSDPtest;
   int i;
   int j;
   int ind1 = 0;
   int ind2 = 0;
   SCIP_Real submatrix[4];
   SCIP_Real largestminev = 0.0;

   assert( cons != NULL );
   assert( result != NULL );

   consdata = SCIPconsGetData(cons);
   assert( consdata != NULL );

   blocksize = consdata->blocksize;

   resultSDPtest = SCIP_INFEASIBLE;

   SCIP_CALL( SCIPconsSdpCheckSdpCons(scip, conshdlrdata, cons, sol, FALSE, &resultSDPtest) );

   if ( resultSDPtest == SCIP_INFEASIBLE )
   {
      SCIPerrorMessage("Try to check for a matrix to be rank 1 even if the matrix is not psd.\n");
      return SCIP_ERROR;
   }

   /* allocate memory to store full matrix */
   SCIP_CALL( SCIPallocBufferArray(scip, &matrix, (blocksize * (blocksize+1))/2 ) );
   SCIP_CALL( SCIPallocBufferArray(scip, &fullmatrix, blocksize * blocksize ) );

   /* compute the matrix \f$ \sum_j A_j y_j - A_0 \f$ - we need an undestroyed version in matrix below */
   SCIP_CALL( computeSdpMatrix(scip, consdata, sol, matrix) );

   /* expand it because LAPACK wants the full matrix instead of the lower triangular part */
   SCIP_CALL( expandSymMatrix(blocksize, matrix, fullmatrix) );

   /* compute the second largest eigenvalue */
   SCIP_CALL( SCIPlapackComputeIthEigenvalue(SCIPbuffer(scip), FALSE, blocksize, fullmatrix, blocksize - 1, &eigenvalue, NULL) );

   /* the matrix is rank 1 iff the second largest eigenvalue is zero (since the matrix is symmetric and psd) */

   /* changed eigenvalue to 0.1*eigenvalue here, since here seems to be a problem with optimal solutions not satisfying
      SCIPisFeasEQ(scip, 0.1*eigenvalue, 0.0), even if they are feasible for all other constraints, including the
      quadratic 2x2 principal minor constraints. */
   if ( SCIPisFeasEQ(scip, 0.1 * eigenvalue, 0.0) )
      *result = TRUE;
   else
   {
      *result = FALSE;

      /* if the matrix is not rank 1, compute minimal eigenvalues of 2x2 minors */
      for (i = 0; i < blocksize; ++i)
      {
         for (j = 0; j < i; ++j)
         {
            submatrix[0] = matrix[SCIPconsSdpCompLowerTriangPos(i,i)];
            submatrix[1] = matrix[SCIPconsSdpCompLowerTriangPos(i,j)];
            submatrix[2] = matrix[SCIPconsSdpCompLowerTriangPos(i,j)];
            submatrix[3] = matrix[SCIPconsSdpCompLowerTriangPos(j,j)];

            SCIP_CALL( SCIPlapackComputeIthEigenvalue(SCIPbuffer(scip), FALSE, 2, submatrix, 1, &eigenvalue, NULL) );
            /* TODO: Compute eigenvalues by solving quadratic constraint */

            if ( eigenvalue > largestminev )
            {
               largestminev = eigenvalue;
               ind1 = i;
               ind2 = j;
            }
         }
      }

      assert( ind1 > 0 || ind2 > 0 );
      assert( SCIPisFeasPositive(scip, largestminev) ); /* because the second largest eigenvalue satisfies SCIPisFeasPositive. */

      /* save indices for submatrix with largest minimal eigenvalue */
      consdata->maxevsubmat[0] = ind1;
      consdata->maxevsubmat[1] = ind2;
   }

   SCIPfreeBufferArray(scip, &fullmatrix);
   SCIPfreeBufferArray(scip, &matrix);

   return SCIP_OKAY;
}

/** For a given variable-index j and a Vector v computes \f$ v^T A_j v \f$. */
static
SCIP_RETCODE multiplyConstraintMatrix(
   SCIP_CONS*            cons,               /**< the SDP constraint that includes the Matrix \f$ A_j \f$ */
   int                   j,                  /**< variable-index of the matrix to multiply with */
   SCIP_Real*            v,                  /**< vector to multiply with */
   SCIP_Real*            vAv                 /**< pointer to store the the resulting scalar \f$ v^T A_j v \f$ */
   )
{
   SCIP_CONSDATA* consdata;
   SCIP_Real s = 0.0;
   int r;
   int c;
   int i;

   assert( cons != NULL );
   assert( j >= 0 );
   assert( vAv != NULL );

   consdata = SCIPconsGetData(cons);
   assert( consdata != NULL );

   assert( j < consdata->nvars );

   for (i = 0; i < consdata->nvarnonz[j]; i++)
   {
      r = consdata->row[j][i];
      c = consdata->col[j][i];
      if ( r == c )
         s += v[c] * consdata->val[j][i] * v[r];
      else
      {
         /* Multiply by 2, because the matrix is symmetric and there is one identical contribution each from lower and upper triangular part. */
         s += 2.0 * v[c] * consdata->val[j][i] * v[r];
      }
   }

   *vAv = s;

   return SCIP_OKAY;
}

/** Set the maximum absolute value of an entry of the constant matrix.
 *  This must be done before presolving, because otherwise this is influenced by variable fixings (which might lead
 *  to solutions being feasible in presolving no longer being feasible afterwards) */
static
SCIP_RETCODE setMaxRhsEntry(
   SCIP_CONS*            cons                /**< the SDP constraint that includes the Matrix \f$ A_j \f$ */
   )
{
   SCIP_CONSDATA* consdata;
   SCIP_Real max = 0.0;    /* initialize max with zero (this is used if there is no constant-matrix) */
   int i;

   consdata = SCIPconsGetData(cons);
   assert( consdata != NULL );

   /* iterate over the entries of the constant matrix, updating max if a higher absolute value is found */
   for (i = 0; i < consdata->constnnonz; i++)
   {
      if ( REALABS(consdata->constval[i]) > max )
         max = REALABS(consdata->constval[i]);
   }

   consdata->maxrhsentry = max;

   return SCIP_OKAY;
}

<<<<<<< HEAD
/** compute scaling factor that makes the matrix A minus Aconst psd via bisection */
static
SCIP_RETCODE computeScalingFactor(
   SCIP*                 scip,               /**< SCIP data structure */
   int                   blocksize,          /**< size of block */
   SCIP_Real*            A,                  /**< matrix for which the factor should be computed */
   SCIP_Real*            Aconst,             /**< the constant matrix */
   SCIP_Real             lower,              /**< lower bound on factor */
   SCIP_Real             upper,              /**< upper bound on factor */
   SCIP_Real*            factor              /**< pointer to store the factor */
   )
{
   SCIP_Real* matrix;
   SCIP_Real eigenvalue;
   SCIP_Real lb;
   SCIP_Real ub;
   SCIP_Real scalar = 1.0;
   SCIP_Real tol;
   const int maxiter = 50;
   int iter = 0;

   assert( scip != NULL );
   assert( blocksize > 0 );
   assert( A != NULL );
   assert( Aconst != NULL );
   assert( factor != NULL );
   assert( SCIPisLE(scip, lower, upper) );
   assert( SCIPisGE(scip, upper, 0.0) );

   *factor = upper;
   lb = lower;
   ub = upper;

   SCIP_CALL( SCIPallocBufferArray(scip, &matrix, blocksize * blocksize) );

   /* bisection loop */
   tol = SCIPfeastol(scip);
   while ( ub - lb > tol )
   {
      int pos;
      int i;
      int j;

      /* fill in matrix */
      for (i = 0; i < blocksize; ++i)
      {
         for (j = 0; j < blocksize; ++j)
         {
            pos = i * blocksize + j;
            matrix[pos] = scalar * A[pos] - Aconst[pos];
         }
      }

      /* compute smallest eigenvalue */
      SCIP_CALL( SCIPlapackComputeIthEigenvalue(SCIPbuffer(scip), FALSE, blocksize, matrix, 1, &eigenvalue, NULL) );

      /* if the smallest eigenvalue is positive, we can decrease the value */
      if ( SCIPisFeasPositive(scip, eigenvalue) )
      {
         ub = scalar;
         scalar = (ub + lb) / 2.0;
      }
      else
      {
         /* in the space case in which the scalar is equal to its upper bound, we exit */
         if ( SCIPisEQ(scip, scalar, upper) )
            break;

         lb = scalar;
         if ( SCIPisInfinity(scip, ub) )
            scalar *= 2.0;
         else
            scalar = (ub + lb) / 2.0;
      }

      /* stop if unsuccessful, e.g., if matrix has minimal eigenvalue 0 and cannot compensate constant part */
      ++iter;
      if ( iter >= maxiter )
         break;
   }

   SCIPfreeBufferArray(scip, &matrix);

   if ( iter >= maxiter )
      *factor = SCIP_INVALID;
   else
      *factor = scalar;

   return SCIP_OKAY;
}

/** compute largest sparse eigenvalue for a given sparsity level and corresponding eigenvector of a given matrix
 *
 *  The truncated power method works like the ordinary power method to compute the largest eigenvalue of a matrix, but
 *  truncates the iterates in each step to the k largest entries in absolute value, if k is the sparsity level. See
 *  [Yuan, Zhang: Truncated Power Method for Sparse Eigenvalue Problems].
 */
static
SCIP_RETCODE truncatedPowerMethod(
   SCIP*                 scip,               /**< SCIP data structure */
   int                   blocksize,          /**< size of matrix */
   SCIP_Real*            fullmatrix,         /**< matrix for which the smallest sparse eigenvalue and eigenvector should
                                              *   be computed, need to be given with all blocksze * blocksize entries */
   SCIP_Real*            vector,             /**< initial vector for starting the truncated power method */
   int                   sparsity,           /**< sparsity level of eigenvalue and eigenvector */
   SCIP_Real             convergencetol,     /**< tolerance to be used to detect convergence */
   SCIP_Real*            eigenvector,        /**< pointer to store computed eigenvector */
   int*                  support,            /**< pointer to store support of the computed eigenvector */
   SCIP_Real*            eigenvalue          /**< pointer to store computed eigenvalue */
   )
{
   SCIP_Real* sortedev;
   SCIP_Real* oldev;
   SCIP_Real oldeig;
   SCIP_Real neweig;
   SCIP_Real norm;
   int* indices;
   int i;

   assert( scip != NULL );
   assert( blocksize > 0 );
   assert( fullmatrix != NULL );
   assert( vector != NULL );
   assert( sparsity > 0 && sparsity <= blocksize );
   assert( eigenvector != NULL );
   assert( eigenvalue != NULL );

   SCIPdebugMsg(scip, "Executing truncatedPowerMethod\n");

   SCIP_CALL( SCIPallocBufferArray(scip, &indices, blocksize) );
   SCIP_CALL( SCIPallocBufferArray(scip, &sortedev, blocksize) );
   SCIP_CALL( SCIPallocBufferArray(scip, &oldev, blocksize) );

   neweig = -1.0;
   oldeig = -2.0;

   for (i = 0; i < blocksize; i++)
      eigenvector[i] = vector[i];

   while ( neweig - oldeig > convergencetol )
   {
      /* reset eigenvector and eigenvalue */
      oldeig = neweig;
      neweig = 0.0;

      for (i = 0; i < blocksize; i++)
         oldev[i] = eigenvector[i];

      SCIP_CALL( SCIPlapackMatrixVectorMult(blocksize, blocksize, fullmatrix, oldev, eigenvector) );

      /* get indices of largest absolute values */
      for (i = 0; i < blocksize; i++)
      {
         indices[i] = i;
         sortedev[i] = REALABS(eigenvector[i]);
      }

      SCIPsortDownRealInt(sortedev, indices, blocksize);

      /* truncate iterate to entries with largest absolute value and save support */
      for (i = sparsity; i < blocksize; i++)
      {
         eigenvector[indices[i]] = 0.0;
         support[indices[i]] = 0;
      }

      /* normalize iterate */
      norm = 0.0;
      for (i = 0; i < sparsity; i++)
      {
         norm += eigenvector[indices[i]] * eigenvector[indices[i]];
         support[indices[i]] = 1;
      }
      norm = sqrt(norm);

      for (i = 0; i < sparsity; i++)
         eigenvector[indices[i]] /= norm;

      /* compute iterate^T * fullmatrix * iterate */
      SCIP_CALL( SCIPlapackMatrixVectorMult(blocksize, blocksize, fullmatrix, eigenvector, oldev) );

      for (i = 0; i < blocksize; i++)
         neweig += eigenvector[i] * oldev[i];
   }

   SCIPfreeBufferArray(scip, &oldev);
   SCIPfreeBufferArray(scip, &sortedev);
   SCIPfreeBufferArray(scip, &indices);

   *eigenvalue = neweig;

   return SCIP_OKAY;
}

=======
>>>>>>> 85904abb
/** try to sparsify cut
 *
 *  We currently take a small subset of the components of a given eigenvector and check whether the cut is
 *  violated. Note that this does not necessarily yield a sparse cut because the resulting vector has to be multiplied
 *  with the matrix pencil.
 */
static
SCIP_RETCODE sparsifyCut(
   SCIP*                 scip,               /**< SCIP data structure */
   SCIP_CONSHDLR*        conshdlr,           /**< the constraint handler itself */
   SCIP_CONS*            cons,               /**< constraint */
   SCIP_CONSDATA*        consdata,           /**< constraint data */
   SCIP_SOL*             sol,                /**< primal solution that should be separated */
   int                   blocksize,          /**< size of block */
   SCIP_Real*            fullconstmatrix,    /**< precomputed full constant matrix */
   SCIP_Real*            eigenvector,        /**< original eigenvector */
   SCIP_Real*            vector,             /**< temporary workspace (length blocksize) */
   SCIP_VAR**            vars,               /**< temporary workspace */
   SCIP_Real*            vals,               /**< temporary workspace */
   SCIP_Bool*            success,            /**< pointer to store whether we have produced a cut/constraint */
   SCIP_RESULT*          result              /**< pointer to store the result of the separation call */
   )
{
   char cutname[SCIP_MAXSTRLEN];
   SCIP_CONSHDLRDATA* conshdlrdata;
   SCIP_Real* ev;
   SCIP_Real norm = 0.0;
   SCIP_Real lhs = 0.0;
   SCIP_Real coef;
   int cnt = 0;
   int size;
   int* idx;
   int j;

   assert( scip != NULL );
   assert( conshdlr != NULL );
   assert( fullconstmatrix != NULL );
   assert( eigenvector != NULL );
   assert( vector != NULL );
   assert( success != NULL );
   assert( result != NULL );
   assert( *result != SCIP_CUTOFF );

   *success = FALSE;

   conshdlrdata = SCIPconshdlrGetData(conshdlr);
   assert( conshdlrdata != NULL );

   /* produce random indices */
   SCIP_CALL( SCIPallocBufferArray(scip, &idx, blocksize) );
   for (j = 0; j < blocksize; ++j)
      idx[j] = j;

   /* the following should only be allocated once */
   assert( conshdlrdata->randnumgen != NULL );
   SCIPrandomPermuteIntArray(conshdlrdata->randnumgen, idx, 0, blocksize);

   /* compute target size, use sparsifytargetsize if specified, and sparsifyfactor else */
   if ( conshdlrdata->sdpconshdlrdata->sparsifytargetsize > 0 )
      size = conshdlrdata->sdpconshdlrdata->sparsifytargetsize;
   else
      size = MAX(10, (int) conshdlrdata->sdpconshdlrdata->sparsifyfactor * consdata->nvars);

   /* if size is larger than blocksize, trigger a debug message and set size to blocksize */
   if ( size > blocksize )
   {
      SCIPdebugMsg(scip, "Eigenvector cut is not sparsified since desired sparsity %d is larger than SDP blocksize %d.\n", size, blocksize);
      size = blocksize;
   }

   assert( size <= blocksize );

   /* take random subset of eigenvector - the remaining entries are 0 */
   SCIP_CALL( SCIPallocClearBufferArray(scip, &ev, blocksize) );
   for (j = 0; j < size; ++j)
   {
      ev[idx[j]] = eigenvector[j];
      norm += eigenvector[j] * eigenvector[j];
   }

   /* if we by chance selected a zero subvector */
   if ( SCIPisFeasZero(scip, norm) )
   {
      SCIPfreeBufferArray(scip, &ev);
      SCIPfreeBufferArray(scip, &idx);
      return SCIP_OKAY;
   }

   /* normalize */
   norm = sqrt(norm);
   for (j = 0; j < size; ++j)
      ev[idx[j]] /= norm;

   /* multiply eigenvector with constant matrix to get lhs (after multiplying again with eigenvector from the left) */
   SCIP_CALL( SCIPlapackMatrixVectorMult(blocksize, blocksize, fullconstmatrix, ev, vector) );

   for (j = 0; j < blocksize; ++j)
      lhs += ev[j] * vector[j];

   /* compute \f$ v^T A_j v \f$ for eigenvector v and each matrix \f$ A_j \f$ to get the coefficients of the LP cut */
   for (j = 0; j < consdata->nvars; ++j)
   {
      SCIP_CALL( multiplyConstraintMatrix(cons, j, ev, &coef) );

      if ( SCIPisFeasZero(scip, coef) )
         continue;

      vars[cnt] = consdata->vars[j];
      vals[cnt++] = coef;
   }

   (void) SCIPsnprintf(cutname, SCIP_MAXSTRLEN, "sepa_eig_sdp_%d", ++(conshdlrdata->neigveccuts));
   if ( conshdlrdata->sdpconshdlrdata->generaterows )
   {
      SCIP_Bool infeasible;
      SCIP_ROW* row;

      SCIP_CALL( SCIPcreateEmptyRowConshdlr(scip, &row, conshdlr, cutname, lhs, SCIPinfinity(scip), FALSE, FALSE, TRUE) );
      SCIP_CALL( SCIPaddVarsToRow(scip, row, cnt, vars, vals) );

      /* since the sparsified cut need not separate the current solution, we take only efficacious cuts */
      if ( SCIPisCutEfficacious(scip, sol, row) )
      {
#ifdef SCIP_MORE_DEBUG
         SCIP_CALL( SCIPprintRow(scip, row, NULL) );
#endif
         SCIP_CALL( SCIPaddRow(scip, row, FALSE, &infeasible) );
         SCIP_CALL( SCIPresetConsAge(scip, cons) );

         if ( conshdlrdata->sdpconshdlrdata->cutstopool )
         {
            SCIP_CALL( SCIPaddPoolCut(scip, row) );
         }

         assert( *result != SCIP_CONSADDED );
         if ( infeasible )
            *result = SCIP_CUTOFF;
         else
            *result = SCIP_SEPARATED;
         *success = TRUE;
      }
      SCIP_CALL( SCIPreleaseRow(scip, &row) );
   }
   else
   {
      SCIP_CONS* newcons;

      SCIP_CALL( SCIPcreateConsLinear(scip, &newcons, cutname, cnt, vars, vals, lhs, SCIPinfinity(scip),
            TRUE, TRUE, FALSE, FALSE, TRUE, FALSE, FALSE, TRUE, TRUE, TRUE) );
      SCIP_CALL( SCIPaddCons(scip, newcons) );
      SCIP_CALL( SCIPreleaseCons(scip, &newcons) );

      assert( *result != SCIP_SEPARATED );
      *result = SCIP_CONSADDED;
      *success = TRUE;
   }

   SCIPfreeBufferArray(scip, &ev);
   SCIPfreeBufferArray(scip, &idx);

   return SCIP_OKAY;
}

/** add multiple sparse eigenvector cuts
 *
 *  We use Algorithm 1 from [Dey et al: Cutting Plan Generation Through Sparse Principal Component Analysis] to produce
 *  maxncuts many sparse eigenvector cuts.
 */
static
SCIP_RETCODE addMultipleSparseCuts(
   SCIP*                 scip,               /**< SCIP data structure */
   SCIP_CONSHDLR*        conshdlr,           /**< the constraint handler itself */
   SCIP_CONS*            cons,               /**< constraint */
   SCIP_CONSDATA*        consdata,           /**< constraint data */
   SCIP_SOL*             sol,                /**< primal solution that should be separated */
   int                   blocksize,          /**< size of block */
   SCIP_Real*            fullmatrix,         /**< precomputed full matrix \f$ \sum_j A_j y_j - A_0 \f$ */
   SCIP_Real*            fullconstmatrix,    /**< precomputed full constant matrix */
   SCIP_Real*            eigenvector,        /**< original eigenvector */
   SCIP_Real             tol,                /**< tolerance to be used when computing eigenvectors  */
   int                   maxncuts,           /**< maximal number of cuts to be produced */
   SCIP_Real*            vector,             /**< temporary workspace (length blocksize) */
   SCIP_VAR**            vars,               /**< temporary workspace */
   SCIP_Real*            vals,               /**< temporary workspace */
   int*                  ncuts,              /**< pointer to store the number of produced cuts/constrains */
   SCIP_Bool*            success,            /**< pointer to store whether we have produced a cut/constraint */
   SCIP_RESULT*          result              /**< pointer to store the result of the separation call */
   )
{
   char cutname[SCIP_MAXSTRLEN];
   SCIP_CONSHDLRDATA* conshdlrdata;
   SCIP_Real* fullmatrixcopy;
   SCIP_Real* modmatrix;
   SCIP_Real* submatrix;
   SCIP_Real* sparseev;
   SCIP_Real* liftedev;
   SCIP_Real* minev;
   SCIP_Real convergencetol;
   SCIP_Real eigenvalue;
   SCIP_Real maxeig;
   SCIP_Real scalar = 0.0;
   SCIP_Real lhs = 0.0;
   SCIP_Real coef;
   int* support;
   int cnt = 0;
   int size;
   int i;
   int j;

   assert( scip != NULL );
   assert( conshdlr != NULL );
   assert( fullmatrix != NULL );
   assert( fullconstmatrix != NULL );
   assert( eigenvector != NULL );
   assert( maxncuts > 0 );
   assert( vector != NULL );
   assert( ncuts != NULL );
   assert( result != NULL );
   assert( *result != SCIP_CUTOFF );

   *ncuts = 0;
   *success = FALSE;

   conshdlrdata = SCIPconshdlrGetData(conshdlr);
   assert( conshdlrdata != NULL );

   SCIPdebugMsg(scip, "Executing addMultipleSparseCuts.\n");

   /* compute target size, use sparsifytargetsize if specified, and sparsifyfactor else */
   if ( conshdlrdata->sdpconshdlrdata->sparsifytargetsize > 0 )
      size = conshdlrdata->sdpconshdlrdata->sparsifytargetsize;
   else
      size = MAX(10, (int) conshdlrdata->sdpconshdlrdata->sparsifyfactor * consdata->nvars);

   /* if size is larger than blocksize, trigger a debug message and set size to blocksize */
   if ( size > blocksize )
   {
      SCIPdebugMsg(scip, "No sparse eigenvector cuts produced since desired sparsity %d is larger than SDP blocksize %d.\n", size, blocksize);
      return SCIP_OKAY;
   }

   assert( size <= blocksize );

   /* copy fullmatrix, since Lapack destroys it when computing eigenvalues! */
   SCIP_CALL( SCIPallocBufferArray(scip, &fullmatrixcopy, blocksize * blocksize) );
   for (i = 0; i < blocksize * blocksize; i++)
      fullmatrixcopy[i] = fullmatrix[i];

   /* compute the largest eigenvalue of A(y), the eigenvector is not needed */
   SCIP_CALL( SCIPlapackComputeIthEigenvalue(SCIPbuffer(scip), FALSE, blocksize, fullmatrixcopy, blocksize, &maxeig, NULL) );
   SCIPdebugMsg(scip, "Largest eigenvalue of A(y): %.15g\n", maxeig);

   /* compute the modified matrix \lambda_{max} I - A(y), where \lambda_{max} is the largest eigenvalue of A(y) */
   SCIP_CALL( SCIPallocBufferArray(scip, &modmatrix, blocksize * blocksize) );
   for (i = 0; i < blocksize; i++)
   {
      for (j = 0; j < blocksize; j++)
      {
         if ( i == j )
            modmatrix[i * blocksize + j] = maxeig - fullmatrix[i * blocksize + j];
         else
            modmatrix[i * blocksize + j] = -fullmatrix[i * blocksize + j];
      }
   }

   /* allocate necessary memory */
   SCIP_CALL( SCIPallocBufferArray(scip, &submatrix, size * size) );
   SCIP_CALL( SCIPallocBufferArray(scip, &liftedev, blocksize) );
   SCIP_CALL( SCIPallocBufferArray(scip, &support, blocksize) );
   SCIP_CALL( SCIPallocBufferArray(scip, &sparseev, size) );
   SCIP_CALL( SCIPallocBufferArray(scip, &minev, blocksize) );

   /* compute sparse eigenvector with the truncated power method for the modified matrix */
   convergencetol = 1e-6;
   SCIP_CALL( truncatedPowerMethod(scip, blocksize, modmatrix, eigenvector, size, convergencetol, liftedev, support, &eigenvalue) );

   SCIPdebugMsg(scip, "Smallest sparse eigenvalue computed by TPower: %.15g\n", maxeig - eigenvalue);

   /* instead of adding the sparse eigenvector, use it as initial point for adding many sparse eigenvectors */
   /* compute v^T A(y) v, which is equal to maxeig - eigenvalue */
   scalar = maxeig - eigenvalue;

   if ( ! SCIPisFeasNegative(scip, scalar) )
   {
      SCIPdebugMsg(scip, "Did not add any sparse eigenvector cuts, since sparsified initial eigenvector cut does not cut off the solution!\n");
   }

   if ( maxncuts < 0 )
      maxncuts = INT_MAX;

   while ( SCIPisFeasNegative(scip, scalar) && *ncuts < maxncuts )
   {
      if ( conshdlrdata->sdpconshdlrdata->recomputesparseev )
      {
         SCIP_Real norm = 0.0;
         /* Recompute smallest eigenvalue \lambda_{min} and corresponding unit norm eigenvector w of principal submatrix
          * A(y)_S, lift it to a full vector by adding zeros, and normalize, instead of using the eigenvector and
          * eigenvalue returned from TPower.
          */

         cnt = 0;
         for (i = 0; i < blocksize; i++)
         {
            if ( support[i] == 1 )
            {
               for (j = 0; j < blocksize; j++)
               {
                  if ( support[j] == 1 )
                     submatrix[cnt++] = fullmatrix[i * blocksize + j];
               }
            }
         }
         assert( cnt == size * size );

         SCIP_CALL( SCIPlapackComputeIthEigenvalue(SCIPbuffer(scip), TRUE, size, submatrix, 1, &eigenvalue, sparseev) );

         assert( SCIPisFeasNegative(scip, eigenvalue) );

         if ( eigenvalue >= -tol )
            break;

         SCIPdebugMsg(scip, "Smallest eigenvalue of principal submatrix: %.15g\n", eigenvalue);

         /* normalize sparse eigenvector */
         norm = 0.0;
         for (j = 0; j < size; j++)
            norm += sparseev[j] * sparseev[j];

         norm = sqrt(norm);
         for (j = 0; j < size; j++)
            sparseev[j] /= norm;

         /* lift eigenvector by setting all entries not in the support to 0 */
         cnt = 0;
         for (i = 0; i < blocksize; i++)
         {
            if ( support[i] == 1 )
            {
               /* assert( SCIPisFeasEQ(scip, liftedev[i], sparseev[cnt]) ); */
               liftedev[i] = sparseev[cnt++];
            }
            else
               liftedev[i] = 0.0;
         }
         assert( cnt == size );
      }
      else
      {
         /* scalar is the smallest sparse eigenvalue computed with TPower */
         eigenvalue = scalar;
      }

      /* check if cut obtained from new eigenvector is efficacious and add cut/constraint */
      /* multiply eigenvector with constant matrix to get lhs (after multiplying again with eigenvector from the left) */
      SCIP_CALL( SCIPlapackMatrixVectorMult(blocksize, blocksize, fullconstmatrix, liftedev, vector) );

      lhs = 0.0;
      for (j = 0; j < blocksize; ++j)
         lhs += liftedev[j] * vector[j];

      /* compute \f$ v^T A_j v \f$ for eigenvector v and each matrix \f$ A_j \f$ to get the coefficients of the LP cut */
      cnt = 0;
      for (j = 0; j < consdata->nvars; ++j)
      {
         SCIP_CALL( multiplyConstraintMatrix(cons, j, liftedev, &coef) );

         if ( SCIPisFeasZero(scip, coef) )
            continue;

         vars[cnt] = consdata->vars[j];
         vals[cnt++] = coef;
      }

      (void) SCIPsnprintf(cutname, SCIP_MAXSTRLEN, "sepa_eig_sdp_%d", ++(conshdlrdata->neigveccuts));
      if ( conshdlrdata->sdpconshdlrdata->generaterows )
      {
         SCIP_Bool infeasible;
         SCIP_ROW* row;

#if ( SCIP_VERSION >= 700 || (SCIP_VERSION >= 602 && SCIP_SUBVERSION > 0) )
         SCIP_CALL( SCIPcreateEmptyRowConshdlr(scip, &row, conshdlr, cutname, lhs, SCIPinfinity(scip), FALSE, FALSE, TRUE) );
#else
         SCIP_CALL( SCIPcreateEmptyRowCons(scip, &row, conshdlr, cutname, lhs, SCIPinfinity(scip), FALSE, FALSE, TRUE) );
#endif

         SCIP_CALL( SCIPaddVarsToRow(scip, row, cnt, vars, vals) );

         /* since the sparsified cut need not separate the current solution, we take only efficacious cuts */
         if ( SCIPisCutEfficacious(scip, sol, row) )
         {
#ifdef SCIP_MORE_DEBUG
            SCIP_CALL( SCIPprintRow(scip, row, NULL) );
#endif
            SCIP_CALL( SCIPaddRow(scip, row, FALSE, &infeasible) );
            SCIP_CALL( SCIPresetConsAge(scip, cons) );

            if ( conshdlrdata->sdpconshdlrdata->cutstopool )
            {
               SCIP_CALL( SCIPaddPoolCut(scip, row) );
            }

            assert( *result != SCIP_CONSADDED );
            if ( infeasible )
            {
               *result = SCIP_CUTOFF;
               SCIPdebugMsg(scip, "Detected infeasibility.\n");
               SCIP_CALL( SCIPreleaseRow(scip, &row) );
               break;
            }
            else
            {
               *result = SCIP_SEPARATED;
               ++(*ncuts);
               SCIPdebugMsg(scip, "Successfully added sparse eigenvector cut.\n");
            }
         }
         else
            SCIPdebugMsg(scip, "Cut is not efficacious!\n");
         SCIP_CALL( SCIPreleaseRow(scip, &row) );
      }
      else
      {
         SCIP_CONS* newcons;

         SCIP_CALL( SCIPcreateConsLinear(scip, &newcons, cutname, cnt, vars, vals, lhs, SCIPinfinity(scip),
               TRUE, TRUE, FALSE, FALSE, TRUE, FALSE, FALSE, TRUE, TRUE, TRUE) );
         SCIP_CALL( SCIPaddCons(scip, newcons) );
         SCIP_CALL( SCIPreleaseCons(scip, &newcons) );

         assert( *result != SCIP_SEPARATED );
         *result = SCIP_CONSADDED;
         ++(*ncuts);
         SCIPdebugMsg(scip, "Successfully added sparse eigenvector cut.\n");
      }

      /* compute A(y) = A(y) - \lambda_{min} w w^T */
      for (i = 0; i < blocksize; i++)
      {
         for (j = 0; j < blocksize; j++)
            fullmatrix[i * blocksize + j] -= eigenvalue * liftedev[i] * liftedev[j];
      }


      if ( conshdlrdata->sdpconshdlrdata->recomputeinitial )
      {
         SCIP_Real mineig;
         /* compute smallest eigenvalue and corresponding eigenvector of A(y) as initial vector for TPpower, instead of
            using the eigenvector to the smallest eigenvalue of the original matrix */

         /* copy fullmatrix, since Lapack destroys it when computing eigenvalues! */
         for (i = 0; i < blocksize * blocksize; i++)
            fullmatrixcopy[i] = fullmatrix[i];

         SCIP_CALL( SCIPlapackComputeIthEigenvalue(SCIPbuffer(scip), TRUE, blocksize, fullmatrixcopy, 1, &mineig, minev) );

         SCIPdebugMsg(scip, "Smallest eigenvalue: %.15g\n", mineig);
      }
      else
      {
         for (i = 0; i < blocksize; i++)
            minev[i] = eigenvector[i];
      }

      if ( conshdlrdata->sdpconshdlrdata->exacttrans )
      {
         /* we need to modify the matrix again in order to use the truncated power method */

         /* copy fullmatrix, since Lapack destroys it when computing eigenvalues! */
         for (i = 0; i < blocksize * blocksize; i++)
            fullmatrixcopy[i] = fullmatrix[i];

         /* compute the largest eigenvalue of A(y), the eigenvector is not needed */
         SCIP_CALL( SCIPlapackComputeIthEigenvalue(SCIPbuffer(scip), FALSE, blocksize, fullmatrixcopy, blocksize, &maxeig, NULL) );
         SCIPdebugMsg(scip, "Largest eigenvalue: %.15g\n", maxeig);
      }
      else
      {
         /* use estimate for largest eigenvalue of modified matrix: \lambda_{max}(A+B) \leq \lambda_{max}(A) + \lambda_{max}(B) */
         maxeig -= eigenvalue;
      }

      /* compute the modified matrix \lambda_{max} I - A(y), where \lambda_{max} is the largest eigenvalue of A(y) */
      for (i = 0; i < blocksize; i++)
      {
         for (j = 0; j < blocksize; j++)
         {
            if ( i == j )
               modmatrix[i * blocksize + j] = maxeig - fullmatrix[i * blocksize +j];
            else
               modmatrix[i * blocksize + j] = -fullmatrix[i * blocksize +j];
         }
      }

      /* compute smallest sparse eigenvalue and corresponding eigenvector of A(y) with the truncated power method */
      SCIP_CALL( truncatedPowerMethod(scip, blocksize, modmatrix, minev, size, convergencetol, liftedev, support, &eigenvalue) );

      SCIPdebugMsg(scip, "Smallest sparse eigenvalue computed by TPower: %.15g\n", maxeig - eigenvalue);

      /* compute v^T A(y) v for the new sparse eigenvector, which is equal to maxeig - eigenvalue, as computed by TPower */
      scalar = maxeig - eigenvalue;
   }

   if ( *ncuts > 0 || *result == SCIP_CUTOFF )
   {
      *success = TRUE;
      SCIPdebugMsg(scip, "Added %d sparse eigenvector cuts\n", *ncuts);
   }

   /* free all memory */
   SCIPfreeBufferArray(scip, &minev);
   SCIPfreeBufferArray(scip, &sparseev);
   SCIPfreeBufferArray(scip, &support);
   SCIPfreeBufferArray(scip, &liftedev);
   SCIPfreeBufferArray(scip, &submatrix);
   SCIPfreeBufferArray(scip, &modmatrix);
   SCIPfreeBufferArray(scip, &fullmatrixcopy);

   return SCIP_OKAY;
}


/** separate current solution with a cut using the eigenvectors and -values of the solution matrix */
static
SCIP_RETCODE separateSol(
   SCIP*                 scip,               /**< SCIP data structure */
   SCIP_CONSHDLR*        conshdlr,           /**< the constraint handler itself */
   SCIP_CONS*            cons,               /**< constraint to process */
   SCIP_SOL*             sol,                /**< primal solution that should be separated */
   SCIP_Bool             enforce,            /**< whether we are enforcing cuts */
   SCIP_RESULT*          result              /**< pointer to store the result of the separation call */
   )
{
   char cutname[SCIP_MAXSTRLEN];
   SCIP_CONSDATA* consdata;
   SCIP_CONSHDLRDATA* conshdlrdata;
   SCIP_RETCODE retcode;
   SCIP_VAR** vars;
   SCIP_Real* vals;
   SCIP_Real* eigenvectors;
   SCIP_Real* vector;
   SCIP_Real* fullmatrix;
   SCIP_Real* fullmatrixcopy;
   SCIP_Real* fullconstmatrix = NULL;
   SCIP_Real* eigenvalues;
   SCIP_Real tol;
   int neigenvalues;
   int blocksize;
   int nvars;
   int ngen = 0;
   int i;
   int j;

   assert( cons != NULL );
   assert( result != NULL );

   consdata = SCIPconsGetData(cons);
   assert( consdata != NULL );

   conshdlrdata = SCIPconshdlrGetData(conshdlr);
   assert( conshdlrdata != NULL );

   /* prepare computations */
   nvars = consdata->nvars;
   blocksize = consdata->blocksize;

   SCIP_CALL( SCIPallocBufferArray(scip, &vars, nvars ) );
   SCIP_CALL( SCIPallocBufferArray(scip, &vals, nvars ) );

   SCIP_CALL( SCIPallocBufferArray(scip, &fullmatrix, blocksize * blocksize ) );
   SCIP_CALL( SCIPallocBufferArray(scip, &fullmatrixcopy, blocksize * blocksize ) );
   SCIP_CALL( SCIPallocBufferArray(scip, &eigenvectors, blocksize * blocksize) );
   SCIP_CALL( SCIPallocBufferArray(scip, &eigenvalues, blocksize) );
   SCIP_CALL( SCIPallocBufferArray(scip, &vector, blocksize) );

   /* compute the matrix \f$ \sum_j A_j y_j - A_0 \f$ */
   SCIP_CALL( computeFullSdpMatrix(scip, consdata, sol, fullmatrix) );

   /* copy fullmatrix, since Lapack destroys it when computing eigenvalues! */
   for (i = 0; i < blocksize * blocksize; i++)
      fullmatrixcopy[i] = fullmatrix[i];

   /* determine tolerance */
   if ( conshdlrdata->sdpconshdlrdata->usedimacsfeastol )
   {
      assert( conshdlrdata->dimacsfeastol != SCIP_INVALID );
      tol = conshdlrdata->dimacsfeastol;
   }
   else
   {
      if ( enforce )
         tol = SCIPfeastol(scip);
      else
         tol = SCIPgetSepaMinEfficacy(scip);
   }

   /* compute eigenvector(s) */
   if ( conshdlrdata->sdpconshdlrdata->separateonecut || conshdlrdata->sdpconshdlrdata->multiplesparsecuts )
   {
      /* compute smallest eigenvalue */
<<<<<<< HEAD
      SCIP_CALL( SCIPlapackComputeIthEigenvalue(SCIPbuffer(scip), TRUE, blocksize, fullmatrixcopy, 1, eigenvalues, eigenvectors) );
      if ( eigenvalues[0] < -tol )
         neigenvalues = 1;
      else
         neigenvalues = 0;
=======
      retcode = SCIPlapackComputeIthEigenvalue(SCIPbuffer(scip), TRUE, blocksize, fullmatrix, 1, eigenvalues, eigenvectors);
      if ( retcode == SCIP_OKAY )
      {
         if ( eigenvalues[0] < -tol )
            neigenvalues = 1;
         else
            neigenvalues = 0;
      }
>>>>>>> 85904abb
   }
   else
   {
      /* compute all eigenvectors for negative eigenvalues */
<<<<<<< HEAD
      SCIP_CALL( SCIPlapackComputeEigenvectorsNegative(SCIPbuffer(scip), blocksize, fullmatrixcopy, tol, &neigenvalues, eigenvalues, eigenvectors) );
=======
      retcode = SCIPlapackComputeEigenvectorsNegative(SCIPbuffer(scip), blocksize, fullmatrix, tol, &neigenvalues, eigenvalues, eigenvectors);
   }

   /* treat possible error */
   if ( retcode != SCIP_OKAY )
   {
      SCIPfreeBufferArray(scip, &vector);
      SCIPfreeBufferArray(scip, &eigenvalues);
      SCIPfreeBufferArray(scip, &eigenvectors);
      SCIPfreeBufferArray(scip, &fullmatrix);

      SCIPfreeBufferArray(scip, &vals);
      SCIPfreeBufferArray(scip, &vars);

      /* if we are enforcing, generate error */
      if ( enforce )
      {
         SCIP_CALL( retcode );
      }
      else
         return SCIP_OKAY;  /* in separation just exit */
>>>>>>> 85904abb
   }

   if ( neigenvalues > 0 )
   {
      /* there are no variables, but the matrix is negative definite -> cutoff */
      if ( consdata->nvars == 0 )
         *result = SCIP_CUTOFF;
      else
      {
         /* get full constant matrix */
         SCIP_CALL( SCIPallocBufferArray(scip, &fullconstmatrix, blocksize * blocksize) );
         SCIP_CALL( SCIPconsSdpGetFullConstMatrix(scip, cons, fullconstmatrix) );
      }
   }

   /* loop through eigenvectors and add cuts as long as cut is violated */
   for (i = 0; i < neigenvalues && *result != SCIP_CUTOFF; ++i)
   {
      SCIP_Real* eigenvector;
      SCIP_Real lhs = 0.0;
      SCIP_Bool success;
      int cnt = 0;
      int ncuts;

      /* get pointer to current eigenvector */
      eigenvector = &(eigenvectors[i * blocksize]);

      /* if we want to sparsify the cut */
      if ( ! enforce && conshdlrdata->sdpconshdlrdata->sparsifycut )
      {
         SCIP_CALL( sparsifyCut(scip, conshdlr, cons, consdata, sol, blocksize, fullconstmatrix, eigenvector, vector, vars, vals, &success, result) );

         if ( success )
         {
            ++ngen;
            continue;
         }
      }
      else if ( conshdlrdata->sdpconshdlrdata->multiplesparsecuts )
      {
         SCIPdebugMsg(scip, "Smallest eigenvalue: %.15g\n", eigenvalues[i]);
         SCIP_CALL( addMultipleSparseCuts(scip, conshdlr, cons, consdata, sol, blocksize, fullmatrix, fullconstmatrix,
               eigenvector, tol, conshdlrdata->sdpconshdlrdata->maxnsparsecuts, vector, vars, vals, &ncuts, &success, result) );

         if ( success )
         {
            SCIPdebugMsg(scip, "Successfully added %d sparse eigenvector cuts.\n", ncuts);
            ngen += ncuts;
            continue;
         }
      }
      else
      {
         /* to avoid numerical trouble, we eliminate small entries in absolute value */
         for (j = 0; j < consdata->blocksize; ++j)
         {
            if ( SCIPisFeasZero(scip, eigenvector[j]) )
               eigenvector[j] = 0.0;
         }
      }

      /* multiply eigenvector with constant matrix to get lhs (after multiplying again with eigenvector from the left) */
      SCIP_CALL( SCIPlapackMatrixVectorMult(blocksize, blocksize, fullconstmatrix, eigenvector, vector) );

      for (j = 0; j < blocksize; ++j)
         lhs += eigenvector[j] * vector[j];

      /* compute \f$ v^T A_j v \f$ for eigenvector v and each matrix \f$ A_j \f$ to get the coefficients of the LP cut */
      for (j = 0; j < consdata->nvars; ++j)
      {
         SCIP_Real coef;

         SCIP_CALL( multiplyConstraintMatrix(cons, j, eigenvector, &coef) );

         if ( ! SCIPisFeasZero(scip, coef) )
         {
            vars[cnt] = consdata->vars[j];
            vals[cnt++] = coef;
         }
      }

      (void) SCIPsnprintf(cutname, SCIP_MAXSTRLEN, "sepa_eig_sdp_%d", ++(conshdlrdata->neigveccuts));
      if ( conshdlrdata->sdpconshdlrdata->generaterows )
      {
         SCIP_Bool infeasible;
         SCIP_ROW* row;

         SCIP_CALL( SCIPcreateEmptyRowConshdlr(scip, &row, conshdlr, cutname, lhs, SCIPinfinity(scip), FALSE, FALSE, TRUE) );
         SCIP_CALL( SCIPaddVarsToRow(scip, row, cnt, vars, vals) );

         /* if we are enforcing, we take any of the cuts, otherwise only efficacious cuts */
         if ( enforce || SCIPisCutEfficacious(scip, sol, row) )
         {
#ifdef SCIP_MORE_DEBUG
            SCIP_CALL( SCIPprintRow(scip, row, NULL) );
#endif
            SCIP_CALL( SCIPaddRow(scip, row, FALSE, &infeasible) );
            if ( infeasible )
               *result = SCIP_CUTOFF;
            else
               *result = SCIP_SEPARATED;
            SCIP_CALL( SCIPresetConsAge(scip, cons) );

            if ( conshdlrdata->sdpconshdlrdata->cutstopool )
            {
               SCIP_CALL( SCIPaddPoolCut(scip, row) );
            }
            ++ngen;
         }

         SCIP_CALL( SCIPreleaseRow(scip, &row) );
      }
      else
      {
         SCIP_CONS* newcons;

         SCIP_CALL( SCIPcreateConsLinear(scip, &newcons, cutname, cnt, vars, vals, lhs, SCIPinfinity(scip),
               TRUE, TRUE, enforce, FALSE, TRUE, FALSE, FALSE, TRUE, TRUE, TRUE) );
         SCIP_CALL( SCIPaddCons(scip, newcons) );
         SCIP_CALL( SCIPreleaseCons(scip, &newcons) );
         *result = SCIP_CONSADDED;
         ++ngen;
      }
   }
   SCIPdebugMsg(scip, "<%s>: Separated cuts = %d.\n", SCIPconsGetName(cons), ngen);

   SCIPfreeBufferArrayNull(scip, &fullconstmatrix);
   SCIPfreeBufferArray(scip, &vector);
   SCIPfreeBufferArray(scip, &eigenvalues);
   SCIPfreeBufferArray(scip, &eigenvectors);
   SCIPfreeBufferArray(scip, &fullmatrixcopy);
   SCIPfreeBufferArray(scip, &fullmatrix);

   SCIPfreeBufferArray(scip, &vals);
   SCIPfreeBufferArray(scip, &vars);

   return SCIP_OKAY;
}

/** check whether all matrices are psd
 *
 *  Only needs to be called by rank-1 constraints to check whether all matrices are psd.
 */
static
SCIP_RETCODE computeAllmatricespsd(
   SCIP*                 scip,               /**< SCIP pointer */
   SCIP_CONS*            cons                /**< constraint */
   )
{
   SCIP_CONSDATA* consdata;
   SCIP_Real* Aj;
   int blocksize;
   int v;

   assert( scip != NULL );
   assert( cons != NULL );
   consdata = SCIPconsGetData(cons);
   assert( consdata != NULL );
   assert( consdata->rankone );

   /* exit if allmatricespsd has been initialized already */
   if ( consdata->initallmatricespsd )
      return SCIP_OKAY;

   assert( consdata->allmatricespsd == FALSE );

   blocksize = consdata->blocksize;
   SCIP_CALL( SCIPallocBufferArray(scip, &Aj, blocksize * blocksize) );

   SCIPdebugMsg(scip, "Computing allmatricespsd for constraint <%s>.\n", SCIPconsGetName(cons));

   consdata->allmatricespsd = TRUE;
   for (v = 0; v < consdata->nvars && consdata->allmatricespsd; ++v)
   {
      SCIP_Real eigenvalue;

      SCIP_CALL( SCIPconsSdpGetFullAj(scip, cons, v, Aj) );

      /* compute minimal eigenvalue */
      SCIP_CALL( SCIPlapackComputeIthEigenvalue(SCIPbuffer(scip), FALSE, blocksize, Aj, 1, &eigenvalue, NULL) );
      if ( SCIPisNegative(scip, eigenvalue) )
         consdata->allmatricespsd = FALSE;
   }

   SCIPfreeBufferArray(scip, &Aj);

   consdata->initallmatricespsd = TRUE;

   return SCIP_OKAY;
}

/** try to tighten matrices if all matrices are psd */
static
SCIP_RETCODE tightenMatrices(
   SCIP*                 scip,               /**< SCIP data structure */
   SCIP_CONS**           conss,              /**< array of constraints to add cuts for */
   int                   nconss,             /**< number of constraints to add cuts for */
   int*                  nchgcoefs           /**< pointer to store how many matrices were tightened */
   )
{
   int c;

   assert( scip != NULL );
   assert( nchgcoefs != NULL );

   for (c = 0; c < nconss; ++c)
   {
      SCIP_CONSDATA* consdata;
      SCIP_Real* constmatrix;
      int blocksize;
      int nvars;
      int i;

      assert( conss != NULL );
      assert( conss[c] != NULL );

      consdata = SCIPconsGetData(conss[c]);
      assert( consdata != NULL );
      assert( consdata->rankone || strcmp(SCIPconshdlrGetName(SCIPconsGetHdlr(conss[c])), CONSHDLR_NAME) == 0 );
      assert( ! consdata->rankone || strcmp(SCIPconshdlrGetName(SCIPconsGetHdlr(conss[c])), CONSHDLRRANK1_NAME) == 0 );

      /* compute allmatricespsd for rank-1 constraints */
      if ( consdata->rankone )
      {
         SCIP_CALL( computeAllmatricespsd(scip, conss[c]) );
      }

      /* skip constraints in which not all matrices are psd */
      if ( ! consdata->allmatricespsd )
         continue;

      /* make sure that all lower bounds are nonnegative */
      nvars = consdata->nvars;
      for (i = 0; i < nvars; ++i)
      {
         if ( SCIPisNegative(scip, SCIPvarGetLbGlobal(consdata->vars[i])) )
            break;
      }
      if ( i < nvars )
         continue;

      SCIPdebugMsg(scip, "Trying to tighten matrices for constraint <%s>.\n", SCIPconsGetName(conss[c]));

      /* get matrices */
      blocksize = consdata->blocksize;
      SCIP_CALL( SCIPallocBufferArray(scip, &constmatrix, blocksize * blocksize) );

      SCIP_CALL( SCIPconsSdpGetFullConstMatrix(scip, conss[c], constmatrix) );

      for (i = 0; i < nvars; ++i)
      {
         SCIP_Real objval;
         SCIP_Real factor;
         SCIP_Real lb;
         SCIP_Real ub;

         /* only treat binary variables */
         if ( ! SCIPvarIsBinary(consdata->vars[i]) )
            continue;

         /* skip fixed variables (will be removed anyway */
         lb = SCIPvarGetLbLocal(consdata->vars[i]);
         ub = SCIPvarGetLbLocal(consdata->vars[i]);
         if ( SCIPisEQ(scip, lb, ub) )
            continue;

         assert( SCIPisEQ(scip, lb, 0.0) );
         assert( SCIPisEQ(scip, ub, 1.0) );

         /* solve 1d SDP */
         SCIP_CALL( SCIPsolveOneVarSDPDense(SCIPbuffer(scip), 1.0, 0.0, 1.0, blocksize, constmatrix, consdata->nvarnonz[i], consdata->row[i], consdata->col[i], consdata->val[i],
               SCIPinfinity(scip), SCIPfeastol(scip), 1e-6, &objval, &factor) );

         if ( SCIPisInfinity(scip, objval) )
            continue;

         if ( factor == SCIP_INVALID ) /*lint !e777*/
            continue;

         if ( ! SCIPisFeasEQ(scip, factor, 1.0) )
         {
            int j;

            SCIPdebugMsg(scip, "Tightened coefficent matrix of variable <%s> with tightening factor %g.\n", SCIPvarGetName(consdata->vars[i]), factor);

            /* tighten matrix */
            for (j = 0; j < consdata->nvarnonz[i]; j++)
               consdata->val[i][j] *= factor;

            ++(*nchgcoefs);
         }
      }

      SCIPfreeBufferArray(scip, &constmatrix);
   }

   return SCIP_OKAY;
}

/** try to tighten bounds if all matrices are psd */
static
SCIP_RETCODE tightenBounds(
   SCIP*                 scip,               /**< SCIP data structure */
   SCIP_CONS**           conss,              /**< array of constraints to add cuts for */
   int                   nconss,             /**< number of constraints to add cuts for */
   SCIP_Bool             tightenboundscont,  /**< Should only continuous variables be tightened? */
   int*                  nchgbds,            /**< pointer to store how many bounds were tightened */
   SCIP_Bool*            infeasible          /**< pointer to store whether infeasibility was detected */
   )
{
   int c;

   assert( scip != NULL );
   assert( nchgbds != NULL );
   assert( infeasible != NULL );

   *infeasible = FALSE;

   for (c = 0; c < nconss && !(*infeasible); ++c)
   {
      SCIP_CONSDATA* consdata;
      SCIP_Real* matrix = NULL;
      SCIP_Real* constmatrix;
      SCIP_Real factor;
      SCIP_Bool havebinaryvar = FALSE;
      int blocksize;
      int nvars;
      int i;

      assert( conss != NULL );
      assert( conss[c] != NULL );

      consdata = SCIPconsGetData(conss[c]);
      assert( consdata != NULL );
      assert( consdata->rankone || strcmp(SCIPconshdlrGetName(SCIPconsGetHdlr(conss[c])), CONSHDLR_NAME) == 0 );
      assert( ! consdata->rankone || strcmp(SCIPconshdlrGetName(SCIPconsGetHdlr(conss[c])), CONSHDLRRANK1_NAME) == 0 );

      /* compute allmatricespsd for rank-1 constraints */
      if ( consdata->rankone )
      {
         SCIP_CALL( computeAllmatricespsd(scip, conss[c]) );
      }

      /* skip constraints in which not all matrices are psd */
      if ( ! consdata->allmatricespsd )
         continue;

      /* make sure that all upper bounds finite */
      nvars = consdata->nvars;
      for (i = 0; i < nvars; ++i)
      {
         if ( SCIPisInfinity(scip, SCIPvarGetUbLocal(consdata->vars[i])) )
            break;

         if ( SCIPvarIsBinary(consdata->vars[i]) )
            havebinaryvar = TRUE;
      }
      if ( i < nvars )
         continue;

      SCIPdebugMsg(scip, "Trying to tighten bounds for constraint <%s>.\n", SCIPconsGetName(conss[c]));

      /* get matrices */
      blocksize = consdata->blocksize;
      SCIP_CALL( SCIPallocBufferArray(scip, &constmatrix, blocksize * blocksize) );
      if ( havebinaryvar )
      {
         SCIP_CALL( SCIPallocBufferArray(scip, &matrix, blocksize * blocksize) );
      }

      for (i = 0; i < nvars; ++i)
      {
         SCIP_Real* sdpval;
         SCIP_Real lb;
         SCIP_Real ub;
         SCIP_Real ubk;
         SCIP_Real objval;
         int* sdprow;
         int* sdpcol;
         int sdpnnonz;
         int row;
         int col;
         int k;
         int l;

         /* possibly restrict tightening to continuous variables */
         if ( tightenboundscont && SCIPvarIsIntegral(consdata->vars[i]) )
            continue;

         /* skip fixed variables */
         lb = SCIPvarGetLbLocal(consdata->vars[i]);
         ub = SCIPvarGetUbLocal(consdata->vars[i]);
         if ( SCIPisEQ(scip, lb, ub) )
            continue;

         /* skip infinite lower bound (cannot currently deal with this in SCIPsolveOneVarSDPDense()) */
         assert( ! SCIPisInfinity(scip, ub) );
         if ( SCIPisInfinity(scip, -lb) )
            continue;

         /* get fresh copy of the constant matrix */
         SCIP_CALL( SCIPconsSdpGetFullConstMatrix(scip, conss[c], constmatrix) );

         /* loop over other variables */
         for (k = 0; k < nvars; ++k)
         {
            if ( k == i )
               continue;

            ubk = SCIPvarGetUbLocal(consdata->vars[k]);

            /* subtract matrix times upper bound from constant matrix (because of minus const. matrix) */
            if ( ! SCIPisZero(scip, ubk) )
            {
               sdprow = consdata->row[k];
               sdpcol = consdata->col[k];
               sdpval = consdata->val[k];
               sdpnnonz = consdata->nvarnonz[k];
               for (l = 0; l < sdpnnonz; ++l)
               {
                  row = sdprow[l];
                  col = sdpcol[l];
                  constmatrix[row * blocksize + col] -= sdpval[l] * ubk;
                  if ( row != col )
                     constmatrix[col * blocksize + row] -= sdpval[l] * ubk;
               }
            }
         }

         /* special handling of binary variables */
         if ( SCIPvarIsBinary(consdata->vars[i]) )
         {
            SCIP_Real eigenvalue;

            assert( matrix != NULL );

            /* first copy constant matrix (possibly needed later) */
            for (l = 0; l < blocksize * blocksize; ++l)
               matrix[l] = - constmatrix[l];

            /* compute maximal eigenvalue; this corresponds to checking the lower bound because of minus sign; constmatrix is destroyed. */
            SCIP_CALL( SCIPlapackComputeIthEigenvalue(SCIPbuffer(scip), FALSE, blocksize, constmatrix, blocksize, &eigenvalue, NULL) );

            /* take minus sign into account */
            eigenvalue = -eigenvalue;

            /* if the negative of the constant matrix is psd, then the lower bound (= 0) is feasible -> cannot tighten */
            if ( SCIPisFeasGE(scip, eigenvalue, 0.0) )
               continue;
            assert( SCIPisFeasNegative(scip, eigenvalue) );

            /* otherwise, we check whether the upper bound is feasible */

            /* add matrix i for evaluating upper bound */
            sdprow = consdata->row[i];
            sdpcol = consdata->col[i];
            sdpval = consdata->val[i];
            sdpnnonz = consdata->nvarnonz[i];
            for (l = 0; l < sdpnnonz; ++l)
            {
               row = sdprow[l];
               col = sdpcol[l];
               matrix[row * blocksize + col] += sdpval[l];
               if ( row != col )
                  matrix[col * blocksize + row] += sdpval[l];
            }

            /* compute minimal eigenvalue; matrix is destroyed */
            SCIP_CALL( SCIPlapackComputeIthEigenvalue(SCIPbuffer(scip), FALSE, blocksize, matrix, 1, &eigenvalue, NULL) );

            /* if matrix is not psd, we are infeasible */
            if ( SCIPisFeasNegative(scip, eigenvalue) )
            {
               SCIPdebugMsg(scip, "Binary variable <%s> yields infeasibility.\n", SCIPvarGetName(consdata->vars[i]));
               *infeasible = TRUE;
               break;
            }

            /* otherwise, we need at least the matrix for variable i to become feasible -> can tighten variable to 1 */
            factor = 0.5;
            SCIPdebugMsg(scip, "Tighten lower bound for binary variable <%s> to 1.\n", SCIPvarGetName(consdata->vars[i]));
         }
         else
         {
            /* solve 1d SDP */
            SCIP_CALL( SCIPsolveOneVarSDPDense(SCIPbuffer(scip), 1.0, lb, ub, blocksize, constmatrix, consdata->nvarnonz[i], consdata->row[i], consdata->col[i], consdata->val[i],
                  SCIPinfinity(scip), SCIPfeastol(scip), 1e-6, &objval, &factor) );

            /* if problem is infeasible */
            if ( SCIPisInfinity(scip, objval) )
            {
               SCIPdebugMsg(scip, "Variable <%s> yields infeasibility.\n", SCIPvarGetName(consdata->vars[i]));
               *infeasible = TRUE;
               break;
            }

            if ( factor == SCIP_INVALID ) /*lint !e777*/
               continue;
         }

         if ( SCIPisGT(scip, factor, lb) )
         {
            SCIP_Bool tightened;

            SCIP_CALL( SCIPinferVarLbCons(scip, consdata->vars[i], factor, conss[c], -(i+1), FALSE, infeasible, &tightened) );

            if ( *infeasible )
               break;

            if ( tightened )
            {
               SCIPdebugMsg(scip, "%sTightened lower bound of variable <%s> from %g to %g.\n", SCIPinProbing(scip) ? "In probing: " : "", SCIPvarGetName(consdata->vars[i]), lb, factor);
               ++(*nchgbds);
            }
         }
      }

      SCIPfreeBufferArrayNull(scip, &matrix);
      SCIPfreeBufferArray(scip, &constmatrix);
   }

   return SCIP_OKAY;
}

/** approximates the sdpcone using the fact that every diagonal entry must be non-negative, so it adds the LP-cut
 *  \f$ \sum_{j = 1}^m (A_j)_{kk} y_j - (A_0)_{kk} \geq 0 \quad \forall k \leq n \f$
 */
static
SCIP_RETCODE diagGEzero(
   SCIP*                 scip,               /**< SCIP data structure */
   SCIP_CONSHDLR*        conshdlr,           /**< constraint handler */
   SCIP_CONS**           conss,              /**< array of constraints to add cuts for */
   int                   nconss,             /**< number of constraints to add cuts for */
   SCIP_Bool             solvesdps,          /**< are we solving SDPs or LPs? */
   int*                  naddconss,          /**< pointer to store how many constraints were added */
   int*                  nchgbds,            /**< pointer to store how many bounds were changed */
   SCIP_Bool*            infeasible          /**< pointer to store whether infeasibility was detected */
   )
{
   char cutname[SCIP_MAXSTRLEN];
   SCIP_CONSHDLRDATA* conshdlrdata;
   SCIP_CONSDATA* consdata;
   SCIP_Real* matrix;
   SCIP_Real* consvals;
   SCIP_VAR** consvars;
   SCIP_Real* diagentries;
   int blocksize;
   int nvars;
   int i;
   int j;
   int k;
   int c;

   assert( scip != NULL );
   assert( naddconss != NULL );
   assert( nchgbds != NULL );
   assert( infeasible != NULL );

   *infeasible = FALSE;

   conshdlrdata = SCIPconshdlrGetData(conshdlr);
   assert( conshdlrdata != NULL );

   for (c = 0; c < nconss; ++c)
   {
      consdata = SCIPconsGetData(conss[c]);
      assert( consdata != NULL );
      assert( consdata->rankone || strcmp(SCIPconshdlrGetName(SCIPconsGetHdlr(conss[c])), CONSHDLR_NAME) == 0 );
      assert( ! consdata->rankone || strcmp(SCIPconshdlrGetName(SCIPconsGetHdlr(conss[c])), CONSHDLRRANK1_NAME) == 0 );

      blocksize = consdata->blocksize;
      nvars = consdata->nvars;

      SCIP_CALL( SCIPallocBufferArray(scip, &consvars, nvars) );
      SCIP_CALL( SCIPallocBufferArray(scip, &consvals, nvars) );

      SCIP_CALL( SCIPallocBufferArray(scip, &matrix, (blocksize * (blocksize + 1)) / 2) ); /*lint !e647*/
      SCIP_CALL( SCIPconsSdpGetLowerTriangConstMatrix(scip, conss[c], matrix) );

      /* allocate diagonal entries and init to 0.0 */
      SCIP_CALL( SCIPallocClearBufferArray(scip, &diagentries, blocksize * nvars) ); /*lint !e647*/

      /* get the (k,k)-entry of every matrix A_j */
      for (j = 0; j < nvars; ++j)
      {
         /* go through the nonzeros of A_j and look for diagonal entries */
         for (i = 0; i < consdata->nvarnonz[j]; i++)
         {
            if ( consdata->col[j][i] == consdata->row[j][i] )
               diagentries[consdata->col[j][i] * nvars + j] = consdata->val[j][i]; /*lint !e679*/
         }
      }

      /* add the LP-cuts to SCIP */
      for (k = 0; k < blocksize && !(*infeasible); ++k)
      {
         SCIP_CONS* cons;
         SCIP_Real lhs;
         SCIP_Real activitylb = 0.0;
         int cnt = 0;

         for ( j = 0; j < nvars; ++j)
         {
            SCIP_Real val;
            SCIP_VAR* var;

            val = diagentries[k * nvars + j];
            if ( ! SCIPisZero(scip, val) )
            {
               var = consdata->vars[j];
               consvals[cnt] = val;
               consvars[cnt++] = var;

               /* compute lower bound on activity */
               if ( val > 0 )
                  activitylb += val * SCIPvarGetLbGlobal(var);
               else
                  activitylb += val * SCIPvarGetUbGlobal(var);
            }
         }

         /* the lhs is the (k,k)-entry of the constant matrix */
         lhs = matrix[SCIPconsSdpCompLowerTriangPos(k,k)];

         if ( cnt == 0 )
         {
            /* if there are no variables, but the lhs is positive, we are infeasible */
            if ( SCIPisPositive(scip, lhs) )
               *infeasible = TRUE;
         }
         else if ( cnt == 1 && SCIPvarGetStatus(consvars[0]) != SCIP_VARSTATUS_MULTAGGR )
         {
            SCIP_Bool tightened;
            SCIP_VAR* var;
            SCIP_Real val;

            var = consvars[0];
            val = consvals[0];
            assert( var != NULL );

            /* try to tighten bound */
            if ( SCIPisPositive(scip, val) )
            {
               SCIP_CALL( SCIPtightenVarLb(scip, var, lhs / val, FALSE, infeasible, &tightened) );
               if ( tightened )
               {
                  SCIPdebugMsg(scip, "Tightend lower bound of <%s> to %g because of diagonal values of SDP-constraint <%s>!\n",
                     SCIPvarGetName(var), SCIPvarGetLbGlobal(var), SCIPconsGetName(conss[c]));
                  ++(*nchgbds);
               }
            }
            else if ( SCIPisNegative(scip, val) )
            {
               SCIP_CALL( SCIPtightenVarUb(scip, var, lhs / val, FALSE, infeasible, &tightened) );
               if ( tightened )
               {
                  SCIPdebugMsg(scip, "Tightend upper bound of <%s> to %g because of diagonal values of SDP-constraint <%s>!\n",
                     SCIPvarGetName(var), SCIPvarGetUbGlobal(var), SCIPconsGetName(conss[c]));
                  ++(*nchgbds);
               }
            }
         }
         /* generate linear inequality if lower bound on activity is less than the lhs, so the cut is not redundant */
         else if ( SCIPisLT(scip, activitylb, lhs) )
         {
            (void) SCIPsnprintf(cutname, SCIP_MAXSTRLEN, "diag_ge_zero_%d", ++(conshdlrdata->ndiaggezerocuts));

            /* Only separate if solving LPs */
            SCIP_CALL( SCIPcreateConsLinear(scip, &cons, cutname, cnt, consvars, consvals, lhs, SCIPinfinity(scip),
                  FALSE, ! solvesdps, FALSE, FALSE, TRUE, FALSE, FALSE, TRUE, TRUE, FALSE) ); /*lint !e679*/

            SCIP_CALL( SCIPaddCons(scip, cons) );
#ifdef SCIP_MORE_DEBUG
            SCIPinfoMessage(scip, NULL, "Added diagonal lp-constraint: ");
            SCIP_CALL( SCIPprintCons(scip, cons, NULL) );
            SCIPinfoMessage(scip, NULL, "\n");
#endif
            SCIP_CALL( SCIPreleaseCons(scip, &cons) );
            ++(*naddconss);
         }
      }

      SCIPfreeBufferArray(scip, &diagentries);
      SCIPfreeBufferArray(scip, &matrix);
      SCIPfreeBufferArray(scip, &consvals);
      SCIPfreeBufferArray(scip, &consvars);
   }

   return SCIP_OKAY;
}

/** Presolve-routine that enforces implications of diagonal entries of zero in SDP-matrices, namely that if \f$X_{ij} > 0\f$,
 *  then also \f$X_{ii} > 0\f$ and \f$ X_{jj} > 0\f$.
 *
 *  More precisely, if \f$ (A_0)_{k\ell} \neq 0\f$, \f$ (A_0)_{kk} = 0\f$, \f$ (A_i)_{k\ell} = 0\f$ for all \f$ i \leq m\f$,
 *  \f$ (A_i)_{kk} = 0\f$ for all continuous variables and \f$ \ell_i \geq 0\f$ for all integer variables, we add the cut
 *  \f$ \sum_{\substack{i \in \mathcal{I}:\\ (A_i)_{kk} > 0}} y_i \geq 1.\f$
 */
static
SCIP_RETCODE diagZeroImpl(
   SCIP*                 scip,               /**< SCIP data structure */
   SCIP_CONS**           conss,              /**< array of constraints */
   int                   nconss,             /**< number of constraints */
   int*                  naddconss           /**< pointer to store how many constraints were added */
   )
{
   char name[SCIP_MAXSTRLEN];
   SCIP_CONSDATA* consdata;
   int c;

   assert( scip != NULL );
   assert( naddconss != NULL );

   for (c = 0; c < nconss; ++c)
   {
      SCIP_Shortbool* nonzeroentries;
      SCIP_Shortbool* diagnonzero;
      SCIP_VAR** vars;
      SCIP_Real* vals;
      SCIP_Bool negintvar =  FALSE;
      int** diagvars;
      int* ndiagvars;
      int ndiagnonzero = 0;
      int blocksize;
      int rowidx;
      int colidx;
      int nvars;
      int pos;
      int j;
      int v;

      assert( conss[c] != NULL );
      consdata = SCIPconsGetData(conss[c]);
      assert( consdata != NULL );

      blocksize = consdata->blocksize;
      nvars = consdata->nvars;

      /* allocate storage */
      SCIP_CALL( SCIPallocBufferArray(scip, &vars, nvars) );
      SCIP_CALL( SCIPallocBufferArray(scip, &vals, nvars) );
      SCIP_CALL( SCIPallocClearBufferArray(scip, &nonzeroentries, blocksize * (blocksize+1) / 2) );
      SCIP_CALL( SCIPallocClearBufferArray(scip, &diagnonzero, blocksize) );
      SCIP_CALL( SCIPallocClearBufferArray(scip, &ndiagvars, blocksize) );
      SCIP_CALL( SCIPallocBufferArray(scip, &diagvars, blocksize) );
      for (j = 0; j < blocksize; ++j)
      {
         SCIP_CALL( SCIPallocClearBufferArray(scip, &diagvars[j], nvars) );
      }

      /* collect nonzero entries of matrices */
      for (v = 0; v < nvars; ++v)
      {
         if ( SCIPvarIsIntegral(consdata->vars[v]) && SCIPisNegative(scip, SCIPvarGetLbGlobal(consdata->vars[v])) )
         {
            negintvar = TRUE;
            break;
         }

         for (j = 0; j < consdata->nvarnonz[v]; j++)
         {
            rowidx = consdata->row[v][j];
            colidx = consdata->col[v][j];
            assert( 0 <= rowidx && rowidx < blocksize );
            assert( 0 <= colidx && colidx < blocksize );
            assert( ! SCIPisZero(scip, consdata->val[v][j]) );

            pos = rowidx * (rowidx + 1)/2 + colidx;
            nonzeroentries[pos] = TRUE;

            /* treat diagonal entries */
            if ( rowidx == colidx )
            {
               /* collect variables for positive diagonal entries */
               if ( SCIPisPositive(scip, consdata->val[v][j]) )
                  diagvars[rowidx][ndiagvars[rowidx]++] = v;

               /* mark nonzero entries for non-integral variables */
               if ( ! SCIPvarIsIntegral(consdata->vars[v]) )
               {
                  if ( ! diagnonzero[rowidx] )
                  {
                     diagnonzero[rowidx] = TRUE;
                     ++ndiagnonzero;
                  }
               }
            }
         }
      }

      /* early termination if there is an integral variable with a negative lower bound */
      if ( negintvar )
      {
         for (j = blocksize - 1; j >= 0; j--)
         {
            SCIPfreeBufferArray(scip, &diagvars[j]);
         }
         SCIPfreeBufferArray(scip, &diagvars);
         SCIPfreeBufferArray(scip, &ndiagvars);
         SCIPfreeBufferArray(scip, &diagnonzero);
         SCIPfreeBufferArray(scip, &nonzeroentries);
         SCIPfreeBufferArray(scip, &vals);
         SCIPfreeBufferArray(scip, &vars);
         continue;
      }

      /* add nonzero diagonal entries of constant matrix */
      for (j = 0; j < consdata->constnnonz; j++)
      {
         rowidx = consdata->constrow[j];
         colidx = consdata->constcol[j];
         assert( 0 <= colidx && colidx < blocksize );
         assert( 0 <= rowidx && rowidx < blocksize );
         assert( ! SCIPisZero(scip, consdata->constval[j]) );

         if ( rowidx == colidx )
         {
            if ( ! diagnonzero[rowidx] )
            {
               diagnonzero[rowidx] = TRUE;
               ++ndiagnonzero;
            }
         }
      }
      assert( 0 <= ndiagnonzero && ndiagnonzero <= blocksize );

      /* early termination if all diagonals are marked to be nonzero */
      if ( ndiagnonzero >= blocksize )
      {
         for (j = blocksize - 1; j >= 0; j--)
         {
            SCIPfreeBufferArray(scip, &diagvars[j]);
         }
         SCIPfreeBufferArray(scip, &diagvars);
         SCIPfreeBufferArray(scip, &ndiagvars);
         SCIPfreeBufferArray(scip, &diagnonzero);
         SCIPfreeBufferArray(scip, &nonzeroentries);
         SCIPfreeBufferArray(scip, &vals);
         SCIPfreeBufferArray(scip, &vars);
         continue;
      }

      /* iterate over all nonzeros of the constant matrix to produce cuts */
      for (j = 0; j < consdata->constnnonz; j++)
      {
         SCIP_CONS* cons;

         rowidx = consdata->constrow[j];
         colidx = consdata->constcol[j];
         assert( 0 <= colidx && colidx < blocksize );
         assert( 0 <= rowidx && rowidx < blocksize );
         assert( ! SCIPisZero(scip, consdata->constval[j]) );

         /* skip diagonal entries */
         if ( rowidx == colidx )
            continue;

         pos = rowidx * (rowidx + 1)/2 + colidx;

         /* skip entry if it is non-zero in some non-constant matrix */
         if ( nonzeroentries[pos] )
            continue;

         /* if all continuous variables have a zero diagonal entry and the constant matrix is 0 as well */
         if ( ! diagnonzero[rowidx] && ndiagvars[rowidx] > 0 )
         {
            /* get the corresponding SCIP variables and set all coefficients to 1 */
            for (v = 0; v < ndiagvars[rowidx]; ++v)
            {
               assert( SCIPvarIsIntegral(consdata->vars[diagvars[rowidx][v]]) );
               assert( 0 <= diagvars[rowidx][v] && diagvars[rowidx][v] < nvars );
               vars[v] = consdata->vars[diagvars[rowidx][v]];
               vals[v] = 1.0;
            }
            (void) SCIPsnprintf(name, SCIP_MAXSTRLEN, "diag_0_impl_row_%d_%d", rowidx, colidx);

            /* add the linear constraint sum_v 1.0 * diagvars[v] >= 1.0 */
            SCIP_CALL( SCIPcreateConsLinear(scip, &cons, name, ndiagvars[rowidx], vars, vals, 1.0, SCIPinfinity(scip), TRUE, TRUE, TRUE, TRUE, TRUE, FALSE, FALSE, TRUE, TRUE, FALSE) );
            SCIP_CALL( SCIPaddCons(scip, cons) );
#ifdef SCIP_MORE_DEBUG
            SCIPinfoMessage(scip, NULL, "Added constraint: ");
            SCIP_CALL( SCIPprintCons(scip, cons, NULL) );
            SCIPinfoMessage(scip, NULL, "\n");
#endif
            SCIP_CALL( SCIPreleaseCons(scip, &cons) );
            (*naddconss)++;

            /* mark diagonal entry as covered */
            diagnonzero[rowidx] = TRUE;
         }

         /* same possibility for column index */
         if ( ! diagnonzero[colidx] && ndiagvars[colidx] > 0 )
         {
            /* get the corresponding SCIP variables and set all coefficients to 1 */
            for (v = 0; v < ndiagvars[colidx]; ++v)
            {
               assert( SCIPvarIsIntegral(consdata->vars[diagvars[colidx][v]]) );
               assert( 0 <= diagvars[colidx][v] && diagvars[colidx][v] < nvars );
               vars[v] = consdata->vars[diagvars[colidx][v]];
               vals[v] = 1.0;
            }
            (void) SCIPsnprintf(name, SCIP_MAXSTRLEN, "diag_0_impl_col_%d_%d", rowidx, colidx);

            /* add the linear constraint sum_v 1.0 * diagvars[v] >= 1.0 */
            SCIP_CALL( SCIPcreateConsLinear(scip, &cons, name, ndiagvars[colidx], vars, vals, 1.0, SCIPinfinity(scip), TRUE, TRUE, TRUE, TRUE, TRUE, FALSE, FALSE, TRUE, TRUE, FALSE) );
            SCIP_CALL( SCIPaddCons(scip, cons) );
#ifdef SCIP_MORE_DEBUG
            SCIPinfoMessage(scip, NULL, "Added constraint: ");
            SCIP_CALL( SCIPprintCons(scip, cons, NULL) );
            SCIPinfoMessage(scip, NULL, "\n");
#endif
            SCIP_CALL( SCIPreleaseCons(scip, &cons) );
            (*naddconss)++;

            /* mark diagonal entry as covered */
            diagnonzero[colidx] = TRUE;
         }
      }

      /* free space */
      for (j = blocksize - 1; j >= 0; j--)
      {
         SCIPfreeBufferArray(scip, &diagvars[j]);
      }
      SCIPfreeBufferArray(scip, &diagvars);
      SCIPfreeBufferArray(scip, &ndiagvars);
      SCIPfreeBufferArray(scip, &diagnonzero);
      SCIPfreeBufferArray(scip, &nonzeroentries);
      SCIPfreeBufferArray(scip, &vals);
      SCIPfreeBufferArray(scip, &vars);
   }

   return SCIP_OKAY;
}

/** presolve-routine that adds linear constraints arising from 2 by 2 minor inequalities
 *
 *  For a positive semidefinite matrix \f$X\f$ the following two inequalities hold: \f$X_{ss} + X_{tt} - 2\, X_{st} \geq
 *  0\f$ and \f$X_{ss} + X_{tt} + 2\, X_{st} \geq 0\f$. This follows by using a 2 by 2 minor and multiplying from left
 *  and right by the all-ones vector and \f$[1,-1]\f$, respectively. We add the corresponding linear constraint only to
 *  be propagated.
 *
 *  Translated to the matrix pencil notation the cut looks as follows:
 *  \f[
 *  \sum_{i=1}^m (A_i)_{ss}\, y_i - (A_0)_{ss} + \sum_{i=1}^m (A_i)_{tt}\, y_i - (A_0)_{tt} - 2 \Big(\sum_{i=1}^m (A_i)_{st}\, y_i - (A_0)_{st}\Big) \geq 0
 *  \quad\Leftrightarrow\quad
 *  \sum_{i=1}^m \Big((A_i)_{ss} + (A_i)_{tt} - 2\, (A_i)_{st}\Big)\, y_i \geq (A_0)_{ss} + (A_0)_{tt} - 2 (A_0)_{st}.
 *  \f]
 *
 *  @todo The cut \f$X_{ss} + X_{tt} - 2\, X_{st} \geq 0\f$ is a special form of an Eigenvector cut. Try out other
 *  Eigenvector cuts such as \f$X_{ss} + X_{tt} + 2\, X_{st} \geq 0\f$.
 */
static
SCIP_RETCODE addTwoMinorLinConstraints(
   SCIP*                 scip,               /**< SCIP data structure */
   SCIP_CONS**           conss,              /**< array of constraints */
   int                   nconss,             /**< number of constraints */
   SCIP_Bool             solvesdps,          /**< are we solving SDPs or LPs? */
   int*                  naddconss           /**< pointer to store how many constraints were added */
   )
{
   char name[SCIP_MAXSTRLEN];
   SCIP_VAR** consvars;
   SCIP_Real* consvals;
   int blocksize;
   int nvars;
   int c;
   int i;

   assert( scip != NULL );
   assert( naddconss != NULL );

   for (c = 0; c < nconss; ++c)
   {
      SCIP_CONSDATA* consdata;
      SCIP_Real** matrices = NULL;
      SCIP_Real* constmatrix;
      int s;
      int t;

      assert( conss[c] != NULL );
      consdata = SCIPconsGetData(conss[c]);
      assert( consdata != NULL );

      blocksize = consdata->blocksize;
      nvars = consdata->nvars;

      SCIP_CALL( SCIPallocBufferArray(scip, &consvars, nvars) );
      SCIP_CALL( SCIPallocBufferArray(scip, &consvals, nvars) );

      /* get matrices */
      SCIP_CALL( SCIPallocBufferArray(scip, &constmatrix, blocksize * blocksize) );
      SCIP_CALL( SCIPconsSdpGetFullConstMatrix(scip, conss[c], constmatrix) );

      SCIP_CALL( SCIPallocBufferArray(scip, &matrices, nvars) );
      for (i = 0; i < nvars; ++i)
      {
         SCIP_CALL( SCIPallocBufferArray(scip, &matrices[i], blocksize * blocksize) );
         SCIP_CALL( SCIPconsSdpGetFullAj(scip, conss[c], i, matrices[i]) );
      }

      /* loop over all possible entries */
      for (s = 0; s < blocksize; ++s)
      {
         for (t = 0; t < s; ++t)
         {
            SCIP_CONS* cons;
            SCIP_Real val;
            SCIP_Real lhs;
            SCIP_Real activitylb = 0.0;
            int nconsvars = 0;
            int cnt = 0;

            /* collect coefficients */
            for (i = 0; i < nvars; ++i)
            {
               SCIP_Real coef = 0.0;

               val = matrices[i][s * blocksize + t];
               if ( ! SCIPisZero(scip, val) )
               {
                  coef = -2.0 * val;
                  ++cnt;
               }

               /* add diagonal entries for s and t */
               val = matrices[i][s * blocksize + s];
               if ( ! SCIPisZero(scip, val) )
                  coef += val;

               val = matrices[i][t * blocksize + t];
               if ( ! SCIPisZero(scip, val) )
                  coef += val;

               if ( ! SCIPisZero(scip, coef) )
               {
                  consvals[nconsvars] = coef;
                  consvars[nconsvars] = consdata->vars[i];
                  ++nconsvars;

                  /* compute lower bound on activity */
                  if ( coef > 0 )
                     activitylb += coef * SCIPvarGetLbGlobal(consdata->vars[i]);
                  else
                     activitylb += coef * SCIPvarGetUbGlobal(consdata->vars[i]);
               }
            }

            /* only proceed if off-diagonal is nonzero and cut is nontrivial */
            if ( cnt <= 0 || nconsvars <= 0 )
               continue;

            /* compute rhs */
            lhs = constmatrix[s * blocksize + s] + constmatrix[t * blocksize + t] - 2.0 * constmatrix[s * blocksize + t];

            /* only proceed if constraint is not redundant */
            if ( SCIPisGE(scip, activitylb, lhs) )
               continue;

            /* add linear constraint (if not solving LPs only propagate) */
            (void) SCIPsnprintf(name, SCIP_MAXSTRLEN, "2x2minorlin#%d#%d", s, t);
            SCIP_CALL( SCIPcreateConsLinear(scip, &cons, name, nconsvars, consvars, consvals, lhs, SCIPinfinity(scip),
                  FALSE, ! solvesdps, FALSE, FALSE, TRUE, FALSE, FALSE, TRUE, TRUE, FALSE) );
            SCIP_CALL( SCIPaddCons(scip, cons) );
#ifdef SCIP_MORE_DEBUG
            SCIPinfoMessage(scip, NULL, "Added 2x2 minor linear constraint: ");
            SCIP_CALL( SCIPprintCons(scip, cons, NULL) );
            SCIPinfoMessage(scip, NULL, "\n");
#endif
            SCIP_CALL( SCIPreleaseCons(scip, &cons) );
            ++(*naddconss);
         }
      }

      for (i = nvars - 1; i >= 0; --i)
         SCIPfreeBufferArray(scip, &matrices[i]);
      SCIPfreeBufferArray(scip, &matrices);
      SCIPfreeBufferArray(scip, &constmatrix);
      SCIPfreeBufferArray(scip, &consvals);
      SCIPfreeBufferArray(scip, &consvars);
   }

   return SCIP_OKAY;
}

/** presolve-routine that adds SOC constraints arising from 2 by 2 minor inequalities
 *
 *  For a positive semidefinite matrix \f$X\f$ the following quadratic inequality holds by using the 2 by 2 minor:
 *  \f$X_{st}^2 \leq X_{ss} X_{tt}\f$. This constraint is SOC representable:
 *  \f[
 *     \left\|\binom{2\,X_{st}}{X_{ss} - X_{tt}}\right\| \leq X_{ss} + X_{tt}.
 *     \quad\Leftrightarrow\quad
 *     4\, X_{st}^2 + (X_{ss}^2 - 2\,X_{ss}\, X_{tt} + X_{tt}^2) \leq X_{ss}^2 + 2\, X_{ss}\,X_{tt} + X_{tt}^2.
 *  \f]
 *
 *  Translated to the matrix pencil notation the cut looks as follows:
 *  \f[
 *  \left\|\binom{2\, \sum_{i=1}^m (A_i)_{st}\, y_i - 2\, (A_0)_{st}}{
 *          \sum_{i=1}^m (A_i)_{ss}\, y_i - (A_0)_{ss} - \sum_{i=1}^m (A_i)_{tt}\, y_i + (A_0)_{tt}}\right\| \leq
 *  \sum_{i=1}^m (A_i)_{ss}\, y_i - (A_0)_{ss} + \sum_{i=1}^m (A_i)_{tt}\, y_i - (A_0)_{tt}.
 *  \f]
 *  We add add new variables for \f$X_{st}\f$ and corresponding linear constraints. Then we add SOC-constraints.
 */
static
SCIP_RETCODE addTwoMinorSOCConstraints(
   SCIP*                 scip,               /**< SCIP data structure */
   SCIP_CONS**           conss,              /**< array of constraints */
   int                   nconss,             /**< number of constraints */
   SCIP_Bool             solvesdps,          /**< are we solving SDPs or LPs? */
   int*                  naddconss           /**< pointer to store how many constraints were added */
   )
{
   char name[SCIP_MAXSTRLEN];
   SCIP_VAR*** matrixvars;
   SCIP_VAR** consvars;
   SCIP_Real* consvals;
   int blocksize;
   int nvars;
   int c;
   int i;

   assert( scip != NULL );
   assert( naddconss != NULL );

   for (c = 0; c < nconss; ++c)
   {
      SCIP_CONSDATA* consdata;
      SCIP_Real** matrices = NULL;
      SCIP_Real* constmatrix;
      int size;
      int s;
      int t;

      assert( conss[c] != NULL );
      consdata = SCIPconsGetData(conss[c]);
      assert( consdata != NULL );

      blocksize = consdata->blocksize;
      nvars = consdata->nvars;

      size = MAX(nvars + 1, 3);
      SCIP_CALL( SCIPallocBufferArray(scip, &consvars, size) );
      SCIP_CALL( SCIPallocBufferArray(scip, &consvals, size) );

      /* get matrices */
      SCIP_CALL( SCIPallocBufferArray(scip, &constmatrix, blocksize * blocksize) );
      SCIP_CALL( SCIPconsSdpGetFullConstMatrix(scip, conss[c], constmatrix) );

      SCIP_CALL( SCIPallocBufferArray(scip, &matrices, nvars) );
      for (i = 0; i < nvars; ++i)
      {
         SCIP_CALL( SCIPallocBufferArray(scip, &matrices[i], blocksize * blocksize) );
         SCIP_CALL( SCIPconsSdpGetFullAj(scip, conss[c], i, matrices[i]) );
      }

      SCIP_CALL( SCIPallocBufferArray(scip, &matrixvars, blocksize) );

      /* loop over all possible entries */
      for (s = 0; s < blocksize; ++s)
      {
         SCIP_CALL( SCIPallocClearBufferArray(scip, &matrixvars[s], blocksize) );

         for (t = s; t >= 0; --t)
         {
            SCIP_VAR* matrixvar = NULL;
            SCIP_VAR* matrixsumvar;
            SCIP_VAR* matrixdiffvar;
            SCIP_CONS* cons;
            SCIP_Real val;
            SCIP_Real lhs;
            int nconsvars = 0;

            /* create linear constraint defining matrix variable */
            for (i = 0; i < nvars; ++i)
            {
               val = matrices[i][s * blocksize + t];
               if ( ! SCIPisZero(scip, val) )
               {
                  consvals[nconsvars] = val;
                  consvars[nconsvars++] = consdata->vars[i];
               }
            }

            /* only proceed if entry is nontrivial */
            if ( nconsvars == 0 )
               continue;

            (void) SCIPsnprintf(name, SCIP_MAXSTRLEN, "M%d#%d#%d", c, s, t);
            SCIP_CALL( SCIPcreateVarBasic(scip, &matrixvar, name, -SCIPinfinity(scip), SCIPinfinity(scip), 0.0, SCIP_VARTYPE_CONTINUOUS) );
            SCIP_CALL( SCIPaddVar(scip, matrixvar) );
            SCIPdebugMsg(scip, "Added new matrix variable <%s>\n", name );

            consvals[nconsvars] = -1.0;
            consvars[nconsvars++] = matrixvar;

            /* compute lhs and rhs */
            lhs = constmatrix[s * blocksize + t];

            /* create linear constraint */
            (void) SCIPsnprintf(name, SCIP_MAXSTRLEN, "C%d#%d#%d", c, s, t);
            SCIP_CALL( SCIPcreateConsLinear(scip, &cons, name, nconsvars, consvars, consvals, lhs, lhs,
                  TRUE, TRUE, TRUE, TRUE, TRUE, FALSE, FALSE, TRUE, TRUE, FALSE) );
            SCIP_CALL( SCIPaddCons(scip, cons) );

#ifdef SCIP_MORE_DEBUG
            SCIPinfoMessage(scip, NULL, "Added linear constraint for coupling the new matrix variable: ");
            SCIP_CALL( SCIPprintCons(scip, cons, NULL) );
            SCIPinfoMessage(scip, NULL, "\n");
#endif

            SCIP_CALL( SCIPreleaseCons(scip, &cons) );
            assert( matrixvar != NULL );

            /* store variable (variable is captured) */
            matrixvars[s][t] = matrixvar;

            /* skip diagonal entries */
            if ( s == t )
               continue;

            /* skip if any of the variables is trivial */
            if ( matrixvars[s][s] == NULL || matrixvars[t][t] == NULL || matrixvars[s][t] == NULL )
               continue;

            /* create variable for sum of two matrix variables (note they they are nonnegative) */
            (void) SCIPsnprintf(name, SCIP_MAXSTRLEN, "sum%d#%d#%d", c, s, t);
            SCIP_CALL( SCIPcreateVarBasic(scip, &matrixsumvar, name, 0.0, SCIPinfinity(scip), 0.0, SCIP_VARTYPE_CONTINUOUS) );
            SCIP_CALL( SCIPaddVar(scip, matrixsumvar) );
            SCIPdebugMsg(scip, "Added new variable <%s> for sum of two matrix variables.\n", name);

            consvars[0] = matrixvars[s][s];
            consvars[1] = matrixvars[t][t];
            consvars[2] = matrixsumvar;

            consvals[0] = 1.0;
            consvals[1] = 1.0;
            consvals[2] = -1.0;

            /* create linear constraint */
            (void) SCIPsnprintf(name, SCIP_MAXSTRLEN, "Sum%d#%d#%d", c, s, t);
            SCIP_CALL( SCIPcreateConsLinear(scip, &cons, name, 3, consvars, consvals, 0.0, 0.0,
                  TRUE, TRUE, TRUE, TRUE, TRUE, FALSE, FALSE, TRUE, TRUE, FALSE) );
            SCIP_CALL( SCIPaddCons(scip, cons) );

#ifdef SCIP_MORE_DEBUG
            SCIPinfoMessage(scip, NULL, "Added linear constraint for sum of two matrix variables: ");
            SCIP_CALL( SCIPprintCons(scip, cons, NULL) );
            SCIPinfoMessage(scip, NULL, "\n");
#endif

            SCIP_CALL( SCIPreleaseCons(scip, &cons) );

            /* create variable for difference of two matrix variablees */
            (void) SCIPsnprintf(name, SCIP_MAXSTRLEN, "diff%d#%d#%d", c, s, t);
            SCIP_CALL( SCIPcreateVarBasic(scip, &matrixdiffvar, name, -SCIPinfinity(scip), SCIPinfinity(scip), 0.0, SCIP_VARTYPE_CONTINUOUS) );
            SCIP_CALL( SCIPaddVar(scip, matrixdiffvar) );
            SCIPdebugMsg(scip, "Added new variable <%s> for difference of two matrix variables.\n", name);

            consvars[0] = matrixvars[s][s];
            consvars[1] = matrixvars[t][t];
            consvars[2] = matrixdiffvar;

            consvals[0] = 1.0;
            consvals[1] = -1.0;
            consvals[2] = -1.0;

            /* create linear constraint */
            (void) SCIPsnprintf(name, SCIP_MAXSTRLEN, "Diff%d#%d#%d", c, s, t);
            SCIP_CALL( SCIPcreateConsLinear(scip, &cons, name, 3, consvars, consvals, 0.0, 0.0,
                  TRUE, TRUE, TRUE, TRUE, TRUE, FALSE, FALSE, TRUE, TRUE, FALSE) );
            SCIP_CALL( SCIPaddCons(scip, cons) );

#ifdef SCIP_MORE_DEBUG
            SCIPinfoMessage(scip, NULL, "Added linear constraint for difference of two matrix variables: ");
            SCIP_CALL( SCIPprintCons(scip, cons, NULL) );
            SCIPinfoMessage(scip, NULL, "\n");
#endif

            SCIP_CALL( SCIPreleaseCons(scip, &cons) );

            /* construct SOC constraint */
            consvars[0] = matrixvars[s][t];
            consvars[1] = matrixdiffvar;

            consvals[0] = 2.0;
            consvals[1] = 1.0;

            /* add SOC constraint (if not solving LPs only propagate) */
            (void) SCIPsnprintf(name, SCIP_MAXSTRLEN, "2x2minorSOC#%d#%d#%d", c, s, t);

#if ( SCIP_VERSION >= 800 || ( SCIP_VERSION < 800 && SCIP_APIVERSION >= 100 ) )
            consvals[0] = 4.0; /* correct to 4, because coefficient is outside of square */
            consvars[2] = matrixsumvar;
            consvals[2] = -1.0;
            SCIP_CALL( SCIPcreateConsQuadraticNonlinear(scip, &cons, name, 0, NULL, NULL, 3, consvars, consvars, consvals,
                  - SCIPinfinity(scip), 0.0, TRUE, ! solvesdps, ! solvesdps, ! solvesdps, TRUE, FALSE, FALSE, TRUE, TRUE) );
#else
            SCIP_CALL( SCIPcreateConsSOC(scip, &cons, name, 2, consvars, consvals, NULL, 0.0, matrixsumvar, 1.0, 0.0,
                  TRUE, ! solvesdps, ! solvesdps, ! solvesdps, TRUE, FALSE, FALSE, TRUE, TRUE) );
#endif
            SCIP_CALL( SCIPaddCons(scip, cons) );

#ifdef SCIP_MORE_DEBUG
            SCIPinfoMessage(scip, NULL, "Added 2x2 minor linear constraint: ");
            SCIP_CALL( SCIPprintCons(scip, cons, NULL) );
            SCIPinfoMessage(scip, NULL, "\n");
            SCIPinfoMessage(scip, NULL, "\n");
#endif
            SCIP_CALL( SCIPreleaseCons(scip, &cons) );
            ++(*naddconss);

            SCIP_CALL( SCIPreleaseVar(scip, &matrixsumvar) );
            SCIP_CALL( SCIPreleaseVar(scip, &matrixdiffvar) );
         }
      }

      for (s = blocksize - 1; s >= 0; --s)
      {
         for (t = 0; t <= s; ++t)
         {
            if ( matrixvars[s][t] != NULL )
            {
               SCIP_CALL( SCIPreleaseVar(scip, &matrixvars[s][t]) );
            }
         }
         SCIPfreeBufferArray(scip, &matrixvars[s]);
      }
      SCIPfreeBufferArray(scip, &matrixvars);

      for (i = 0; i < nvars; ++i)
         SCIPfreeBufferArray(scip, &matrices[i]);
      SCIPfreeBufferArray(scip, &matrices);
      SCIPfreeBufferArray(scip, &constmatrix);
      SCIPfreeBufferArray(scip, &consvals);
      SCIPfreeBufferArray(scip, &consvars);
   }

   return SCIP_OKAY;
}

/** Presolve-routine that adds a linear cut arising from 2 by 2 minor inequalities \f$\sum_{i=1}^m (A_i)_{st} y_i \geq (A_0)_{st} - \sqrt{(A_0)_{ss} (A_0)_{tt}}\f$,
 *  if \f$(A_i)_{ss} = (A_i)_{tt} = 0\f$ and \f$(A_0)_{ss} (A_0)_{tt} > 0\f$ for all \f$i,s,t\f$.
 *
 *  See the dissertation of T. Gally, page 150.
 */
static
SCIP_RETCODE addTwoMinorProdConstraints(
   SCIP*                 scip,               /**< SCIP data structure */
   SCIP_CONS**           conss,              /**< array of constraints */
   int                   nconss,             /**< number of constraints */
   SCIP_Bool             solvesdps,          /**< are we solving SDPs or LPs? */
   int*                  naddconss           /**< pointer to store how many constraints were added */
   )
{
   char name[SCIP_MAXSTRLEN];
   SCIP_VAR** consvars;
   SCIP_Real* consvals;
   int blocksize;
   int nvars;
   int c;
   int i;
   int j;

   assert( scip != NULL );
   assert( naddconss != NULL );

   for (c = 0; c < nconss; ++c)
   {
      SCIP_CONSDATA* consdata;
      SCIP_Real** matrices = NULL;
      SCIP_Real* constmatrix;

      assert( conss[c] != NULL );
      consdata = SCIPconsGetData(conss[c]);
      assert( consdata != NULL );

      blocksize = consdata->blocksize;
      nvars = consdata->nvars;

      SCIP_CALL( SCIPallocBufferArray(scip, &consvars, nvars) );
      SCIP_CALL( SCIPallocBufferArray(scip, &consvals, nvars) );

      SCIP_CALL( SCIPallocBufferArray(scip, &constmatrix, blocksize * blocksize) );
      SCIP_CALL( SCIPconsSdpGetFullConstMatrix(scip, conss[c], constmatrix) );

      /* loop over all nonzero matrix entries in the constant part */
      for (j = 0; j < consdata->constnnonz; ++j)
      {
         SCIP_Real val;
         SCIP_Real prod;
         int s;
         int t;

         s = consdata->constrow[j];
         t = consdata->constcol[j];

         /* skip diagonal entries */
         if ( s == t )
            continue;

         /* compute matrices if not yet done */
         if ( matrices == NULL )
         {
            SCIP_CALL( SCIPallocBufferArray(scip, &matrices, nvars) );
            for (i = 0; i < nvars; ++i)
            {
               SCIP_CALL( SCIPallocBufferArray(scip, &matrices[i], blocksize * blocksize) );
               SCIP_CALL( SCIPconsSdpGetFullAj(scip, conss[c], i, matrices[i]) );
            }
         }
         assert( matrices != NULL );

         /* check whether diagonal entries in the matrices are all 0 */
         for (i = 0; i < nvars; ++i)
         {
            if ( ! SCIPisZero(scip, matrices[i][s * blocksize + s]) )
               break;
            if ( ! SCIPisZero(scip, matrices[i][t * blocksize + t]) )
               break;
         }
         if ( i < nvars )
            continue;

         /* check if product is sufficiently positive */
         prod = constmatrix[s * blocksize + s] * constmatrix[t * blocksize + t];
         if ( SCIPisEfficacious(scip, prod) )
         {
            SCIP_CONS* cons;
            SCIP_Real activitylb = 0.0;
            SCIP_Real lhs;
            int nconsvars = 0;

            /* fill in constraint */
            for (i = 0; i < nvars; ++i)
            {
               val = matrices[i][s * blocksize + t];
               if ( ! SCIPisZero(scip, val) )
               {
                  consvals[nconsvars] = val;
                  consvars[nconsvars] = consdata->vars[i];
                  ++nconsvars;

                  /* compute lower bound on activity */
                  if ( val > 0 )
                     activitylb += val * SCIPvarGetLbGlobal(consdata->vars[i]);
                  else
                     activitylb += val * SCIPvarGetUbGlobal(consdata->vars[i]);
               }
            }

            lhs = consdata->constval[j] - sqrt(prod);

            /* only proceed if constraint is not redundant */
            if ( SCIPisGE(scip, activitylb, lhs) )
               continue;

            /* add linear constraint (if not solving LPs only propagate) */
            (void) SCIPsnprintf(name, SCIP_MAXSTRLEN, "2x2minorprod#%d#%d", s, t);
            SCIP_CALL( SCIPcreateConsLinear(scip, &cons, name, nconsvars, consvars, consvals, lhs, SCIPinfinity(scip),
                  FALSE, ! solvesdps, FALSE, FALSE, TRUE, FALSE, FALSE, TRUE, TRUE, FALSE) );
            SCIP_CALL( SCIPaddCons(scip, cons) );
#ifdef SCIP_MORE_DEBUG
            SCIPinfoMessage(scip, NULL, "Added 2x2 minor product constraint: ");
            SCIP_CALL( SCIPprintCons(scip, cons, NULL) );
            SCIPinfoMessage(scip, NULL, "\n");
#endif
            SCIP_CALL( SCIPreleaseCons(scip, &cons) );
            ++(*naddconss);
         }
      }

      if ( matrices != NULL )
      {
         for (i = nvars - 1; i >= 0; --i)
            SCIPfreeBufferArray(scip, &matrices[i]);
         SCIPfreeBufferArray(scip, &matrices);
      }
      SCIPfreeBufferArray(scip, &constmatrix);
      SCIPfreeBufferArray(scip, &consvals);
      SCIPfreeBufferArray(scip, &consvars);
   }

   return SCIP_OKAY;
}

/** add variable bounds based on 2 by 2 minors
 *
 *  We generate inequalities of the following form:
 *  \f[
 *      2\, \tilde{U}_{st} A(y)_{st} - \tilde{U}_{tt} A(y)_{ss} \leq \tilde{U}_{st}^2.
 *  \f]
 */
static
SCIP_RETCODE addTwoMinorVarBounds(
   SCIP*                 scip,               /**< SCIP data structure */
   SCIP_CONS**           conss,              /**< array of constraints */
   int                   nconss,             /**< number of constraints */
   SCIP_Bool             solvesdps,          /**< are we solving SDPs or LPs? */
   int*                  naddconss           /**< pointer to store how many constraints were added */
   )
{
   int c;

   assert( scip != NULL );
   assert( naddconss != NULL );

   for (c = 0; c < nconss; ++c)
   {
      char name[SCIP_MAXSTRLEN];
      SCIP_VAR** consvars;
      SCIP_Real* consvals;
      SCIP_CONSDATA* consdata;
      SCIP_Real* constmatrix;
      SCIP_Real** matrices;
      int blocksize;
      int nvars;
      int s;
      int t;
      int i;

      assert( conss[c] != NULL );
      consdata = SCIPconsGetData(conss[c]);
      assert( consdata != NULL );

      blocksize = consdata->blocksize;
      nvars = consdata->nvars;

      SCIP_CALL( SCIPallocBufferArray(scip, &consvars, 2 * nvars) );
      SCIP_CALL( SCIPallocBufferArray(scip, &consvals, 2 * nvars) );

      /* get matrices */
      SCIP_CALL( SCIPallocBufferArray(scip, &constmatrix, blocksize * blocksize) );
      SCIP_CALL( SCIPconsSdpGetFullConstMatrix(scip, conss[c], constmatrix) );

      SCIP_CALL( SCIPallocBufferArray(scip, &matrices, nvars) );
      for (i = 0; i < nvars; ++i)
      {
         SCIP_CALL( SCIPallocBufferArray(scip, &matrices[i], blocksize * blocksize) );
         SCIP_CALL( SCIPconsSdpGetFullAj(scip, conss[c], i, matrices[i]) );
      }

      /* loop over all possible entries */
      for (s = 1; s < blocksize; ++s)
      {
         SCIP_Real ubs = 0.0;
         SCIP_Real val;
         SCIP_Real bound;
         int pos;

         /* compute upper bound */
         pos = s * blocksize + s;
         for (i = 0; i < nvars; ++i)
         {
            val = matrices[i][pos];
            if ( ! SCIPisZero(scip, val) )
            {
               if ( val > 0.0 )
                  bound = SCIPvarGetUbLocal(consdata->vars[i]);
               else
                  bound = SCIPvarGetLbLocal(consdata->vars[i]);

               if ( SCIPisInfinity(scip, REALABS(bound)) )
               {
                  ubs = SCIPinfinity(scip);
                  break;
               }

               ubs += val * bound;
            }
            assert( ! SCIPisInfinity(scip, ubs) );
         }
         if ( ! SCIPisInfinity(scip, ubs) )
            ubs -= constmatrix[pos];

         /* loop over all other entries */
         for (t = s-1; t >= 0; --t)
         {
            SCIP_CONS* cons;
            SCIP_Real ubt = 0.0;
            SCIP_Real ubst = 0.0;

            /* compute upper bound for off-diagonal */
            pos = s * blocksize + t;
            for (i = 0; i < nvars; ++i)
            {
               val = matrices[i][pos];
               if ( ! SCIPisZero(scip, val) )
               {
                  if ( val > 0.0 )
                     bound = SCIPvarGetUbLocal(consdata->vars[i]);
                  else
                     bound = SCIPvarGetLbLocal(consdata->vars[i]);

                  if ( SCIPisInfinity(scip, REALABS(bound)) )
                  {
                     ubst = SCIPinfinity(scip);
                     break;
                  }

                  ubst += val * bound;
               }
               assert( ! SCIPisInfinity(scip, ubst) );
            }
            if ( ! SCIPisInfinity(scip, ubst) )
               ubst -= constmatrix[pos];

            /* if the bound is zero, no interesting inequality arises */
            if ( SCIPisZero(scip, ubst) )
               continue;

            /* we need a finite bound on the off-diagonal */
            if ( SCIPisInfinity(scip, ubst) )
               continue;

            /* compute upper bound for diagonal */
            pos = t * blocksize + t;
            for (i = 0; i < nvars; ++i)
            {
               val = matrices[i][pos];
               if ( ! SCIPisZero(scip, val) )
               {
                  if ( val > 0.0 )
                     bound = SCIPvarGetUbLocal(consdata->vars[i]);
                  else
                     bound = SCIPvarGetLbLocal(consdata->vars[i]);

                  if ( SCIPisInfinity(scip, REALABS(bound)) )
                  {
                     ubt = SCIPinfinity(scip);
                     break;
                  }

                  ubt += val * bound;
               }
               assert( ! SCIPisInfinity(scip, ubt) );
            }
            if ( ! SCIPisInfinity(scip, ubt) )
               ubt -= constmatrix[pos];

            assert( ! SCIPisZero(scip, ubst) );
            assert( ! SCIPisInfinity(scip, ubst) );

            /* first type of constraint */
            if ( ! SCIPisInfinity(scip, ubt) )
            {
               SCIP_Real rhs;
               int nconsvars = 0;

               rhs = ubst * ubst;

               if ( ! SCIPisZero(scip, ubst) )
               {
                  for (i = 0; i < nvars; ++i)
                  {
                     val = matrices[i][s * blocksize + t];
                     if ( ! SCIPisZero(scip, val) )
                     {
                        consvals[nconsvars] = 2.0 * ubst * val;
                        consvars[nconsvars++] = consdata->vars[i];
                     }
                  }
                  rhs += 2.0 * ubst * constmatrix[s * blocksize + t];
               }

               if ( ! SCIPisZero(scip, ubt) )
               {
                  for (i = 0; i < nvars; ++i)
                  {
                     val = matrices[i][s * blocksize + s];
                     if ( ! SCIPisZero(scip, val) )
                     {
                        consvals[nconsvars] = - ubt * val;
                        consvars[nconsvars++] = consdata->vars[i];
                     }
                  }
                  rhs -= ubt * constmatrix[s * blocksize + s];
               }

               if ( nconsvars >= 1 )
               {
                  /* add linear constraint (if not solving LPs only propagate) */
                  (void) SCIPsnprintf(name, SCIP_MAXSTRLEN, "twominorvarbounda#%d#%d", s, t);
                  SCIP_CALL( SCIPcreateConsLinear(scip, &cons, name, nconsvars, consvars, consvals, -SCIPinfinity(scip), rhs,
                        FALSE, ! solvesdps, FALSE, FALSE, TRUE, FALSE, FALSE, TRUE, TRUE, FALSE) );
                  SCIP_CALL( SCIPaddCons(scip, cons) );
#ifdef SCIP_MORE_DEBUG
                  SCIP_CALL( SCIPprintCons(scip, cons, NULL) );
                  SCIPinfoMessage(scip, NULL, "\n");
#endif
                  SCIP_CALL( SCIPreleaseCons(scip, &cons) );
                  ++(*naddconss);
               }
            }

            /* second type of constraint */
            if ( ! SCIPisInfinity(scip, ubs) )
            {
               SCIP_Real rhs;
               int nconsvars = 0;

               rhs = ubst * ubst;

               if ( ! SCIPisZero(scip, ubst) )
               {
                  for (i = 0; i < nvars; ++i)
                  {
                     val = matrices[i][s * blocksize + t];
                     if ( ! SCIPisZero(scip, val) )
                     {
                        consvals[nconsvars] = 2.0 * ubst * val;
                        consvars[nconsvars++] = consdata->vars[i];
                     }
                  }
                  rhs += 2.0 * ubst * constmatrix[s * blocksize + t];
               }

               if ( ! SCIPisZero(scip, ubs) )
               {
                  for (i = 0; i < nvars; ++i)
                  {
                     val = matrices[i][t * blocksize + t];
                     if ( ! SCIPisZero(scip, val) )
                     {
                        consvals[nconsvars] = - ubs * val;
                        consvars[nconsvars++] = consdata->vars[i];
                     }
                  }
                  rhs -= ubs * constmatrix[t * blocksize + t];
               }

               if ( nconsvars >= 1 )
               {
                  /* add linear constraint (if not solving LPs only propagate) */
                  (void) SCIPsnprintf(name, SCIP_MAXSTRLEN, "twominorvarboundb#%d#%d", s, t);
                  SCIP_CALL( SCIPcreateConsLinear(scip, &cons, name, nconsvars, consvars, consvals, -SCIPinfinity(scip), rhs,
                        FALSE, ! solvesdps, FALSE, FALSE, TRUE, FALSE, FALSE, TRUE, TRUE, FALSE) );
                  SCIP_CALL( SCIPaddCons(scip, cons) );
#ifdef SCIP_MORE_DEBUG
                  SCIP_CALL( SCIPprintCons(scip, cons, NULL) );
                  SCIPinfoMessage(scip, NULL, "\n");
#endif
                  SCIP_CALL( SCIPreleaseCons(scip, &cons) );
                  ++(*naddconss);
               }
            }
         }
      }

      for (i = nvars - 1; i >= 0; --i)
         SCIPfreeBufferArray(scip, &matrices[i]);
      SCIPfreeBufferArray(scip, &matrices);
      SCIPfreeBufferArray(scip, &constmatrix);
      SCIPfreeBufferArray(scip, &consvals);
      SCIPfreeBufferArray(scip, &consvars);
   }

   return SCIP_OKAY;
}

/** add quadratic constraints to enforce rank-1 condition */
static
SCIP_RETCODE addRank1QuadConss(
   SCIP*                 scip,               /**< SCIP data structure */
   SCIP_CONSHDLR*        conshdlr,           /**< constraint handler */
   SCIP_CONS**           conss,              /**< array of constraints to check */
   int                   nconss,             /**< number of constraints to check */
   int*                  naddconss           /**< pointer to store how many constraints were added */
   )
{
   int c;

   assert( scip != NULL );
   assert( conshdlr != NULL );
   assert( naddconss != NULL );

   if ( conss == NULL )
      return SCIP_OKAY;

   for (c = 0; c < nconss; ++c)
   {
      SCIP_CONSDATA* consdata;

      consdata = SCIPconsGetData(conss[c]);
      assert( consdata != NULL );

      consdata->maxevsubmat[0] = -1;
      consdata->maxevsubmat[1] = -1;

      /* For each constraint, if it should be rank one, add all quadratic constraints given by the 2x2 principal
       * minors. */
      if ( consdata->rankone && ! consdata->addedquadcons )
      {
         SCIP_VAR** quadvars1;
         SCIP_VAR** quadvars2;
         SCIP_VAR** linvars;
         SCIP_CONS* quadcons;
         SCIP_Real* lincoefs;
         SCIP_Real* quadcoefs;
         SCIP_Real* constmatrix;
         SCIP_Real** matrixAk;
         SCIP_Real lhs;
         SCIP_Real aiik;
         SCIP_Real ajjk;
         SCIP_Real aijk;
         SCIP_Real aiil;
         SCIP_Real ajjl;
         SCIP_Real aijl;
         SCIP_Real cii;
         SCIP_Real cjj;
         SCIP_Real cij;
         char name[SCIP_MAXSTRLEN];
         int* nnonzvars;
         int** nonzvars;
         int i;
         int j;
         int k;
         int l;
         int blocksize;
         int varind1;
         int varind2;

         blocksize = consdata->blocksize;

         SCIP_CALL( SCIPallocBufferArray(scip, &constmatrix, (blocksize * (blocksize + 1)) / 2) ); /*lint !e647*/
         SCIP_CALL( SCIPconsSdpGetLowerTriangConstMatrix(scip, conss[c], constmatrix) );

         SCIP_CALL( SCIPallocBufferArray(scip, &quadvars1, consdata->nvars * consdata->nvars) );
         SCIP_CALL( SCIPallocBufferArray(scip, &quadvars2, consdata->nvars * consdata->nvars) );
         SCIP_CALL( SCIPallocBufferArray(scip, &linvars, consdata->nvars) );
         SCIP_CALL( SCIPallocBufferArray(scip, &quadcoefs, consdata->nvars * consdata->nvars) );
         SCIP_CALL( SCIPallocBufferArray(scip, &lincoefs, consdata->nvars) );
         SCIP_CALL( SCIPallocBufferArray(scip, &matrixAk, consdata->nvars) );

         for (i = 0; i < consdata->nvars; ++i)
         {
            SCIP_CALL( SCIPallocBufferArray(scip, &matrixAk[i], blocksize * blocksize) );
            SCIP_CALL( SCIPconsSdpGetFullAj(scip, conss[c], i, matrixAk[i]) );
         }

         SCIP_CALL( SCIPallocBufferArray(scip, &nnonzvars, (blocksize * (blocksize + 1)) / 2) );
         SCIP_CALL( SCIPallocBufferArray(scip, &nonzvars, (blocksize * (blocksize + 1)) / 2) );

         for (i = 0; i < blocksize; ++i)
         {
            for (j = 0; j <= i; ++j)
            {
               int varcnt = 0;

               SCIP_CALL( SCIPallocBufferArray(scip, &nonzvars[SCIPconsSdpCompLowerTriangPos(i,j)], consdata->nvars) );

               for (k = 0; k < consdata->nvars; ++k)
               {
                  if ( ! SCIPisZero(scip, matrixAk[k][i * blocksize + j]) || ! SCIPisZero(scip, matrixAk[k][i * blocksize + i]) || ! SCIPisZero(scip, matrixAk[k][j * blocksize + j]) )
                  {
                     nonzvars[SCIPconsSdpCompLowerTriangPos(i,j)][varcnt] = k;
                     varcnt++;
                  }
               }
               nnonzvars[SCIPconsSdpCompLowerTriangPos(i,j)] = varcnt;
            }
         }

         for (i = 0; i < blocksize; ++i)
         {
            for (j = 0; j < i; ++j)
            {
               int lincnt = 0;
               int quadcnt = 0;

               cii = constmatrix[SCIPconsSdpCompLowerTriangPos(i,i)];
               cjj = constmatrix[SCIPconsSdpCompLowerTriangPos(j,j)];
               cij = constmatrix[SCIPconsSdpCompLowerTriangPos(i,j)];

               for (k = 0; k < nnonzvars[SCIPconsSdpCompLowerTriangPos(i,j)]; ++k)
               {
                  varind1 = nonzvars[SCIPconsSdpCompLowerTriangPos(i,j)][k];
                  ajjk = matrixAk[varind1][j * consdata->blocksize + j];
                  aiik = matrixAk[varind1][i * consdata->blocksize + i];
                  aijk = matrixAk[varind1][j * consdata->blocksize + i];

                  if ( ! SCIPisZero(scip, -cii * ajjk - cjj * aiik + cij * aijk) )
                  {
                     linvars[lincnt] = consdata->vars[varind1];
                     lincoefs[lincnt] = -cii * ajjk - cjj * aiik + cij * aijk;
                     ++lincnt;
                  }

                  for (l = 0; l < k; ++l)
                  {
                     varind2 = nonzvars[SCIPconsSdpCompLowerTriangPos(i,j)][l];
                     ajjl = matrixAk[varind2][j * consdata->blocksize + j];
                     aiil = matrixAk[varind2][i * consdata->blocksize + i];
                     aijl = matrixAk[varind2][j * consdata->blocksize + i];

                     if ( ! SCIPisZero(scip, aiik * ajjl + ajjk * aiil - 2 * aijk * aijl) )
                     {
                        quadvars1[quadcnt] = consdata->vars[varind1];
                        quadvars2[quadcnt] = consdata->vars[varind2];
                        quadcoefs[quadcnt] = aiik * ajjl + ajjk * aiil - 2 * aijk * aijl;
                        ++quadcnt;
                     }
                  }

                  /* case l == k needs special treatment */
                  if ( ! SCIPisZero(scip, aiik * ajjk - aijk * aijk) )
                  {
                     quadvars1[quadcnt] = consdata->vars[varind1];
                     quadvars2[quadcnt] = consdata->vars[varind1];
                     quadcoefs[quadcnt] = aiik * ajjk - aijk * aijk;
                     ++quadcnt;
                  }
               }
               assert( quadcnt <= consdata->nvars * consdata->nvars );
               assert( lincnt <= consdata->nvars );

               lhs = cij * cij - cii * cjj;

               (void) SCIPsnprintf(name, SCIP_MAXSTRLEN, "quadcons#%d#%d#%d", i, j, c);

               /* create quadratic constraint */
#if ( SCIP_VERSION >= 800 || ( SCIP_VERSION < 800 && SCIP_APIVERSION >= 100 ) )
               SCIP_CALL( SCIPcreateConsQuadraticNonlinear(scip, &quadcons, name, lincnt, linvars, lincoefs, quadcnt, quadvars1, quadvars2, quadcoefs, lhs, lhs,
                     TRUE,      /* initial */
                     TRUE,      /* separate */
                     TRUE,      /* enforce */
                     TRUE,      /* check */
                     TRUE,      /* propagate */
                     FALSE,     /* local */
                     FALSE,     /* modifiable */
                     FALSE,     /* dynamic */
                     TRUE) );   /* removable */
#else
               SCIP_CALL( SCIPcreateConsQuadratic(scip, &quadcons, name, lincnt, linvars, lincoefs, quadcnt, quadvars1, quadvars2, quadcoefs, lhs, lhs,
                     TRUE,      /* initial */
                     TRUE,      /* separate */
                     TRUE,      /* enforce */
                     TRUE,      /* check */
                     TRUE,      /* propagate */
                     FALSE,     /* local */
                     FALSE,     /* modifiable */
                     FALSE,     /* dynamic */
                     TRUE) );   /* removable */
#endif

#ifdef SCIP_MORE_DEBUG
               SCIP_CALL( SCIPprintCons(scip, quadcons, NULL) );
               SCIPinfoMessage(scip, NULL, "\n");
#endif

               SCIP_CALL( SCIPaddCons(scip, quadcons) );
               SCIP_CALL( SCIPreleaseCons(scip, &quadcons) );
               ++(*naddconss);
            }
         }

         for (i = blocksize - 1; i >= 0; --i)
         {
            for (j = i; j >= 0; --j)
               SCIPfreeBufferArray(scip, &nonzvars[SCIPconsSdpCompLowerTriangPos(i,j)]);
         }

         SCIPfreeBufferArray(scip, &nonzvars);
         SCIPfreeBufferArray(scip, &nnonzvars);

         for (i = consdata->nvars - 1; i >= 0; --i)
            SCIPfreeBufferArray(scip, &matrixAk[i]);

         SCIPfreeBufferArray(scip, &matrixAk);
         SCIPfreeBufferArray(scip, &lincoefs);
         SCIPfreeBufferArray(scip, &quadcoefs);
         SCIPfreeBufferArray(scip, &linvars);
         SCIPfreeBufferArray(scip, &quadvars2);
         SCIPfreeBufferArray(scip, &quadvars1);
         SCIPfreeBufferArray(scip, &constmatrix);
      }
      consdata->addedquadcons = TRUE;
   }

   return SCIP_OKAY;
}


/** detects if there are blocks with size one and transforms them to lp-rows */
static
SCIP_RETCODE move_1x1_blocks_to_lp(
   SCIP*                 scip,               /**< SCIP data structure */
   SCIP_CONSHDLR*        conshdlr,           /**< constraint handler */
   SCIP_CONS**           conss,              /**< array of constraints to check */
   int                   nconss,             /**< number of constraints to check */
   int*                  naddconss,          /**< pointer to store how many constraints were added */
   int*                  ndelconss,          /**< pointer to store how many constraints were deleted */
   int*                  nchgbds,            /**< pointer to store how many bounds were changed */
   SCIP_Bool*            infeasible          /**< pointer to store whether infeasibility was detected */
   )
{
   char cutname[SCIP_MAXSTRLEN];
   SCIP_CONSDATA* consdata;
   SCIP_CONSHDLRDATA* conshdlrdata;
   SCIP_CONS* cons;
   SCIP_VAR** vars;
   SCIP_Real* coeffs;
   SCIP_Real rhs;
   int nnonz;
   int nvars;
   int i;
   int j;
   int v;
#ifndef NDEBUG
   int snprintfreturn; /* used to assert the return code of snprintf */
#endif

   assert( scip != NULL );
   assert( conshdlr != NULL );
   assert( strcmp(SCIPconshdlrGetName(conshdlr), CONSHDLR_NAME) == 0 || strcmp(SCIPconshdlrGetName(conshdlr), CONSHDLRRANK1_NAME) == 0 );
   assert( infeasible != NULL );

   *infeasible = FALSE;

   conshdlrdata = SCIPconshdlrGetData(conshdlr);
   assert( conshdlrdata != NULL );

   for (i = 0; i < nconss && !(*infeasible); ++i)
   {
      consdata = SCIPconsGetData(conss[i]);
      assert( consdata != NULL );

      /* if there is a 1x1 SDP-Block */
      if ( consdata->blocksize == 1 )
      {
         int cnt = 0;

         nvars = consdata->nvars;
         nnonz = consdata->nnonz;
         SCIP_CALL( SCIPallocBufferArray(scip, &vars, nvars) );
         SCIP_CALL( SCIPallocBufferArray(scip, &coeffs, nnonz) );

         /* get all lhs-entries */
         for (v = 0; v < nvars; v++)
         {
            assert( consdata->nvarnonz[v] <= 1 ); /* in a 1x1 block there may be at most one entry per variable */

            for (j = 0; j < consdata->nvarnonz[v]; j++)
            {
               assert( consdata->col[v][j] == 0 && consdata->row[v][j] == 0 ); /* if the block has size 1, all entries should have row and col equal to 0 */
               if ( ! SCIPisZero(scip, consdata->val[v][j]) )
               {
                  coeffs[cnt] = consdata->val[v][j];
                  vars[cnt++] = consdata->vars[v];
               }
            }
         }

         /* get rhs */
         assert( consdata->constnnonz <= 1 ); /* the 1x1 constant matrix may only have one entry */

         rhs = (consdata->constnnonz == 1) ? consdata->constval[0] : 0.0; /* if this one entry is not 0, than this is the rhs, otherwise it's 0 */

         /* if there is more than one nonzero left-hand-side-entry, add a linear constraint, otherwise update the variable bound */
         if ( cnt > 1 )
         {
            /* add new linear cons */
#ifndef NDEBUG
            snprintfreturn = SCIPsnprintf(cutname, SCIP_MAXSTRLEN, "1x1block_%d", ++(conshdlrdata->n1x1blocks));
            assert( snprintfreturn < SCIP_MAXSTRLEN ); /* check whether name fits into string */
#else
            (void) SCIPsnprintf(cutname, SCIP_MAXSTRLEN, "1x1block_%d", ++(conshdlrdata->n1x1blocks));
#endif

            SCIP_CALL( SCIPcreateConsLinear(scip, &cons, cutname, cnt, vars, coeffs, rhs, SCIPinfinity(scip),
                  TRUE, TRUE, TRUE, TRUE, TRUE, FALSE, FALSE, TRUE, TRUE, FALSE) );

            SCIP_CALL( SCIPaddCons(scip, cons) );
#ifdef SCIP_MORE_DEBUG
            SCIPinfoMessage(scip, NULL, "Added lp-constraint:\n");
            SCIP_CALL( SCIPprintCons(scip, cons, NULL) );
            SCIPinfoMessage(scip, NULL, "\n");
#endif
            SCIP_CALL( SCIPreleaseCons(scip, &cons) );

            (*naddconss)++;
         }
         else if ( cnt == 1 )
         {
            SCIP_Bool tightened;

            /* try to tighten bound */
            if ( SCIPisPositive(scip, coeffs[0]) )
            {
               SCIP_CALL( SCIPtightenVarLb(scip, vars[0], rhs / coeffs[0], FALSE, infeasible, &tightened) );
               if ( tightened )
               {
                  SCIPdebugMsg(scip, "Tightend lower bound of <%s> to %g because of diagonal values of SDP-constraint %s!\n",
                     SCIPvarGetName(vars[0]), SCIPvarGetLbGlobal(vars[0]), SCIPconsGetName(conss[i]));
                  ++(*nchgbds);
               }
            }
            else
            {
               assert( SCIPisNegative(scip, coeffs[0]) );
               SCIP_CALL( SCIPtightenVarUb(scip, vars[0], rhs / coeffs[0], FALSE, infeasible, &tightened) );
               if ( tightened )
               {
                  SCIPdebugMsg(scip, "Tightend upper bound of <%s> to %g because of diagonal values of SDP-constraint %s!\n",
                     SCIPvarGetName(vars[0]), SCIPvarGetUbGlobal(vars[0]), SCIPconsGetName(conss[i]));
                  ++(*nchgbds);
               }
            }
         }
         else
         {
            assert( cnt == 0 );
            SCIPdebugMsg(scip, "Detected 1x1 SDP-block without any nonzero coefficients \n");
            if ( SCIPisFeasGT(scip, rhs, 0.0) )
            {
               SCIPdebugMsg(scip, "Detected infeasibility in 1x1 SDP-block without any nonzero coefficients but with strictly positive rhs\n");
               *infeasible = TRUE;
            }
         }

         /* delete old 1x1 sdpcone */
         SCIP_CALL( SCIPdelCons(scip, conss[i]) );
         (*ndelconss)++;

         SCIPfreeBufferArray(scip, &coeffs);
         SCIPfreeBufferArray(scip, &vars);
      }
   }
   return SCIP_OKAY;
}

/** unlock variable */
static
SCIP_RETCODE unlockVar(
   SCIP*                 scip,               /**< SCIP pointer */
   SCIP_CONSDATA*        consdata,           /**< data of constraint */
   int                   v                   /**< index of variable */
   )
{
   assert( scip != NULL );
   assert( consdata != NULL );
   assert( 0 <= v && v < consdata->nvars );

   if ( consdata->locks != NULL )
   {
      assert( consdata->locks[v] == -2 || consdata->locks[v] == -1 || consdata->locks[v] == 0 || consdata->locks[v] == 1 );

      if ( consdata->locks[v] == 1 )
      {
         SCIP_CALL( SCIPaddVarLocksType(scip, consdata->vars[v], SCIP_LOCKTYPE_MODEL, 0, -1) );
      }
      else if ( consdata->locks[v] == - 1 )
      {
         SCIP_CALL( SCIPaddVarLocksType(scip, consdata->vars[v], SCIP_LOCKTYPE_MODEL, -1, 0) );
      }
      else if ( consdata->locks[v] == 0 )
      {
         SCIP_CALL( SCIPaddVarLocksType(scip, consdata->vars[v], SCIP_LOCKTYPE_MODEL, -1, -1) );
      }
   }

   return SCIP_OKAY;
}

/** update locks of variable after aggregation */
static
SCIP_RETCODE updateVarLocks(
   SCIP*                 scip,               /**< SCIP pointer */
   SCIP_CONS*            cons,               /**< constraint */
   int                   v                   /**< index of variable */
   )
{
   SCIP_CONSDATA* consdata;
   SCIP_Real eigenvalue;
   SCIP_Real* Aj;
   int blocksize;
   int newlock = -2;

   assert( scip != NULL );
   assert( cons != NULL );

   consdata = SCIPconsGetData(cons);
   assert( consdata != NULL );
   assert( consdata->locks != NULL );
   assert( 0 <= v && v < consdata->nvars );

   /* rank-1 constraints are always up- and down-locked */
   if ( consdata->rankone )
   {
      SCIP_CALL( unlockVar(scip, consdata, v) );
      consdata->locks[v] = 0;
      SCIP_CALL( SCIPaddVarLocksType(scip, consdata->vars[v], SCIP_LOCKTYPE_MODEL, 1, 1) );
      consdata->initallmatricespsd = FALSE; /* needs to be recomputed */
      return SCIP_OKAY;
   }

   blocksize = consdata->blocksize;
   SCIP_CALL( SCIPallocBufferArray(scip, &Aj, blocksize * blocksize) );

   SCIP_CALL( SCIPconsSdpGetFullAj(scip, cons, v, Aj) );

   /* compute new lock as in consLockSdp */
   SCIP_CALL( SCIPlapackComputeIthEigenvalue(SCIPbuffer(scip), FALSE, blocksize, Aj, 1, &eigenvalue, NULL) );
   if ( SCIPisNegative(scip, eigenvalue) )
   {
      newlock = 1;  /* up-lock */
      consdata->allmatricespsd = FALSE;
   }

   /* @todo check whether one can set allmatrices to true */
   if ( SCIPisPositive(scip, eigenvalue) )
      newlock = -1; /* down-lock */
   else
   {
      consdata->allmatricespsd = FALSE;
      SCIP_CALL( SCIPlapackComputeIthEigenvalue(SCIPbuffer(scip), FALSE, blocksize, Aj, blocksize, &eigenvalue, NULL) );
      if ( SCIPisPositive(scip, eigenvalue) )
      {
         if ( newlock == 1 )
            newlock = 0; /* up- and down-lock */
         else
            newlock = -1; /* down-lock */
      }
   }

   SCIPfreeBufferArray(scip, &Aj);

   /* if new lock is not equal to the old one, unlock variable and add new locks */
   if ( newlock != consdata->locks[v] )
   {
      SCIP_CALL( unlockVar(scip, consdata, v) );
      if ( newlock == 1 )  /* up-lock */
      {
         SCIP_CALL( SCIPaddVarLocksType(scip, consdata->vars[v], SCIP_LOCKTYPE_MODEL, 0, 1) );
      }
      else if ( newlock == -1 )  /* down-lock */
      {
         SCIP_CALL( SCIPaddVarLocksType(scip, consdata->vars[v], SCIP_LOCKTYPE_MODEL, 1, 0) );
      }
      else if ( newlock == 0 )  /* up and down lock */
      {
         SCIP_CALL( SCIPaddVarLocksType(scip, consdata->vars[v], SCIP_LOCKTYPE_MODEL, 1, 1) );
      }
      else
         assert( newlock == -2 );

      consdata->locks[v] = newlock;
   }

   return SCIP_OKAY;
}

#ifndef NDEBUG
/** check whether variable locks are correctly set */
static
SCIP_RETCODE checkVarsLocks(
   SCIP*                 scip,               /**< SCIP pointer */
   SCIP_CONS*            cons                /**< constraint */
   )
{
   SCIP_CONSDATA* consdata;
   SCIP_Real* Aj;
   int blocksize;
   int v;

   assert( scip != NULL );
   assert( cons != NULL );

   consdata = SCIPconsGetData(cons);
   assert( consdata != NULL );
   assert( consdata->locks != NULL );

   /* rank-1 constraints should always be up- and down-locked */
   if ( consdata->rankone )
   {
      for (v = 0; v < consdata->nvars; ++v)
         assert( consdata->locks[v] == 0 );
      return SCIP_OKAY;
   }

   blocksize = consdata->blocksize;
   SCIP_CALL( SCIPallocBufferArray(scip, &Aj, blocksize * blocksize) );

   for (v = 0; v < consdata->nvars; ++v)
   {
      SCIP_Real eigenvalue;
      int newlock = -2;

      SCIP_CALL( SCIPconsSdpGetFullAj(scip, cons, v, Aj) );

      /* compute new lock as in consLockSdp */
      SCIP_CALL( SCIPlapackComputeIthEigenvalue(SCIPbuffer(scip), FALSE, blocksize, Aj, 1, &eigenvalue, NULL) );
      if ( SCIPisNegative(scip, eigenvalue) )
         newlock = 1;  /* up-lock */

      if ( SCIPisPositive(scip, eigenvalue) )
         newlock = -1; /* down-lock */
      else
      {
         SCIP_CALL( SCIPlapackComputeIthEigenvalue(SCIPbuffer(scip), FALSE, blocksize, Aj, blocksize, &eigenvalue, NULL) );
         if ( SCIPisPositive(scip, eigenvalue) )
         {
            if ( newlock == 1 )
               newlock = 0; /* up- and down-lock */
            else
               newlock = -1; /* down-lock */
         }
      }

      assert( newlock == consdata->locks[v] );
   }

   SCIPfreeBufferArray(scip, &Aj);

   return SCIP_OKAY;
}
#endif

/** local function to perform (parts of) multiaggregation of a single variable within fixAndAggrVars */
static
SCIP_RETCODE multiaggrVar(
   SCIP*                 scip,               /**< SCIP pointer */
   SCIP_CONS*            cons,               /**< constraint to multiaggregate for */
   int                   v,                  /**< position of the variable that gets (multi-)aggregated */
   SCIP_VAR**            aggrvars,           /**< variables this has to be (multi-)aggregated to */
   SCIP_Real*            scalars,            /**< scalar parts to multiply with for each variable this is aggregated to */
   int                   naggrvars,          /**< number of variables this is (multi-)aggregated to */
   SCIP_Real             constant,           /**< the constant part for the (multi-)aggregation */
   int*                  savedcol,           /**< array of columns for nonzeros that need to be added to the constant matrix */
   int*                  savedrow,           /**< array of rows for nonzeros that need to be added to the constant matrix */
   SCIP_Real*            savedval,           /**< array of values for nonzeros that need to be added to the constant matrix */
   int*                  nfixednonz,         /**< length of the arrays of saved nonzeros for the constant matrix */
   int*                  vararraylength      /**< length of the variable array */
   )
{
   SCIP_CONSDATA* consdata;
   SCIP_Real* vals;
   int* rows;
   int* cols;
   int nvarnonz;
   int aggrind;
   int aggrtargetlength;
   int globalnvars;
   int i;

   assert( scip != NULL );
   assert( cons != NULL );
   assert( scalars != NULL );
   assert( naggrvars > 0 );
   assert( savedcol != NULL );
   assert( savedrow != NULL );
   assert( savedval != NULL );
   assert( nfixednonz != NULL );

   consdata = SCIPconsGetData(cons);
   assert( consdata != NULL );
   assert( consdata->locks != NULL );
   assert( 0 <= v && v < consdata->nvars );

   /* unlock variable */
   SCIP_CALL( unlockVar(scip, consdata, v) );

   /* save matrix of variable v (will be freed later) */
   rows = consdata->row[v];
   cols = consdata->col[v];
   vals = consdata->val[v];
   nvarnonz = consdata->nvarnonz[v];

   /* Sort matrix of variable v by nondecreasing row and then col to make merging below faster. */
   SCIPsdpVarfixerSortRowCol(rows, cols, vals, nvarnonz);

   /* fill the empty spot of the (multi-)aggregated variable with the last variable of this constraint (since variables do not have to be sorted) */
   SCIP_CALL( SCIPreleaseVar(scip, &consdata->vars[v]) );
   consdata->col[v] = consdata->col[consdata->nvars - 1];
   consdata->row[v] = consdata->row[consdata->nvars - 1];
   consdata->val[v] = consdata->val[consdata->nvars - 1];
   consdata->nvarnonz[v] = consdata->nvarnonz[consdata->nvars - 1];
   consdata->vars[v] = consdata->vars[consdata->nvars - 1];
   consdata->locks[v] = consdata->locks[consdata->nvars - 1];
   (consdata->nvars)--;

   /* iterate over all variables that variable v was aggregated to and insert the corresponding nonzeros */
   for (aggrind = 0; aggrind < naggrvars; aggrind++)
   {
      int aggrconsind = -1;

      assert( ! SCIPisZero(scip, scalars[aggrind]) );

      /* check if the variable already exists in this block */
      for (i = 0; i < consdata->nvars; i++)
      {
         if ( consdata->vars[i] == aggrvars[aggrind] )
         {
            aggrconsind = i;
            break;
         }
      }

      if ( aggrconsind > -1 )
      {
         /* if the variable to aggregate to is already part of this sdp-constraint, just add the nonzeros of the old variable to it */

         /* resize the arrays to the maximally needed length */
         aggrtargetlength = consdata->nvarnonz[aggrconsind] + nvarnonz;
         SCIP_CALL( SCIPreallocBlockMemoryArray(scip, &(consdata->row[aggrconsind]), consdata->nvarnonz[aggrconsind], aggrtargetlength) );
         SCIP_CALL( SCIPreallocBlockMemoryArray(scip, &(consdata->col[aggrconsind]), consdata->nvarnonz[aggrconsind], aggrtargetlength) );
         SCIP_CALL( SCIPreallocBlockMemoryArray(scip, &(consdata->val[aggrconsind]), consdata->nvarnonz[aggrconsind], aggrtargetlength) );

         /* merge: add scalar times matrix for variable v to aggregated matrix */
         SCIP_CALL( SCIPsdpVarfixerMergeArrays(SCIPblkmem(scip), SCIPepsilon(scip), rows, cols, vals, nvarnonz, TRUE,
               scalars[aggrind], consdata->row[aggrconsind], consdata->col[aggrconsind],
               consdata->val[aggrconsind], &(consdata->nvarnonz[aggrconsind]), aggrtargetlength) );

         /* shrink them again if nonzeros could be combined */
         assert( consdata->nvarnonz[aggrconsind] <= aggrtargetlength );
         SCIP_CALL( SCIPreallocBlockMemoryArray(scip, &(consdata->row[aggrconsind]), aggrtargetlength, consdata->nvarnonz[aggrconsind]) );
         SCIP_CALL( SCIPreallocBlockMemoryArray(scip, &(consdata->col[aggrconsind]), aggrtargetlength, consdata->nvarnonz[aggrconsind]) );
         SCIP_CALL( SCIPreallocBlockMemoryArray(scip, &(consdata->val[aggrconsind]), aggrtargetlength, consdata->nvarnonz[aggrconsind]) );

         SCIP_CALL( updateVarLocks(scip, cons, aggrconsind) );
      }
      else
      {
         int cnt = 0;

         /* the variable has to be added to this constraint */
         SCIPdebugMsg(scip, "adding variable %s to SDP constraint %s because of (multi-)aggregation\n", SCIPvarGetName(aggrvars[aggrind]), SCIPconsGetName(cons));

         /* check if we have to enlarge the arrays */
         if ( consdata->nvars == *vararraylength )
         {
            globalnvars = SCIPgetNVars(scip);

            /* we don't want to enlarge this by one for every variable added, so we immediately set it to the maximum possible size */
            SCIP_CALL( SCIPreallocBlockMemoryArray(scip, &consdata->col, *vararraylength, globalnvars) );
            SCIP_CALL( SCIPreallocBlockMemoryArray(scip, &consdata->row, *vararraylength, globalnvars) );
            SCIP_CALL( SCIPreallocBlockMemoryArray(scip, &consdata->val, *vararraylength, globalnvars) );
            SCIP_CALL( SCIPreallocBlockMemoryArray(scip, &consdata->nvarnonz, *vararraylength, globalnvars) );
            SCIP_CALL( SCIPreallocBlockMemoryArray(scip, &consdata->vars, *vararraylength, globalnvars) );
            SCIP_CALL( SCIPreallocBlockMemoryArray(scip, &consdata->locks, *vararraylength, globalnvars) );
            *vararraylength = globalnvars;
         }

         /* we insert this variable at the last position, as the ordering doesn't matter */
         SCIP_CALL( SCIPcaptureVar(scip, aggrvars[aggrind]) );
         consdata->vars[consdata->nvars] = aggrvars[aggrind];

         /* as there were no nonzeros thus far, we can just duplicate the saved arrays to get the nonzeros for the new variable */
         SCIP_CALL( SCIPduplicateBlockMemoryArray(scip, &(consdata->col[consdata->nvars]), cols, nvarnonz) );
         SCIP_CALL( SCIPduplicateBlockMemoryArray(scip, &(consdata->row[consdata->nvars]), rows, nvarnonz) );

         /* we have to multiply all entries by scalar before inserting them */
         SCIP_CALL( SCIPallocBlockMemoryArray(scip, &(consdata->val[consdata->nvars]), nvarnonz) );
         for (i = 0; i < nvarnonz; i++)
         {
            /* if both scalar and savedval are small this might become too small */
            if ( ! SCIPisZero(scip, scalars[aggrind] * vals[i]) )
               consdata->val[consdata->nvars][cnt++] = scalars[aggrind] * vals[i];
         }
         consdata->nvarnonz[consdata->nvars] = cnt;

         consdata->locks[consdata->nvars] = -2;
         consdata->nvars++;
         SCIP_CALL( updateVarLocks(scip, cons, consdata->nvars-1) );
      }
   }

   /* if constant is not 0, insert entries for variable v into a long array of entries that is merged with constant matrix */
   if ( ! SCIPisZero(scip, constant) )
   {
      for (i = 0; i < nvarnonz; i++)
      {
         savedcol[*nfixednonz] = cols[i];
         savedrow[*nfixednonz] = rows[i];
         savedval[*nfixednonz] = vals[i] * constant; /* multiply with constant, since this is added to the constant matrix */
         (*nfixednonz)++;
      }
   }

   /* free the memory for the entries of the aggregated variable */
   SCIPfreeBlockMemoryArray(scip, &vals, nvarnonz);
   SCIPfreeBlockMemoryArray(scip, &rows, nvarnonz);
   SCIPfreeBlockMemoryArray(scip, &cols, nvarnonz);

#ifndef NDEBUG
   SCIP_CALL( checkVarsLocks(scip, cons) );
#endif

   return SCIP_OKAY;
}


/** presolve routine that looks through the data and handles fixed, (multi-)aggregated and negated variables */
static
SCIP_RETCODE fixAndAggrVars(
   SCIP*                 scip,               /**< SCIP data structure */
   SCIP_CONS**           conss,              /**< array with constraints to check */
   int                   nconss,             /**< number of constraints to check */
   SCIP_Bool             aggregate           /**< do we want to (mutli-)aggregate variables ? */
   )
{
   SCIP_CONSDATA* consdata;
   int i;
   int* savedcol;
   int* savedrow;
   SCIP_Real* savedval;
   int c;
   int v;
   int arraylength;
   SCIP_VAR* var;
   SCIP_VAR** aggrvars;
   SCIP_Real scalar;
   SCIP_Real* scalars;
   int naggrvars;
   SCIP_Real constant;
   int requiredsize;
   int globalnvars;
   int vararraylength;

   /* Loop over all variables once and collect all matrix entries that should be added to the constant matrix in
    * savedrow/col/val; this can then be merged with the constant matrix. */

   assert( scip != NULL );
   assert( conss != NULL );
   assert( nconss >= 0 );

   SCIPdebugMsg(scip, "Calling fixAndAggrVars with aggregate = %u.\n", aggregate);

   for (c = 0; c < nconss; ++c)
   {
      int nfixednonz = 0;

      assert( conss[c] != NULL );

      consdata = SCIPconsGetData(conss[c]);
      assert( consdata != NULL );
      assert( consdata->locks != NULL );
      assert( consdata->rankone || strcmp(SCIPconshdlrGetName(SCIPconsGetHdlr(conss[c])), CONSHDLR_NAME) == 0 );
      assert( ! consdata->rankone || strcmp(SCIPconshdlrGetName(SCIPconsGetHdlr(conss[c])), CONSHDLRRANK1_NAME) == 0 );

      /* allocate memory to save nonzeros that need to be fixed */
      SCIP_CALL( SCIPallocBufferArray(scip, &savedcol, consdata->nnonz) );
      SCIP_CALL( SCIPallocBufferArray(scip, &savedrow, consdata->nnonz) );
      SCIP_CALL( SCIPallocBufferArray(scip, &savedval, consdata->nnonz) );

      vararraylength = consdata->nvars;
      globalnvars = SCIPgetNVars(scip);

      for (v = 0; v < consdata->nvars; v++)/*lint --e{850}*/
      {
         SCIP_Bool negated = FALSE;

         /* if the variable is negated, get the negation var */
         if ( SCIPvarIsBinary(consdata->vars[v]) && SCIPvarIsNegated(consdata->vars[v]) )
         {
            negated = TRUE;
            var = SCIPvarGetNegationVar(consdata->vars[v]);
         }
         else
            var = consdata->vars[v];

         /* check if the variable is fixed in SCIP */
         if ( SCIPvarGetStatus(var) == SCIP_VARSTATUS_FIXED || SCIPisEQ(scip, SCIPvarGetLbGlobal(var), SCIPvarGetUbGlobal(var)) )
         {
            assert( SCIPisEQ(scip, SCIPvarGetLbGlobal(var), SCIPvarGetUbGlobal(var)) );

#ifdef SCIP_MORE_DEBUG
            SCIPdebugMsg(scip, "<%s>: Treating globally fixed variable %s with value %f!\n", SCIPconsGetName(conss[c]), SCIPvarGetName(var), SCIPvarGetLbGlobal(var));
#endif

            if ( (! negated && ! SCIPisEQ(scip, SCIPvarGetLbGlobal(var), 0.0)) || (negated && SCIPisEQ(scip, SCIPvarGetLbGlobal(var), 0.0)) )
            {
               /* the nonzeros are saved to later be inserted into the constant part (this is only done after all nonzeros of fixed variables have been
                * assembled, because we need to sort the constant nonzeros and loop over them, which we only want to do once and not once for each fixed
                * variable) */
               for (i = 0; i < consdata->nvarnonz[v]; i++)
               {
                  savedcol[nfixednonz] = consdata->col[v][i];
                  savedrow[nfixednonz] = consdata->row[v][i];

                  /* this is the final value to add, we no longer have to remember from which variable this comes, minus because we have +A_i but -A_0 */
                  if ( ! negated )
                     savedval[nfixednonz] = consdata->val[v][i] * SCIPvarGetLbGlobal(var);
                  else
                     savedval[nfixednonz] = consdata->val[v][i]; /* if it is the negation of a variable fixed to zero, this variable is fixed to one */

                  nfixednonz++;
                  consdata->nnonz--;
               }
            }
            else
            {
               /* if the variable is fixed to zero, the nonzeros will just vanish, so we only reduce the number of nonzeros */
               consdata->nnonz -= consdata->nvarnonz[v];
            }

            /* free the memory of the corresponding entries in col/row/val */
            SCIPfreeBlockMemoryArrayNull(scip, &(consdata->val[v]), consdata->nvarnonz[v]);
            SCIPfreeBlockMemoryArrayNull(scip, &(consdata->row[v]), consdata->nvarnonz[v]);
            SCIPfreeBlockMemoryArrayNull(scip, &(consdata->col[v]), consdata->nvarnonz[v]);

            /* unlock variable */
            SCIP_CALL( unlockVar(scip, consdata, v) );

            /* as the variables don't need to be sorted, we just put the last variable into the empty spot and decrease sizes by one (at the end) */
            SCIP_CALL( SCIPreleaseVar(scip, &(consdata->vars[v])) );
            if ( v < consdata->nvars -1 )
            {
               consdata->col[v] = consdata->col[consdata->nvars - 1];
               consdata->row[v] = consdata->row[consdata->nvars - 1];
               consdata->val[v] = consdata->val[consdata->nvars - 1];
               consdata->nvarnonz[v] = consdata->nvarnonz[consdata->nvars - 1];
               consdata->vars[v] = consdata->vars[consdata->nvars - 1];
               consdata->locks[v] = consdata->locks[consdata->nvars - 1];
            }
            consdata->nvars--;
            v--; /* we need to check again if the variable we just shifted to this position also needs to be fixed */
         }
         else if ( aggregate && (SCIPvarGetStatus(var) == SCIP_VARSTATUS_AGGREGATED || SCIPvarGetStatus(var) == SCIP_VARSTATUS_MULTAGGR) )
         {
            SCIP_CALL( SCIPallocBufferArray(scip, &aggrvars, globalnvars) );
            SCIP_CALL( SCIPallocBufferArray(scip, &scalars, globalnvars) );

            /* this is how they should be initialized before calling SCIPgetProbvarLinearSum */
            if ( ! negated )
            {
               aggrvars[0] = consdata->vars[v];
               naggrvars = 1;
               constant = 0.0;
               scalars[0] = 1.0;
            }
            else
            {
               /* if this variable is the negation of var, than we look for a representation of 1.0 - var */
               aggrvars[0] = consdata->vars[v];
               naggrvars = 1;
               constant = 1.0;
               scalars[0] = -1.0;
            }

            /* get the variables this var was aggregated to */
            SCIP_CALL( SCIPgetProbvarLinearSum(scip, aggrvars, scalars, &naggrvars, globalnvars, &constant, &requiredsize, TRUE) );
            assert( requiredsize <= globalnvars ); /* requiredsize is the number of empty spots in aggrvars needed, globalnvars is the number
                                                    * of spots we provided */

            /* in the unlikely event that the multiaggregation reduces to 0 variables, the original one is fixed */
            if ( naggrvars == 0 )
            {
               assert( ! negated );
               if ( ! SCIPisZero(scip, constant) )
               {
                  for (i = 0; i < consdata->nvarnonz[v]; i++)
                  {
                     savedcol[nfixednonz] = consdata->col[v][i];
                     savedrow[nfixednonz] = consdata->row[v][i];

                     /* this is the final value to add, we no longer have to remember from which variable this comes, minus because we have +A_i but -A_0 */
                     savedval[nfixednonz] = consdata->val[v][i] * constant;

                     nfixednonz++;
                     consdata->nnonz--;
                  }
               }
               else
               {
                  /* if the variable is fixed to zero, the nonzeros will just vanish, so we only reduce the number of nonzeros */
                  consdata->nnonz -= consdata->nvarnonz[v];
               }

               /* free the memory of the corresponding entries in col/row/val */
               SCIPfreeBlockMemoryArrayNull(scip, &(consdata->val[v]), consdata->nvarnonz[v]);
               SCIPfreeBlockMemoryArrayNull(scip, &(consdata->row[v]), consdata->nvarnonz[v]);
               SCIPfreeBlockMemoryArrayNull(scip, &(consdata->col[v]), consdata->nvarnonz[v]);

               /* unlock variable */
               SCIP_CALL( unlockVar(scip, consdata, v) );

               /* as the variables don't need to be sorted, we just put the last variable into the empty spot and decrease sizes by one (at the end) */
               SCIP_CALL( SCIPreleaseVar(scip, &(consdata->vars[v])) );
               if ( v < consdata->nvars -1 )
               {
                  consdata->col[v] = consdata->col[consdata->nvars - 1];
                  consdata->row[v] = consdata->row[consdata->nvars - 1];
                  consdata->val[v] = consdata->val[consdata->nvars - 1];
                  consdata->nvarnonz[v] = consdata->nvarnonz[consdata->nvars - 1];
                  consdata->vars[v] = consdata->vars[consdata->nvars - 1];
                  consdata->locks[v] = consdata->locks[consdata->nvars - 1];
               }
               consdata->nvars--;
               v--; /* we need to check again if the variable we just shifted to this position also needs to be fixed */
            }
            else
            {
               /* Debugmessages for the (multi-)aggregation */
#ifdef SCIP_DEBUG
               if ( SCIPvarGetStatus(consdata->vars[v]) == SCIP_VARSTATUS_AGGREGATED )
                  SCIPdebugMsg(scip, "aggregating variable %s to ", SCIPvarGetName(var));
               else
                  SCIPdebugMsg(scip, "multiaggregating variable %s to ", SCIPvarGetName(var));
               for (i = 0; i < naggrvars; i++)
                  SCIPdebugMessagePrint(scip, "+ %g %s ", scalars[i], SCIPvarGetName(aggrvars[i]));
               SCIPdebugMessagePrint(scip, "+ %g.\n", constant);
#endif

               /* add the nonzeros to the saved-arrays for the constant part, remove the nonzeros for the old variables and add them to the variables this variable
                * was (multi-)aggregated to */
               SCIP_CALL( multiaggrVar(scip, conss[c], v, aggrvars, scalars, naggrvars, constant, savedcol, savedrow, savedval, &nfixednonz, &vararraylength) );
               v--; /* we need to check again if the variable we just shifted to this position also needs to be fixed */
            }

            SCIPfreeBufferArray(scip, &aggrvars);
            SCIPfreeBufferArray(scip, &scalars);
         }
         else if ( negated && (SCIPvarGetStatus(var) == SCIP_VARSTATUS_LOOSE || SCIPvarGetStatus(var) == SCIP_VARSTATUS_COLUMN) && aggregate )
         {
             /* if var1 is the negation of var2, then this is equivalent to it being aggregated to -var2 + 1 = 1 - var2 */

            SCIPdebugMsg(scip, "Changing variable %s to negation of variable <%s>!\n", SCIPvarGetName(consdata->vars[v]), SCIPvarGetName(var));

            scalar = -1.0;

            SCIP_CALL( multiaggrVar(scip, conss[c], v, &var, &scalar, 1, 1.0, savedcol, savedrow, savedval, &nfixednonz, &vararraylength) );
            v--; /* we need to check again if the variable we just shifted to this position also needs to be fixed */
         }
      }

      /* shrink the variable arrays if they were enlarged too much (or more vars were removed than added) */
      assert( consdata->nvars <= vararraylength );
      if ( consdata->nvars < vararraylength )
      {
         SCIP_CALL( SCIPreallocBlockMemoryArray(scip, &consdata->col, vararraylength, consdata->nvars) );
         SCIP_CALL( SCIPreallocBlockMemoryArray(scip, &consdata->row, vararraylength, consdata->nvars) );
         SCIP_CALL( SCIPreallocBlockMemoryArray(scip, &consdata->val, vararraylength, consdata->nvars) );
         SCIP_CALL( SCIPreallocBlockMemoryArray(scip, &consdata->nvarnonz, vararraylength, consdata->nvars) );
         SCIP_CALL( SCIPreallocBlockMemoryArray(scip, &consdata->vars, vararraylength, consdata->nvars) );
         SCIP_CALL( SCIPreallocBlockMemoryArray(scip, &consdata->locks, vararraylength, consdata->nvars) );
      }

      /* allocate the maximally needed memory for inserting the fixed variables into the constant part */
      arraylength = consdata->constnnonz + nfixednonz;
      SCIP_CALL( SCIPreallocBlockMemoryArray(scip, &(consdata->constcol), consdata->constnnonz, arraylength) );
      SCIP_CALL( SCIPreallocBlockMemoryArray(scip, &(consdata->constrow), consdata->constnnonz, arraylength) );
      SCIP_CALL( SCIPreallocBlockMemoryArray(scip, &(consdata->constval), consdata->constnnonz, arraylength) );

      /* insert the fixed variables into the constant arrays, as we have +A_i but -A_0 we mutliply them by -1 */
      SCIP_CALL( SCIPsdpVarfixerMergeArrays(SCIPblkmem(scip), SCIPepsilon(scip), savedrow, savedcol, savedval, nfixednonz, FALSE, -1.0, consdata->constrow,
            consdata->constcol, consdata->constval, &(consdata->constnnonz), arraylength) );

      assert( consdata->constnnonz <= arraylength ); /* the allocated memory should always be sufficient */

      /* shrink the arrays if nonzeros could be combined */
      SCIP_CALL( SCIPreallocBlockMemoryArray(scip, &(consdata->constcol), arraylength, consdata->constnnonz) );
      SCIP_CALL( SCIPreallocBlockMemoryArray(scip, &(consdata->constrow), arraylength, consdata->constnnonz) );
      SCIP_CALL( SCIPreallocBlockMemoryArray(scip, &(consdata->constval), arraylength, consdata->constnnonz) );

      /* free the saved arrays */
      SCIPfreeBufferArray(scip, &savedval);
      SCIPfreeBufferArray(scip, &savedrow);
      SCIPfreeBufferArray(scip, &savedcol);

      /* recompute sdpnnonz */
      consdata->nnonz = 0;
      for (v = 0; v < consdata->nvars; v++)
         consdata->nnonz += consdata->nvarnonz[v];
   }

   return SCIP_OKAY;
}

/** analyzes conflicting assignment on given constraint, and adds conflict constraint to problem */
static
SCIP_RETCODE analyzeConflict(
   SCIP*                 scip,               /**< SCIP data structure */
   SCIP_CONS*            cons,               /**< SDP constraint */
   int                   diags,              /**< index for diagonal entry corresponding to s */
   int                   diagt,              /**< index for diagonal entry corresponding to t */
   int                   pos,                /**< index for off-diagonal entry corresponding to (s,t) */
   SCIP_Bool             upperbound,         /**< whether upper bound on pos caused infeasibility */
   SCIP_Bool             usepos              /**< whether the off-diagonal entry for (s,t) is necessary for analysis */
   )
{
   SCIP_CONSDATA* consdata;
   SCIP_Bool success;

   assert( scip != NULL );
   assert( cons != NULL );

   consdata = SCIPconsGetData(cons);
   assert( consdata != NULL );

   SCIPdebugMsg(scip, "Analyzing a conflict during propagation\n");

   /* conflict analysis can only be applied in solving stage and if it is applicable */
   if ( (SCIPgetStage(scip) != SCIP_STAGE_SOLVING && ! SCIPinProbing(scip)) || ! SCIPisConflictAnalysisApplicable(scip) )
      return SCIP_OKAY;

   /* initialize conflict analysis, and add all variables of infeasible constraint to conflict candidate queue */
   SCIP_CALL( SCIPinitConflictAnalysis(scip, SCIP_CONFTYPE_PROPAGATION, FALSE) );

   assert( consdata->matrixvar != NULL );
   assert( consdata->matrixval != NULL );
   if ( consdata->matrixvar[diags] != NULL )
   {
      assert( consdata->matrixval[diags] != SCIP_INVALID );

      if ( consdata->matrixval[diags] > 0.0 )
         SCIP_CALL( SCIPaddConflictUb(scip, consdata->matrixvar[diags], NULL) );
      else
         SCIP_CALL( SCIPaddConflictLb(scip, consdata->matrixvar[diags], NULL) );
   }

   if ( consdata->matrixvar[diagt] != NULL )
   {
      assert( consdata->matrixval[diagt] != SCIP_INVALID );

      if ( consdata->matrixval[diagt] > 0.0 )
         SCIP_CALL( SCIPaddConflictUb(scip, consdata->matrixvar[diagt], NULL) );
      else
         SCIP_CALL( SCIPaddConflictLb(scip, consdata->matrixvar[diagt], NULL) );
   }

   if ( usepos )
   {
      assert( consdata->matrixvar[pos] != NULL);
      assert( consdata->matrixval[pos] != SCIP_INVALID);

      if ( upperbound )
         SCIP_CALL( SCIPaddConflictUb(scip, consdata->matrixvar[pos], NULL) );
      else
         SCIP_CALL( SCIPaddConflictLb(scip, consdata->matrixvar[pos], NULL) );
   }

   /* analyze the conflict */
   SCIP_CALL( SCIPanalyzeConflictCons(scip, cons, &success) );

   if ( success )
      SCIPdebugMsg(scip, "Succesfully analyzed and resolved conflict!\n");

   return SCIP_OKAY;
}

/** propagates upper bounds */
static
SCIP_RETCODE propagateUpperBounds(
   SCIP*                 scip,               /**< SCIP data structure */
   SCIP_CONS**           conss,              /**< constraints to process */
   int                   nconss,             /**< number of constraints */
   SCIP_Bool*            infeasible,         /**< pointer to store whether infeasibility was detected */
   int*                  nprop               /**< pointer to store the number of propagations performed */
   )
{
   int c;

   assert( infeasible != NULL );
   assert( nprop != NULL );

   *infeasible = FALSE;
   *nprop = 0;

   for (c = 0; c < nconss; ++c)
   {
      SCIP_CONSDATA* consdata;
      int blocksize;
      int i;

      assert( conss[c] != NULL );
      consdata = SCIPconsGetData(conss[c]);
      blocksize = consdata->blocksize;

      /* build matrix if not yet done */
      SCIP_CALL( constructMatrixvar(scip, conss[c], consdata) );
      assert( consdata->matrixvar != NULL );
      assert( consdata->matrixval != NULL );
      assert( consdata->matrixconst != NULL );

      /* search for trace constraint */
      if ( consdata->tracebound < -1.5 )
      {
         SCIP_CONSHDLR* linconshdlr;
         linconshdlr = SCIPfindConshdlr(scip, "linear");
         if ( linconshdlr != NULL )
         {
            SCIP_CONS** linconss;
            int nlinconss;

            linconss = SCIPconshdlrGetConss(linconshdlr);
            nlinconss = SCIPconshdlrGetNConss(linconshdlr);

            for (i = 0; i < nlinconss; ++i)
            {
               SCIP_Real* linvals;
               SCIP_VAR** linvars;
               SCIP_Bool coefok = TRUE;
               int nlinvars;
               int j;

               nlinvars = SCIPgetNVarsLinear(scip, linconss[i]);

               /* if the number of variables is not equal to the dimension, we do not have a trace bound */
               if ( nlinvars != consdata->blocksize )
                  continue;

               linvars = SCIPgetVarsLinear(scip, linconss[i]);
               linvals = SCIPgetValsLinear(scip, linconss[i]);

               /* check whether all variables are diagonal entries */
               for (j = 0; j < nlinvars; ++j)
               {
                  SCIP_VAR* var;
                  int k;

                  if ( ! SCIPisEQ(scip, linvals[j], 1.0) )
                  {
                     coefok = FALSE;
                     break;
                  }

                  var = linvars[j];
                  for (k = 0; k < consdata->blocksize; ++k)
                  {
                     if ( consdata->matrixvar[k * (k + 1)/2 + k] == var )
                        break;
                  }

                  if ( k >= consdata->blocksize )
                  {
                     SCIPdebugMsg(scip, "Could not find variable <%s>.\n", SCIPvarGetName(linvars[j]));
                     break;
                  }
               }

               /* did not find variables or coefficients != 1 -> consider next linear constraint */
               if ( j < nlinvars || ! coefok )
                  continue;

               consdata->tracebound = SCIPgetRhsLinear(scip, linconss[i]);
               SCIPdebugMsg(scip, "Found tracebound constraint with bound = %g.\n", consdata->tracebound);
               break;
            }
         }
         if ( consdata->tracebound < -1.5 )
            consdata->tracebound = -1.0;
      }

      /* if there is at least one entry that only depends on a single variable */
      if ( consdata->nsingle > 0 )
      {
         int s;
         int t;

         /* check all off-diagonal positions */
         for (s = 0; s < blocksize; ++s)
         {
            SCIP_VAR* vars;
            SCIP_Real ubs = 0.0;
            int diags;

            diags = s * (s + 1)/2 + s;
            if ( consdata->matrixval[diags] == SCIP_INVALID ) /*lint !e777*/
               continue;

            vars = consdata->matrixvar[diags];
            if ( vars != NULL )
            {
               if ( consdata->matrixval[diags] > 0.0 )
                  ubs = SCIPvarGetUbLocal(vars);
               else
                  ubs = SCIPvarGetLbLocal(vars);

               if ( SCIPisInfinity(scip, REALABS(ubs)) )
                  continue;

               ubs *= consdata->matrixval[diags];
            }
            assert( consdata->matrixconst[diags] != SCIP_INVALID );
            assert( ! SCIPisInfinity(scip, ubs) );

            ubs -= consdata->matrixconst[diags];

            for (t = 0; t < s; ++t)
            {
               SCIP_Bool tightened;
               SCIP_VAR* vart;
               SCIP_VAR* varst;
               SCIP_Real bound;
               SCIP_Real ubt = 0.0;
               int diagt;
               int pos;

               pos = s * (s + 1)/2 + t;
               varst = consdata->matrixvar[pos];
               if ( varst == NULL || ! SCIPvarIsActive(varst) )
                  continue;

               diagt = t * (t + 1)/2 + t;
               if ( consdata->matrixval[diagt] == SCIP_INVALID ) /*lint !e777*/
                  continue;

               vart = consdata->matrixvar[diagt];
               if ( vart != NULL )
               {
                  if ( consdata->matrixval[diagt] > 0.0 )
                     ubt = SCIPvarGetUbLocal(vart);
                  else
                     ubt = SCIPvarGetLbLocal(vart);

                  if ( SCIPisInfinity(scip, REALABS(ubt)) )
                     continue;

                  ubt *= consdata->matrixval[diagt];
               }
               assert( consdata->matrixconst[diagt] != SCIP_INVALID );
               assert( ! SCIPisInfinity(scip, ubt) );

               ubt -= consdata->matrixconst[diagt];

               if ( SCIPisFeasLT(scip, ubs, 0.0) || SCIPisFeasLT(scip, ubt, 0.0) )
               {
                  *infeasible = TRUE;
                  SCIP_CALL( analyzeConflict(scip, conss[c], diags, diagt, pos, TRUE, FALSE) );
                  return SCIP_OKAY;
               }

               /* compute upper bound without trace bound */
               if ( consdata->matrixval[pos] > 0.0 )
                  bound = (sqrt(ubs * ubt) + consdata->matrixconst[pos]) /  consdata->matrixval[pos];
               else
                  bound = (- sqrt(ubs * ubt) + consdata->matrixconst[pos]) /  consdata->matrixval[pos];

               /* check for stronger bound with trace bound */
               if ( consdata->tracebound > 0.0 )
               {
                  /* Note that tracebound is only computed for a primal SDP, thus it does not need to be retransformed
                   * to matrix pencil notation. */
                  if ( consdata->tracebound/2.0 < bound )
                     bound = consdata->tracebound/2.0;
               }

               assert( varst != NULL );
               if ( SCIPisFeasLT(scip, bound, SCIPvarGetUbLocal(varst)) )
               {
                  SCIP_CALL( SCIPinferVarUbCons(scip, varst, bound, conss[c], s * blocksize + t, FALSE, infeasible, &tightened) );
                  if ( *infeasible )
                  {
                     SCIPdebugMsg(scip, "Propagation detected infeasibility, call analyzeConfilct.\n");
                     SCIP_CALL( analyzeConflict(scip, conss[c], diags, diagt, pos, TRUE, TRUE) );
                     return SCIP_OKAY;
                  }
                  if ( tightened )
                  {
                     SCIPdebugMsg(scip, "Propagation successfully tightened a bound.\n");
                     ++(*nprop);
                  }
               }

               /* compute lower bound without trace bound */
               if ( consdata->matrixval[pos] > 0.0 )
                  bound = (- sqrt(ubs * ubt) + consdata->matrixconst[pos]) /  consdata->matrixval[pos];
               else
                  bound = (sqrt(ubs * ubt) + consdata->matrixconst[pos]) /  consdata->matrixval[pos];

               /* check for stronger bound with trace bound */
               if ( consdata->tracebound > 0.0 )
               {
                  if ( -consdata->tracebound/2.0 > bound )
                     bound = -consdata->tracebound/2.0;
               }

               if ( SCIPisFeasGT(scip, bound, SCIPvarGetLbLocal(varst)) )
               {
                  SCIP_CALL( SCIPinferVarLbCons(scip, varst, bound, conss[c], s * blocksize + t, FALSE, infeasible, &tightened) );
                  if ( *infeasible )
                  {
                     SCIPdebugMsg(scip, "Propagation detected infeasibility, call analyzeConfilct.\n");
                     SCIP_CALL( analyzeConflict(scip, conss[c], diags, diagt, pos, FALSE, TRUE) );
                     return SCIP_OKAY;
                  }
                  if ( tightened )
                  {
                     SCIPdebugMsg(scip, "Propagation successfully tightened a bound.\n");
                     ++(*nprop);
                  }
               }
            }
         }
      }
   }

   return SCIP_OKAY;
}


#if ( SCIP_VERSION >= 800 || ( SCIP_VERSION < 800 && SCIP_APIVERSION >= 100 ) )

/** upgrade quadratic constraints to an SDP constraint with rank 1 */
static
SCIP_DECL_NONLINCONSUPGD(consQuadConsUpgdSdp)
{
   char name[SCIP_MAXSTRLEN];
   SCIP_CONSHDLR* conshdlr;
   SCIP_CONSHDLRDATA* conshdlrdata;
   SCIP_CONS* lincons;
   SCIP_VAR** linconsvars;
   SCIP_Real* linconsvals;
   SCIP_Real* linvalsterms;
   int nlinvarterms;
   int nquadvarterms;
   int nbilinterms;
   int nlinconsterms;
   int j;

   assert( scip != NULL );
   assert( cons != NULL );
   assert( nupgdconss != NULL );
   assert( upgdconss != NULL );

   *nupgdconss = 0;

   /* do not upgrade modifiable/sticking at node constraints */
   if ( SCIPconsIsModifiable(cons) || SCIPconsIsStickingAtNode(cons) )
      return SCIP_OKAY;

   /* do not run in sub-SCIPs to avoid recursive reformulations due to rank 1 constraints */
   if ( SCIPgetSubscipDepth(scip) > 0 )
      return SCIP_OKAY;

   /* do not upgrade after a restart */
   if ( SCIPgetNRuns(scip) > 1 )
      return SCIP_OKAY;

   /* make sure there is enough space to store the replacing constraints */
   if ( upgdconsssize < 1 )
   {
      *nupgdconss = -1;
      return SCIP_OKAY;
   }

   conshdlr = SCIPfindConshdlr(scip, CONSHDLRRANK1_NAME);
   if ( conshdlr == NULL )
   {
      SCIPerrorMessage("rank 1 SDP constraint handler not found\n");
      return SCIP_PLUGINNOTFOUND;
   }
   assert( conshdlr != NULL );

   conshdlrdata = SCIPconshdlrGetData(conshdlr);
   assert( conshdlrdata != NULL );

   /* check whether upgrading should be performed */
   if ( ! conshdlrdata->sdpconshdlrdata->upgradequadconss )
      return SCIP_OKAY;

   /* we have to collect all variables appearing in quadratic constraints first */
   if ( conshdlrdata->sdpconshdlrdata->quadconsvars == NULL )
   {
      SCIP_CONSHDLR* nonlinearconshdlr;
      SCIP_CONS** conss;
      int nconss;
      int nvars;
      int c;
      int i;
      int nsdpvars = 0;

      int** cols;
      int** rows;
      SCIP_Real** vals;
      SCIP_VAR** vars;
      int* nvarnonz;
      int nnonz;
      int nvarscnt;
      int constcol = 0;
      int constrow = 0;
      SCIP_Real constval = -1.0;
      int nquadconss = 0;

      /* todo: The arrays quadconsidx and quadconsvars are needed to check if variables have already been seen in a
         quadratic constraint. This could be replaced with a hashmap. */
      nvars = SCIPgetNTotalVars(scip);
      SCIP_CALL( SCIPallocBlockMemoryArray(scip, &conshdlrdata->sdpconshdlrdata->quadconsidx, nvars) );
      SCIP_CALL( SCIPallocBlockMemoryArray(scip, &conshdlrdata->sdpconshdlrdata->quadconsvars, nvars) );
      conshdlrdata->sdpconshdlrdata->nquadconsidx = nvars;
      for (j = 0; j < nvars; ++j)
         conshdlrdata->sdpconshdlrdata->quadconsidx[j] = -1;

      nonlinearconshdlr = SCIPfindConshdlr(scip, "nonlinear");
      if ( nonlinearconshdlr == NULL )
      {
         SCIPerrorMessage("Nonlinear constraint handler not found\n");
         return SCIP_PLUGINNOTFOUND;
      }
      assert( nonlinearconshdlr != NULL );

      conss = SCIPconshdlrGetConss(nonlinearconshdlr);
      nconss = SCIPconshdlrGetNConss(nonlinearconshdlr);

      for (c = 0; c < nconss; ++c)
      {
         SCIP_Bool isquadratic;

         assert( conss[c] != NULL );

         SCIP_CALL( SCIPcheckQuadraticNonlinear(scip, conss[c], &isquadratic) );
         if ( ! isquadratic )
            continue;

         if ( ! SCIPexprAreQuadraticExprsVariables(SCIPgetExprNonlinear(conss[c])) )
            continue;

         ++nquadconss;

         /* Do not perform upgrade, if there are too many quadratic constraints present. */
         if ( nquadconss > conshdlrdata->sdpconshdlrdata->maxnvarsquadupgd )
         {
            SCIPdebugMsg(scip, "There are %d many quadratic constraints present in the problem, thus do not upgrade quadratic constraints to an SDPrank1 constraint.\n", nquadconss);
            SCIPfreeBlockMemoryArray(scip, &conshdlrdata->sdpconshdlrdata->quadconsvars, nvars);
            SCIPfreeBlockMemoryArray(scip, &conshdlrdata->sdpconshdlrdata->quadconsidx, nvars);
            return SCIP_OKAY;
         }

#ifdef SCIP_MORE_DEBUG
         SCIPinfoMessage(scip, NULL, "Found quadratic constraint to upgrade:\n");
         SCIP_CALL( SCIPprintCons(scip, conss[c], NULL) );
         SCIPinfoMessage(scip, NULL, "\n");
#endif

         SCIPexprGetQuadraticData(SCIPgetExprNonlinear(conss[c]), NULL, NULL, NULL, NULL, &nquadvarterms, &nbilinterms, NULL, NULL);
         assert( nquadvarterms + nbilinterms > 0 );

         for (i = 0; i < nquadvarterms; ++i)
         {
            SCIP_VAR* var;
            SCIP_EXPR* expr;
            int idx;

            /* get quadratic expression */
            SCIPexprGetQuadraticQuadTerm(SCIPgetExprNonlinear(conss[c]), i, &expr, NULL, NULL, NULL, NULL, NULL);

            var = SCIPgetVarExprVar(expr);
            assert( var != NULL );
            idx = SCIPvarGetIndex(var);
            assert( 0 <= idx && idx < nvars );
            if ( conshdlrdata->sdpconshdlrdata->quadconsidx[idx] < 0 )
            {
               conshdlrdata->sdpconshdlrdata->quadconsvars[nsdpvars] = var;
               conshdlrdata->sdpconshdlrdata->quadconsidx[idx] = nsdpvars++;
            }
         }

         for (i = 0; i < nbilinterms; ++i)
         {
            SCIP_VAR* var;
            SCIP_EXPR* expr1;
            SCIP_EXPR* expr2;
            int idx;

            /* get bilinear expression */
            SCIPexprGetQuadraticBilinTerm(SCIPgetExprNonlinear(conss[c]), i, &expr1, &expr2, NULL, NULL, NULL);

            var = SCIPgetVarExprVar(expr1);
            assert( var != NULL );
            idx = SCIPvarGetIndex(var);
            assert( 0 <= idx && idx < nvars );
            if ( conshdlrdata->sdpconshdlrdata->quadconsidx[idx] < 0 )
            {
               conshdlrdata->sdpconshdlrdata->quadconsvars[nsdpvars] = var;
               conshdlrdata->sdpconshdlrdata->quadconsidx[idx] = nsdpvars++;
            }

            var = SCIPgetVarExprVar(expr2);
            assert( var != NULL );
            idx = SCIPvarGetIndex(var);
            assert( 0 <= idx && idx < nvars );
            if ( conshdlrdata->sdpconshdlrdata->quadconsidx[idx] < 0 )
            {
               conshdlrdata->sdpconshdlrdata->quadconsvars[nsdpvars] = var;
               conshdlrdata->sdpconshdlrdata->quadconsidx[idx] = nsdpvars++;
            }
         }
      }

      /* do not perform upgrade, if no sdpvars have been added */
      if ( nsdpvars == 0 )
      {
         SCIPdebugMsg(scip, "No sdp variables have been added\n");
         SCIPfreeBlockMemoryArray(scip, &conshdlrdata->sdpconshdlrdata->quadconsvars, nvars);
         SCIPfreeBlockMemoryArray(scip, &conshdlrdata->sdpconshdlrdata->quadconsidx, nvars);
         return SCIP_OKAY;
      }

      /* do not perform upgrade, if there are too many variables in the quadratic constraints, since we need sdpvars *
         sdpvars many variables for the (dual) SDPrank1 constraint */
      if ( nsdpvars > conshdlrdata->sdpconshdlrdata->maxnvarsquadupgd )
      {
         SCIPdebugMsg(scip, "There are %d many variables present in the quadratic constraints, thus do not upgrade quadratic constraints to an SDPrank1 constraint\n", nsdpvars);
         SCIPfreeBlockMemoryArray(scip, &conshdlrdata->sdpconshdlrdata->quadconsvars, nvars);
         SCIPfreeBlockMemoryArray(scip, &conshdlrdata->sdpconshdlrdata->quadconsidx, nvars);
         return SCIP_OKAY;
      }

      /* create bilinear variables */
      SCIP_CALL( SCIPallocBlockMemoryArray(scip, &conshdlrdata->sdpconshdlrdata->X, nsdpvars) );
      conshdlrdata->sdpconshdlrdata->nsdpvars = nsdpvars;

      for (i = 0; i < nsdpvars; ++i)
      {
         SCIP_Real lb1;
         SCIP_Real ub1;
         SCIP_VAR* var1;

         var1 = conshdlrdata->sdpconshdlrdata->quadconsvars[i];
         assert( var1 != NULL );
         lb1 = SCIPvarGetLbGlobal(var1);
         ub1 = SCIPvarGetUbGlobal(var1);

         SCIP_CALL( SCIPallocBlockMemoryArray(scip, &conshdlrdata->sdpconshdlrdata->X[i], nsdpvars) );

         for (j = 0; j <= i; ++j)
         {
            SCIP_VARTYPE vartype;
            SCIP_VAR* var2;
            SCIP_Real lb2;
            SCIP_Real ub2;
            SCIP_Real lb;
            SCIP_Real ub;

            var2 = conshdlrdata->sdpconshdlrdata->quadconsvars[j];
            assert( var2 != NULL );
            lb2 = SCIPvarGetLbGlobal(var2);
            ub2 = SCIPvarGetUbGlobal(var2);

            (void) SCIPsnprintf(name, SCIP_MAXSTRLEN, "X%d#%d", i, j);

            lb = MIN3(lb1 * lb2, lb1 * ub2, ub1 * lb2);
            lb = MIN(lb, ub1 * ub2);
            ub = MAX3(lb1 * lb2, lb1 * ub2, ub1 * lb2);
            ub = MAX(ub, ub1 * ub2);

            if ( SCIPvarIsBinary(var1) && SCIPvarIsBinary(var2) )
               vartype = SCIP_VARTYPE_BINARY;
            else if ( SCIPvarIsIntegral(var1) && SCIPvarIsIntegral(var2) )
               vartype = SCIP_VARTYPE_INTEGER;
            else
               vartype = SCIP_VARTYPE_CONTINUOUS;

            SCIP_CALL( SCIPcreateVarBasic(scip, &(conshdlrdata->sdpconshdlrdata->X[i][j]), name, lb, ub, 0.0, vartype) );
            SCIP_CALL( SCIPaddVar(scip, conshdlrdata->sdpconshdlrdata->X[i][j]) );
         }
      }

      /* fill SDP data */
      nnonz = nsdpvars + nsdpvars * (nsdpvars + 1) / 2;
      SCIP_CALL( SCIPallocBufferArray(scip, &cols, nnonz) );
      SCIP_CALL( SCIPallocBufferArray(scip, &rows, nnonz) );
      SCIP_CALL( SCIPallocBufferArray(scip, &vals, nnonz) );
      SCIP_CALL( SCIPallocBufferArray(scip, &vars, nnonz) );
      SCIP_CALL( SCIPallocBufferArray(scip, &nvarnonz, nnonz) );

      /* first the terms for the original variables */
      for (j = 0; j < nsdpvars; ++j)
      {
         SCIP_CALL( SCIPallocBufferArray(scip, &cols[j], 1) );
         SCIP_CALL( SCIPallocBufferArray(scip, &rows[j], 1) );
         SCIP_CALL( SCIPallocBufferArray(scip, &vals[j], 1) );
         nvarnonz[j] = 1;
         cols[j][0] = 0;
         rows[j][0] = 1 + j;
         vals[j][0] = 1.0;
         vars[j] = conshdlrdata->sdpconshdlrdata->quadconsvars[j];
      }

      /* now the terms for the bilinear terms */
      nvarscnt = nsdpvars;
      for (i = 0; i < nsdpvars; ++i)
      {
         for (j = 0; j <= i; ++j)
         {
            SCIP_CALL( SCIPallocBufferArray(scip, &cols[nvarscnt], 1) );
            SCIP_CALL( SCIPallocBufferArray(scip, &rows[nvarscnt], 1) );
            SCIP_CALL( SCIPallocBufferArray(scip, &vals[nvarscnt], 1) );
            nvarnonz[nvarscnt] = 1;
            cols[nvarscnt][0] = 1 + j;
            rows[nvarscnt][0] = 1 + i;
            vals[nvarscnt][0] = 1.0;
            vars[nvarscnt] = conshdlrdata->sdpconshdlrdata->X[i][j];
            ++nvarscnt;
         }
      }
      assert( nvarscnt == nsdpvars + nsdpvars * (nsdpvars + 1)/2 );

      /* create corresponding rank 1 SDP constraint */
      if ( conshdlrdata->sdpconshdlrdata->upgradekeepquad )
      {
         SCIP_CALL( SCIPcreateConsSdp(scip, &conshdlrdata->sdpconshdlrdata->sdpcons, "QuadraticSDPcons", nvarscnt, nvarscnt, 1 + nsdpvars, nvarnonz,
               cols, rows, vals, vars, 1, &constcol, &constrow, &constval, FALSE) );
         SCIP_CALL( SCIPaddCons(scip, conshdlrdata->sdpconshdlrdata->sdpcons) );
      }
      else
      {
         SCIP_CALL( SCIPcreateConsSdpRank1(scip, &conshdlrdata->sdpconshdlrdata->sdpcons, "QuadraticSDPrank1cons", nvarscnt, nvarscnt, 1 + nsdpvars, nvarnonz,
               cols, rows, vals, vars, 1, &constcol, &constrow, &constval, FALSE) );
         SCIP_CALL( SCIPaddCons(scip, conshdlrdata->sdpconshdlrdata->sdpcons) );
      }

#ifdef SCIP_MORE_DEBUG
      SCIPinfoMessage(scip, NULL, "In upgrade of quadratic constraint the following SDPrank1 constraint has been added:\n");
      SCIP_CALL( SCIPprintCons(scip, conshdlrdata->sdpconshdlrdata->sdpcons, NULL) );
      SCIPinfoMessage(scip, NULL, "\n");
#endif

      /* free local memory */
      for (j = nvarscnt - 1; j >= 0; --j)
      {
         SCIPfreeBufferArray(scip, &vals[j]);
         SCIPfreeBufferArray(scip, &rows[j]);
         SCIPfreeBufferArray(scip, &cols[j]);
      }
      SCIPfreeBufferArray(scip, &nvarnonz);
      SCIPfreeBufferArray(scip, &vars);
      SCIPfreeBufferArray(scip, &vals);
      SCIPfreeBufferArray(scip, &rows);
      SCIPfreeBufferArray(scip, &cols);
   }

   /* create linear constraint for quadratic constraint */
   if ( ! conshdlrdata->sdpconshdlrdata->upgradekeepquad )
   {
      SCIP_EXPR** linexprs;
      SCIP_EXPR* expr;
      int cnt = 0;

      /* get information */
      SCIPexprGetQuadraticData(SCIPgetExprNonlinear(cons), NULL, &nlinvarterms, &linexprs, &linvalsterms, &nquadvarterms, &nbilinterms, NULL, NULL);

      /* a quadvarterm consists of a variable x and two coefficients, one for the linear term x and one for the quadratic
         term x^2, where at least one of the two coefficients is nonzero  */
      nlinconsterms = nlinvarterms + 2 * nquadvarterms + nbilinterms;
      SCIP_CALL( SCIPallocBufferArray(scip, &linconsvars, nlinconsterms) );
      SCIP_CALL( SCIPallocBufferArray(scip, &linconsvals, nlinconsterms) );

      /* fill in constraint */
      for (j = 0; j < nlinvarterms; ++j)
      {
         linconsvals[cnt] = linvalsterms[j];

         SCIPexprGetQuadraticQuadTerm(SCIPgetExprNonlinear(cons), j, &expr, NULL, NULL, NULL, NULL, NULL);
         linconsvars[cnt] = SCIPgetVarExprVar(linexprs[j]);;
         assert( linconsvars[cnt] != NULL );
         ++cnt;
      }
      assert( cnt == nlinvarterms );

      for (j = 0; j < nquadvarterms; ++j)
      {
         SCIP_Real lincoef;
         SCIP_Real sqrcoef;
         SCIP_VAR* var;
         int idx;

         /* get quadratic expression */
         SCIPexprGetQuadraticQuadTerm(SCIPgetExprNonlinear(cons), j, &expr, &lincoef, &sqrcoef, NULL, NULL, NULL);
         var = SCIPgetVarExprVar(expr);
         assert( var != NULL );

         idx = SCIPvarGetIndex(var);
         idx = conshdlrdata->sdpconshdlrdata->quadconsidx[idx];
         assert( 0 <= idx && idx < conshdlrdata->sdpconshdlrdata->nsdpvars );

         /* add coefficient for linear term corresponding to the current variable (may be zero) */
         if ( ! SCIPisZero(scip, lincoef) )
         {
            linconsvals[cnt] = lincoef;
            linconsvars[cnt] = var;
            assert( linconsvars[cnt] != NULL );
            ++cnt;
         }

         /* add coefficient for quadratic term corresponding to the current variable (may be zero) */
         if ( ! SCIPisZero(scip, sqrcoef) )
         {
            linconsvals[cnt] = sqrcoef;
            linconsvars[cnt] = conshdlrdata->sdpconshdlrdata->X[idx][idx];
            assert( linconsvars[cnt] != NULL );
            ++cnt;
         }

         SCIPdebugMsg(scip, "New variable %s corresponds to squared original variable %s\n",
            SCIPvarGetName(conshdlrdata->sdpconshdlrdata->X[idx][idx]), SCIPvarGetName(var));
      }
      assert( cnt <= nlinvarterms + 2 * nquadvarterms );

      for (j = 0; j < nbilinterms; ++j)
      {
         SCIP_EXPR* expr1;
         SCIP_EXPR* expr2;
         SCIP_Real coef;
         SCIP_VAR* var1;
         SCIP_VAR* var2;
         int idx1;
         int idx2;

         /* get bilinear expression */
         SCIPexprGetQuadraticBilinTerm(SCIPgetExprNonlinear(cons), j, &expr1, &expr2, &coef, NULL, NULL);

         var1 = SCIPgetVarExprVar(expr1);
         assert( var1 != NULL );
         idx1 = SCIPvarGetIndex(var1);
         idx1 = conshdlrdata->sdpconshdlrdata->quadconsidx[idx1];
         assert( 0 <= idx1 && idx1 < conshdlrdata->sdpconshdlrdata->nsdpvars );

         var2 = SCIPgetVarExprVar(expr2);
         assert( var2 != NULL );
         idx2 = SCIPvarGetIndex(var2);
         idx2 = conshdlrdata->sdpconshdlrdata->quadconsidx[idx2];
         assert( 0 <= idx2 && idx2 < conshdlrdata->sdpconshdlrdata->nsdpvars );

         if ( idx2 > idx1 )
            SCIPswapInts(&idx1, &idx2);

         linconsvals[cnt] = coef;
         linconsvars[cnt] = conshdlrdata->sdpconshdlrdata->X[idx1][idx2];
         assert( linconsvars[cnt] != NULL );
         ++cnt;

         SCIPdebugMsg(scip, "New variable %s corresponds to product of original variables %s and %s\n",
            SCIPvarGetName(conshdlrdata->sdpconshdlrdata->X[idx1][idx2]), SCIPvarGetName(var1), SCIPvarGetName(var2));
      }
      assert( cnt <= nlinvarterms + 2 * nquadvarterms + nbilinterms );

      (void) SCIPsnprintf(name, SCIP_MAXSTRLEN, "lin_%s", SCIPconsGetName(cons));
      SCIP_CALL( SCIPcreateConsLinear(scip, &lincons, name, cnt, linconsvars, linconsvals, SCIPgetLhsNonlinear(cons), SCIPgetRhsNonlinear(cons),
            SCIPconsIsInitial(cons), SCIPconsIsSeparated(cons), SCIPconsIsEnforced(cons), SCIPconsIsChecked(cons), SCIPconsIsPropagated(cons), SCIPconsIsLocal(cons),
            FALSE, SCIPconsIsDynamic(cons), SCIPconsIsRemovable(cons), FALSE) );

#ifdef SCIP_MORE_DEBUG
      SCIPinfoMessage(scip, NULL, "In upgrade of quadratic constraint the following linear constraint has been added:\n");
      SCIP_CALL( SCIPprintCons(scip, lincons, NULL) );
      SCIPinfoMessage(scip, NULL, "\n");
#endif

      /* fill in upgdconss - do not mention SDP constraint, since this has been added already */
      upgdconss[0] = lincons;
      *nupgdconss = 1;

      SCIPfreeBufferArray(scip, &linconsvals);
      SCIPfreeBufferArray(scip, &linconsvars);
   }
   else
   {
      /* todo: Check whether adding the linear constraints helps */
      *nupgdconss = 0;          /* the original quadratic constraint should be kept in the problem */
   }

   /* turn off upgrading in order to avoid a possibly infinite loop */
   conshdlrdata->sdpconshdlrdata->upgradequadconss = FALSE;

   return SCIP_OKAY;
}


/* -----------------------------------------------------------------*/
#else
/* -----------------------------------------------------------------*/


/** upgrade quadratic constraints to an SDP constraint with rank 1 */
static
SCIP_DECL_QUADCONSUPGD(consQuadConsUpgdSdp)
{
   char name[SCIP_MAXSTRLEN];
   SCIP_CONSHDLR* conshdlr;
   SCIP_CONSHDLRDATA* conshdlrdata;
   SCIP_CONS* lincons;
   SCIP_VAR** linconsvars;
   SCIP_Real* linconsvals;
   SCIP_VAR** linvarsterms;
   SCIP_Real* linvalsterms;
   SCIP_QUADVARTERM* quadvarterms;
   SCIP_BILINTERM* bilinterms;
   int nlinvarterms;
   int nquadvarterms;
   int nbilinterms;
   int nlinconsterms;
   int j;

   assert( scip != NULL );
   assert( cons != NULL );
   assert( nupgdconss != NULL );
   assert( upgdconss != NULL );

   *nupgdconss = 0;

   /* do not upgrade modifiable/sticking at node constraints */
   if ( SCIPconsIsModifiable(cons) || SCIPconsIsStickingAtNode(cons) )
      return SCIP_OKAY;

   /* do not run in sub-SCIPs to avoid recursive reformulations due to rank 1 constraints */
   if ( SCIPgetSubscipDepth(scip) > 0 )
      return SCIP_OKAY;

   /* do not upgrade after a restart */
   if ( SCIPgetNRuns(scip) > 1 )
      return SCIP_OKAY;

   /* make sure there is enough space to store the replacing constraints */
   if ( upgdconsssize < 1 )
   {
      *nupgdconss = -1;
      return SCIP_OKAY;
   }

   conshdlr = SCIPfindConshdlr(scip, CONSHDLRRANK1_NAME);
   if ( conshdlr == NULL )
   {
      SCIPerrorMessage("rank 1 SDP constraint handler not found\n");
      return SCIP_PLUGINNOTFOUND;
   }
   assert( conshdlr != NULL );

   conshdlrdata = SCIPconshdlrGetData(conshdlr);
   assert( conshdlrdata != NULL );

   /* check whether upgrading should be performed */
   if ( ! conshdlrdata->sdpconshdlrdata->upgradequadconss )
      return SCIP_OKAY;

   /* we have to collect all variables appearing in quadratic constraints first */
   if ( conshdlrdata->sdpconshdlrdata->quadconsvars == NULL )
   {
      SCIP_CONSHDLR* quadconshdlr;
      SCIP_CONS** conss;
      int nconss;
      int nvars;
      int c;
      int i;
      int nsdpvars = 0;

      int** cols;
      int** rows;
      SCIP_Real** vals;
      SCIP_VAR** vars;
      int* nvarnonz;
      int nnonz;
      int nvarscnt;
      int constcol = 0;
      int constrow = 0;
      SCIP_Real constval = -1.0;

      /* todo: The arrays quadconsidx and quadconsvars are needed to check if variables have already been seen in a
         quadratic constraint. This could be replaced with a hashmap. */
      nvars = SCIPgetNTotalVars(scip);
      SCIP_CALL( SCIPallocBlockMemoryArray(scip, &conshdlrdata->sdpconshdlrdata->quadconsidx, nvars) );
      SCIP_CALL( SCIPallocBlockMemoryArray(scip, &conshdlrdata->sdpconshdlrdata->quadconsvars, nvars) );
      conshdlrdata->sdpconshdlrdata->nquadconsidx = nvars;
      for (j = 0; j < nvars; ++j)
         conshdlrdata->sdpconshdlrdata->quadconsidx[j] = -1;

      quadconshdlr = SCIPfindConshdlr(scip, "quadratic");
      if ( quadconshdlr == NULL )
      {
         SCIPerrorMessage("Quadratic constraint handler not found\n");
         return SCIP_PLUGINNOTFOUND;
      }
      assert( quadconshdlr != NULL );

      conss = SCIPconshdlrGetConss(quadconshdlr);
      nconss = SCIPconshdlrGetNConss(quadconshdlr);

      /* Do not perform upgrade, if there are too many quadratic constraints present. */
      if ( nconss > conshdlrdata->sdpconshdlrdata->maxnvarsquadupgd )
      {
         SCIPdebugMsg(scip, "There are %d many quadratic constraints present in the problem, thus do not upgrade quadratic constraints to an SDPrank1 constraint\n", nconss);
         SCIPfreeBlockMemoryArray(scip, &conshdlrdata->sdpconshdlrdata->quadconsvars, nvars);
         SCIPfreeBlockMemoryArray(scip, &conshdlrdata->sdpconshdlrdata->quadconsidx, nvars);
         return SCIP_OKAY;
      }

      for (c = 0; c < nconss; ++c)
      {
         assert( conss[c] != NULL );
#ifdef SCIP_MORE_DEBUG
         SCIPinfoMessage(scip, NULL, "Found quadratic constraint to upgrade:\n");
         SCIP_CALL( SCIPprintCons(scip, conss[c], NULL) );
         SCIPinfoMessage(scip, NULL, "\n");
#endif
         nquadvarterms = SCIPgetNQuadVarTermsQuadratic(scip, conss[c]);
         quadvarterms = SCIPgetQuadVarTermsQuadratic(scip, conss[c]);

         for (i = 0; i < nquadvarterms; ++i)
         {
            SCIP_VAR* var;
            int idx;

            assert( quadvarterms != NULL );
            var = quadvarterms[i].var;
            idx = SCIPvarGetIndex(var);
            assert( 0 <= idx && idx < nvars );
            if ( conshdlrdata->sdpconshdlrdata->quadconsidx[idx] < 0 )
            {
               conshdlrdata->sdpconshdlrdata->quadconsvars[nsdpvars] = var;
               conshdlrdata->sdpconshdlrdata->quadconsidx[idx] = nsdpvars++;
            }
         }

         nbilinterms = SCIPgetNBilinTermsQuadratic(scip, conss[c]);
         bilinterms =  SCIPgetBilinTermsQuadratic(scip, conss[c]);

         for (i = 0; i < nbilinterms; ++i)
         {
            SCIP_VAR* var;
            int idx;

            assert( bilinterms != NULL );
            var = bilinterms[i].var1;
            idx = SCIPvarGetIndex(var);
            assert( 0 <= idx && idx < nvars );
            if ( conshdlrdata->sdpconshdlrdata->quadconsidx[idx] < 0 )
            {
               conshdlrdata->sdpconshdlrdata->quadconsvars[nsdpvars] = var;
               conshdlrdata->sdpconshdlrdata->quadconsidx[idx] = nsdpvars++;
            }

            var = bilinterms[i].var2;
            idx = SCIPvarGetIndex(var);
            assert( 0 <= idx && idx < nvars );
            if ( conshdlrdata->sdpconshdlrdata->quadconsidx[idx] < 0 )
            {
               conshdlrdata->sdpconshdlrdata->quadconsvars[nsdpvars] = var;
               conshdlrdata->sdpconshdlrdata->quadconsidx[idx] = nsdpvars++;
            }
         }
      }

      /* do not perform upgrade, if no sdpvars have been added */
      if ( nsdpvars == 0 )
      {
         SCIPdebugMsg(scip, "No sdp variables have been added\n");
         SCIPfreeBlockMemoryArray(scip, &conshdlrdata->sdpconshdlrdata->quadconsvars, nvars);
         SCIPfreeBlockMemoryArray(scip, &conshdlrdata->sdpconshdlrdata->quadconsidx, nvars);
         return SCIP_OKAY;
      }

      /* do not perform upgrade, if there are too many variables in the quadratic constraints, since we need sdpvars *
         sdpvars many variables for the (dual) SDPrank1 constraint */
      if ( nsdpvars > conshdlrdata->sdpconshdlrdata->maxnvarsquadupgd )
      {
         SCIPdebugMsg(scip, "There are %d many variables present in the quadratic constraints, thus do not upgrade quadratic constraints to an SDPrank1 constraint\n", nsdpvars);
         SCIPfreeBlockMemoryArray(scip, &conshdlrdata->sdpconshdlrdata->quadconsvars, nvars);
         SCIPfreeBlockMemoryArray(scip, &conshdlrdata->sdpconshdlrdata->quadconsidx, nvars);
         return SCIP_OKAY;
      }

      /* create bilinear variables */
      SCIP_CALL( SCIPallocBlockMemoryArray(scip, &conshdlrdata->sdpconshdlrdata->X, nsdpvars) );
      conshdlrdata->sdpconshdlrdata->nsdpvars = nsdpvars;

      for (i = 0; i < nsdpvars; ++i)
      {
         SCIP_Real lb1;
         SCIP_Real ub1;
         SCIP_VAR* var1;

         var1 = conshdlrdata->sdpconshdlrdata->quadconsvars[i];
         assert( var1 != NULL );
         lb1 = SCIPvarGetLbGlobal(var1);
         ub1 = SCIPvarGetUbGlobal(var1);

         SCIP_CALL( SCIPallocBlockMemoryArray(scip, &conshdlrdata->sdpconshdlrdata->X[i], nsdpvars) );

         for (j = 0; j <= i; ++j)
         {
            SCIP_VARTYPE vartype;
            SCIP_VAR* var2;
            SCIP_Real lb2;
            SCIP_Real ub2;
            SCIP_Real lb;
            SCIP_Real ub;

            var2 = conshdlrdata->sdpconshdlrdata->quadconsvars[j];
            assert( var2 != NULL );
            lb2 = SCIPvarGetLbGlobal(var2);
            ub2 = SCIPvarGetUbGlobal(var2);

            (void) SCIPsnprintf(name, SCIP_MAXSTRLEN, "X%d#%d", i, j);

            lb = MIN3(lb1 * lb2, lb1 * ub2, ub1 * lb2);
            lb = MIN(lb, ub1 * ub2);
            ub = MAX3(lb1 * lb2, lb1 * ub2, ub1 * lb2);
            ub = MAX(ub, ub1 * ub2);

            if ( SCIPvarIsBinary(var1) && SCIPvarIsBinary(var2) )
               vartype = SCIP_VARTYPE_BINARY;
            else if ( SCIPvarIsIntegral(var1) && SCIPvarIsIntegral(var2) )
               vartype = SCIP_VARTYPE_INTEGER;
            else
               vartype = SCIP_VARTYPE_CONTINUOUS;

            SCIP_CALL( SCIPcreateVarBasic(scip, &(conshdlrdata->sdpconshdlrdata->X[i][j]), name, lb, ub, 0.0, vartype) );
            SCIP_CALL( SCIPaddVar(scip, conshdlrdata->sdpconshdlrdata->X[i][j]) );
         }
      }

      /* fill SDP data */
      nnonz = nsdpvars + nsdpvars * (nsdpvars + 1) / 2;
      SCIP_CALL( SCIPallocBufferArray(scip, &cols, nnonz) );
      SCIP_CALL( SCIPallocBufferArray(scip, &rows, nnonz) );
      SCIP_CALL( SCIPallocBufferArray(scip, &vals, nnonz) );
      SCIP_CALL( SCIPallocBufferArray(scip, &vars, nnonz) );
      SCIP_CALL( SCIPallocBufferArray(scip, &nvarnonz, nnonz) );

      /* first the terms for the original variables */
      for (j = 0; j < nsdpvars; ++j)
      {
         SCIP_CALL( SCIPallocBufferArray(scip, &cols[j], 1) );
         SCIP_CALL( SCIPallocBufferArray(scip, &rows[j], 1) );
         SCIP_CALL( SCIPallocBufferArray(scip, &vals[j], 1) );
         nvarnonz[j] = 1;
         cols[j][0] = 0;
         rows[j][0] = 1 + j;
         vals[j][0] = 1.0;
         vars[j] = conshdlrdata->sdpconshdlrdata->quadconsvars[j];
      }

      /* now the terms for the bilinear terms */
      nvarscnt = nsdpvars;
      for (i = 0; i < nsdpvars; ++i)
      {
         for (j = 0; j <= i; ++j)
         {
            SCIP_CALL( SCIPallocBufferArray(scip, &cols[nvarscnt], 1) );
            SCIP_CALL( SCIPallocBufferArray(scip, &rows[nvarscnt], 1) );
            SCIP_CALL( SCIPallocBufferArray(scip, &vals[nvarscnt], 1) );
            nvarnonz[nvarscnt] = 1;
            cols[nvarscnt][0] = 1 + j;
            rows[nvarscnt][0] = 1 + i;
            vals[nvarscnt][0] = 1.0;
            vars[nvarscnt] = conshdlrdata->sdpconshdlrdata->X[i][j];
            ++nvarscnt;
         }
      }
      assert( nvarscnt == nsdpvars + nsdpvars * (nsdpvars + 1)/2 );

      /* create corresponding rank 1 SDP constraint */
      if ( conshdlrdata->sdpconshdlrdata->upgradekeepquad )
      {
         SCIP_CALL( SCIPcreateConsSdp(scip, &conshdlrdata->sdpconshdlrdata->sdpcons, "QuadraticSDPcons", nvarscnt, nvarscnt, 1 + nsdpvars, nvarnonz,
               cols, rows, vals, vars, 1, &constcol, &constrow, &constval, FALSE) );
         SCIP_CALL( SCIPaddCons(scip, conshdlrdata->sdpconshdlrdata->sdpcons) );
      }
      else
      {
         SCIP_CALL( SCIPcreateConsSdpRank1(scip, &conshdlrdata->sdpconshdlrdata->sdpcons, "QuadraticSDPrank1cons", nvarscnt, nvarscnt, 1 + nsdpvars, nvarnonz,
               cols, rows, vals, vars, 1, &constcol, &constrow, &constval, FALSE) );
         SCIP_CALL( SCIPaddCons(scip, conshdlrdata->sdpconshdlrdata->sdpcons) );
      }

#ifdef SCIP_MORE_DEBUG
      SCIPinfoMessage(scip, NULL, "In upgrade of quadratic constraint the following SDPrank1 constraint has been added:\n");
      SCIP_CALL( SCIPprintCons(scip, conshdlrdata->sdpconshdlrdata->sdpcons, NULL) );
      SCIPinfoMessage(scip, NULL, "\n");
#endif

      /* free local memory */
      for (j = nvarscnt - 1; j >= 0; --j)
      {
         SCIPfreeBufferArray(scip, &vals[j]);
         SCIPfreeBufferArray(scip, &rows[j]);
         SCIPfreeBufferArray(scip, &cols[j]);
      }
      SCIPfreeBufferArray(scip, &nvarnonz);
      SCIPfreeBufferArray(scip, &vars);
      SCIPfreeBufferArray(scip, &vals);
      SCIPfreeBufferArray(scip, &rows);
      SCIPfreeBufferArray(scip, &cols);
   }

   if ( ! conshdlrdata->sdpconshdlrdata->upgradekeepquad )
   {
      int cnt = 0;

      /* create linear constraint for quadratic constraint */
      nlinvarterms = SCIPgetNLinearVarsQuadratic(scip, cons);
      linvarsterms = SCIPgetLinearVarsQuadratic(scip, cons);
      linvalsterms = SCIPgetCoefsLinearVarsQuadratic(scip, cons);
      nquadvarterms = SCIPgetNQuadVarTermsQuadratic(scip, cons);
      quadvarterms = SCIPgetQuadVarTermsQuadratic(scip, cons);
      nbilinterms = SCIPgetNBilinTermsQuadratic(scip, cons);
      bilinterms =  SCIPgetBilinTermsQuadratic(scip, cons);

      /* a quadvarterm consists of a variable x and two coefficients, one for the linear term x and one for the quadratic
         term x^2, where at least one of the two coefficients is nonzero  */
      nlinconsterms = nlinvarterms + 2 * nquadvarterms + nbilinterms;
      SCIP_CALL( SCIPallocBufferArray(scip, &linconsvars, nlinconsterms) );
      SCIP_CALL( SCIPallocBufferArray(scip, &linconsvals, nlinconsterms) );

      /* fill in constraint */
      for (j = 0; j < nlinvarterms; ++j)
      {
         linconsvals[cnt] = linvalsterms[j];
         linconsvars[cnt] = linvarsterms[j];
         assert( linconsvars[cnt] != NULL );
         ++cnt;
      }
      assert( cnt == nlinvarterms );
      for (j = 0; j < nquadvarterms; ++j)
      {
         int idx;

         idx = SCIPvarGetIndex(quadvarterms[j].var);
         idx = conshdlrdata->sdpconshdlrdata->quadconsidx[idx];
         assert( 0 <= idx && idx < conshdlrdata->sdpconshdlrdata->nsdpvars );

         /* add coefficient for linear term corresponding to the current variable (may be zero) */
         if ( ! SCIPisZero(scip, quadvarterms[j].lincoef) )
         {
            linconsvals[cnt] = quadvarterms[j].lincoef;
            linconsvars[cnt] = quadvarterms[j].var;
            assert( linconsvars[cnt] != NULL );
            ++cnt;
         }

         /* add coefficient for quadratic term corresponding to the current variable (may be zero) */
         if ( ! SCIPisZero(scip, quadvarterms[j].sqrcoef) )
         {
            linconsvals[cnt] = quadvarterms[j].sqrcoef;
            linconsvars[cnt] = conshdlrdata->sdpconshdlrdata->X[idx][idx];
            assert( linconsvars[cnt] != NULL );
            ++cnt;
         }

         SCIPdebugMsg(scip, "New variable %s corresponds to squared original variable %s\n",
            SCIPvarGetName(conshdlrdata->sdpconshdlrdata->X[idx][idx]), SCIPvarGetName(quadvarterms[j].var));
      }
      assert( cnt <= nlinvarterms + 2 * nquadvarterms );

      for (j = 0; j < nbilinterms; ++j)
      {
         int idx1;
         int idx2;

         idx1 = SCIPvarGetIndex(bilinterms[j].var1);
         idx1 = conshdlrdata->sdpconshdlrdata->quadconsidx[idx1];
         assert( 0 <= idx1 && idx1 < conshdlrdata->sdpconshdlrdata->nsdpvars );

         idx2 = SCIPvarGetIndex(bilinterms[j].var2);
         idx2 = conshdlrdata->sdpconshdlrdata->quadconsidx[idx2];
         assert( 0 <= idx2 && idx2 < conshdlrdata->sdpconshdlrdata->nsdpvars );

         if ( idx2 > idx1 )
            SCIPswapInts(&idx1, &idx2);

         linconsvals[cnt] = bilinterms[j].coef;
         linconsvars[cnt] = conshdlrdata->sdpconshdlrdata->X[idx1][idx2];
         assert( linconsvars[cnt] != NULL );
         ++cnt;

         SCIPdebugMsg(scip, "New variable %s corresponds to product of original variables %s and %s\n",
            SCIPvarGetName(conshdlrdata->sdpconshdlrdata->X[idx1][idx2]), SCIPvarGetName(bilinterms[j].var1), SCIPvarGetName(bilinterms[j].var2));
      }
      assert( cnt <= nlinvarterms + 2 * nquadvarterms + nbilinterms );

      (void) SCIPsnprintf(name, SCIP_MAXSTRLEN, "lin_%s", SCIPconsGetName(cons));
      SCIP_CALL( SCIPcreateConsLinear(scip, &lincons, name, cnt, linconsvars, linconsvals, SCIPgetLhsQuadratic(scip, cons), SCIPgetRhsQuadratic(scip, cons),
            SCIPconsIsInitial(cons), SCIPconsIsSeparated(cons), SCIPconsIsEnforced(cons), SCIPconsIsChecked(cons), SCIPconsIsPropagated(cons), SCIPconsIsLocal(cons),
            FALSE, SCIPconsIsDynamic(cons), SCIPconsIsRemovable(cons), FALSE) );

#ifdef SCIP_MORE_DEBUG
      SCIPinfoMessage(scip, NULL, "In upgrade of quadratic constraint the following linear constraint has been added:\n");
      SCIP_CALL( SCIPprintCons(scip, lincons, NULL) );
      SCIPinfoMessage(scip, NULL, "\n");
#endif

      /* fill in upgdconss - do not mention SDP constraint, since this has been added already */
      upgdconss[0] = lincons;
      *nupgdconss = 1;

      SCIPfreeBufferArray(scip, &linconsvals);
      SCIPfreeBufferArray(scip, &linconsvars);
   }
   else
   {
      /* todo: Check whether adding the linear constraints helps */
      *nupgdconss = 0;          /* the original quadratic constraint should be kept in the problem */
   }

   /* turn off upgrading in order to avoid a possibly infinite loop */
   conshdlrdata->sdpconshdlrdata->upgradequadconss = FALSE;

   return SCIP_OKAY;
}

#endif



/*
 * callbacks
 */

/** informs constraint handler that the presolving process is being started */
static
SCIP_DECL_CONSINITPRE(consInitpreSdp)
{/*lint --e{715}*/
   SCIP_CONSHDLRDATA* conshdlrdata;

   assert( conshdlr != NULL );

   conshdlrdata = SCIPconshdlrGetData(conshdlr);
   assert( conshdlrdata != NULL );

   conshdlrdata->neigveccuts = 0; /* this is used to give the eigenvector-cuts distinguishable names */
   conshdlrdata->ndiaggezerocuts = 0; /* this is used to give the diagGEzero-cuts distinguishable names */
   conshdlrdata->n1x1blocks = 0; /* this is used to give the lp constraints resulting from 1x1 sdp-blocks distinguishable names */

   return SCIP_OKAY;
}

/** locks a variable up if the corresponding constraint matrix is not positive semidefinite, locks it down if it is not negative semidefinite */
static
SCIP_DECL_CONSLOCK(consLockSdp)
{/*lint --e{715}*/
   SCIP_Real* Aj;
   SCIP_CONSDATA* consdata;
   int nvars;
   int v;

   consdata = SCIPconsGetData(cons);
   assert( consdata != NULL );
   nvars = consdata->nvars;

   SCIPdebugMsg(scip, "locking method of <%s>.\n", SCIPconsGetName(cons));

   /* rank-1 constraints are always up- and down-locked */
   if ( consdata->rankone )
   {
      if ( consdata->locks == NULL )
         SCIP_CALL( SCIPallocBlockMemoryArray(scip, &consdata->locks, nvars) );

      for (v = 0; v < consdata->nvars; ++v)
      {
         consdata->locks[v] = 0;
         SCIP_CALL( SCIPaddVarLocksType(scip, consdata->vars[v], locktype, nlockspos + nlocksneg, nlockspos + nlocksneg) );
      }
      return SCIP_OKAY;
   }

   /* if locks have not yet been computed */
   if ( consdata->locks == NULL )
   {
      SCIP_Real mineigenvalue = SCIP_REAL_MAX;
      SCIP_Real eigenvalue;
      int blocksize;

      SCIP_CALL( SCIPallocBlockMemoryArray(scip, &consdata->locks, nvars) );

      blocksize = consdata->blocksize;

      SCIP_CALL( SCIPallocBufferArray(scip, &Aj, blocksize * blocksize) ); /*lint !e647*/

      for (v = 0; v < nvars; v++)
      {
         SCIP_CALL( SCIPconsSdpGetFullAj(scip, cons, v, Aj) );
         consdata->locks[v] = -2;  /* unintitialized */

         /* compute the smallest eigenvalue */
         SCIP_CALL( SCIPlapackComputeIthEigenvalue(SCIPbuffer(scip), FALSE, blocksize, Aj, 1, &eigenvalue, NULL) );
         if ( SCIPisNegative(scip, eigenvalue) )
         {
            /* as the lowest eigenvalue is negative, the matrix is not positive semidefinite, so adding more of it can remove positive
             * semidefiniteness of the SDP-matrix */
            SCIP_CALL( SCIPaddVarLocksType(scip, consdata->vars[v], locktype, nlocksneg, nlockspos) );
            consdata->locks[v] = 1; /* up-lock */
         }
         if ( eigenvalue < mineigenvalue )
            mineigenvalue = eigenvalue;

         /* if the smallest eigenvalue is already positive, we don't need to compute the biggest one */
         if ( SCIPisPositive(scip, eigenvalue) )
         {
            /* as an eigenvalue is positive, the matrix is not negative semidefinite, so substracting more of it can remove positive
             * semidefiniteness of the SDP-matrix */
            SCIP_CALL( SCIPaddVarLocksType(scip, consdata->vars[v], locktype, nlockspos, nlocksneg) );
            consdata->locks[v] = -1; /* down-lock */
         }
         else
         {
            /* compute the biggest eigenvalue */
            SCIP_CALL( SCIPlapackComputeIthEigenvalue(SCIPbuffer(scip), FALSE, blocksize, Aj, blocksize, &eigenvalue, NULL) );
            if ( SCIPisPositive(scip, eigenvalue) )
            {
               /* as the biggest eigenvalue is positive, the matrix is not negative semidefinite, so substracting more of it can remove positive
                * semidefiniteness of the SDP-matrix */
               SCIP_CALL( SCIPaddVarLocksType(scip, consdata->vars[v], locktype, nlockspos, nlocksneg) );
               if ( consdata->locks[v] == 1 )
               {
                  consdata->locks[v] = 0;  /* up- and down-lock */
               }
               else
                  consdata->locks[v] = -1; /* down-lock */
            }
         }
      }

      if ( SCIPisFeasGE(scip, mineigenvalue, 0.0) )
      {
         consdata->allmatricespsd = TRUE;
         if ( SCIPgetSubscipDepth(scip) == 0 )
            SCIPverbMessage(scip, SCIP_VERBLEVEL_HIGH, NULL, "All matrices are positive semidefinite (minimial eigenvalue: %g).\n", mineigenvalue);
      }
      consdata->initallmatricespsd = TRUE;

      SCIPfreeBufferArray(scip, &Aj);
   }
   else
   {
#ifndef NDEBUG
      SCIP_CALL( checkVarsLocks(scip, cons) );
#endif
      for (v = 0; v < nvars; v++)
      {
         if ( consdata->locks[v] == 1 )  /* up-lock */
         {
            SCIP_CALL( SCIPaddVarLocksType(scip, consdata->vars[v], locktype, nlocksneg, nlockspos) );
         }
         else if ( consdata->locks[v] == -1 )  /* down-lock */
         {
            SCIP_CALL( SCIPaddVarLocksType(scip, consdata->vars[v], locktype, nlockspos, nlocksneg) );
         }
         else if ( consdata->locks[v] == 0 )  /* up and down lock */
         {
            SCIP_CALL( SCIPaddVarLocksType(scip, consdata->vars[v], locktype, nlockspos + nlocksneg, nlockspos + nlocksneg) );
         }
         else
            assert( consdata->locks[v] == -2 );
      }
   }

   return SCIP_OKAY;
}

/** deinitialization method of constraint handler (called before transformed problem is freed)
 *
 * At the end of the solution process, the parameter for adding linear constraints in presolving needs to be reset.
 */
static
SCIP_DECL_CONSEXIT(consExitSdp)
{
   SCIP_CONSHDLRDATA* conshdlrdata;

   assert(scip != NULL);

   conshdlrdata = SCIPconshdlrGetData(conshdlr);
   assert(conshdlrdata != NULL);

   /* reset parameter triedlinearconss */
   conshdlrdata->sdpconshdlrdata->triedlinearconss = FALSE;
   conshdlrdata->sdpconshdlrdata->triedvarbounds = FALSE;

   return SCIP_OKAY;
}

/** after presolving variables are fixed and multiaggregated */
static
SCIP_DECL_CONSEXITPRE(consExitpreSdp)
{/*lint --e{715}*/
   SCIP_CONSHDLRDATA* conshdlrdata;
   int i;
   int j;

   assert( scip != NULL );
   assert( conshdlr != NULL );

   if ( conss == NULL )
      return SCIP_OKAY;

   SCIPdebugMsg(scip, "Exitpre method of conshdlr <%s>.\n", SCIPconshdlrGetName(conshdlr));

   if ( SCIPgetStatus(scip) != SCIP_STATUS_OPTIMAL && SCIPgetStatus(scip) != SCIP_STATUS_INFEASIBLE )
   {
      SCIP_CALL( fixAndAggrVars(scip, conss, nconss, TRUE) );
   }

   conshdlrdata = SCIPconshdlrGetData(conshdlr);
   assert( conshdlrdata != NULL );

   SCIPfreeBlockMemoryArrayNull(scip, &conshdlrdata->sdpconshdlrdata->quadconsidx, conshdlrdata->sdpconshdlrdata->nquadconsidx);
   SCIPfreeBlockMemoryArrayNull(scip, &conshdlrdata->sdpconshdlrdata->quadconsvars, conshdlrdata->sdpconshdlrdata->nquadconsidx);
   if ( conshdlrdata->sdpconshdlrdata->X != NULL )
   {
      SCIPdebugMsg(scip, "Releasing additional variables from upgrading method\n");
      for (i = 0; i < conshdlrdata->sdpconshdlrdata->nsdpvars; ++i)
      {
         for (j = 0; j <= i; ++j)
         {
            SCIP_CALL( SCIPreleaseVar(scip, &(conshdlrdata->sdpconshdlrdata->X[i][j])) );
         }
         SCIPfreeBlockMemoryArray(scip, &conshdlrdata->sdpconshdlrdata->X[i], conshdlrdata->sdpconshdlrdata->nsdpvars);
      }
      SCIPfreeBlockMemoryArray(scip, &conshdlrdata->sdpconshdlrdata->X, conshdlrdata->sdpconshdlrdata->nsdpvars);
   }

   if ( conshdlrdata->sdpconshdlrdata->sdpcons != NULL )
   {
      SCIPdebugMsg(scip, "Releasing constraint %s from upgrading method\n", SCIPconsGetName(conshdlrdata->sdpconshdlrdata->sdpcons) );
      SCIP_CALL( SCIPreleaseCons(scip, &conshdlrdata->sdpconshdlrdata->sdpcons) );
   }

   /* TODO: test if branching and/or separation of Chen et al. can be applied */

   return SCIP_OKAY;
}

/** solving process initialization method of constraint handler (called when branch and bound process is about to begin)
 *
 *  At the beginning of the solution process the stored rank one submatrix is reset.
 */
static
SCIP_DECL_CONSINITSOL(consInitsolSdp)
{/*lint --e{715}*/
   SCIP_CONSHDLRDATA* conshdlrdata;

   assert( scip != NULL );
   assert( conshdlr != NULL );

   if ( conss == NULL )
      return SCIP_OKAY;

   conshdlrdata = SCIPconshdlrGetData(conshdlr);
   assert( conshdlrdata != NULL );

   if ( (conshdlrdata->sdpconshdlrdata->sparsifycut || conshdlrdata->sdpconshdlrdata->multiplesparsecuts) && conshdlrdata->randnumgen == NULL )
   {
      SCIP_CALL( SCIPcreateRandom(scip, &conshdlrdata->randnumgen, 64293, FALSE) );
   }

   conshdlrdata->relaxsdp = SCIPfindRelax(scip, "SDP");

   /* make sure that quadratic constraints are added */
   if ( SCIPgetSubscipDepth(scip) == 0 && conshdlrdata->sdpconshdlrdata->quadconsrank1 )
   {
      int naddconss = 0;
      SCIP_CALL( addRank1QuadConss(scip, conshdlr, conss, nconss, &naddconss) );
      SCIPdebugMsg(scip, "Added %d quadratic constraints for rank 1 constraints.\n", naddconss);

      /* turn off upgrading in order to avoid upgrading to a rank-1 constraint again */
      conshdlrdata->sdpconshdlrdata->upgradequadconss = FALSE;
   }

   return SCIP_OKAY;
}

/** domain propagation method of constraint handler */
static
SCIP_DECL_CONSPROP(consPropSdp)
{
   SCIP_CONSHDLRDATA* conshdlrdata;
   SCIP_Bool infeasible;
   int nprop = 0;

   assert( conshdlr != NULL );
   assert( result != NULL );

   conshdlrdata = SCIPconshdlrGetData(conshdlr);
   assert( conshdlrdata != NULL );

   *result = SCIP_DIDNOTRUN;

   /* if we want to propagate upper bounds */
   if ( conshdlrdata->sdpconshdlrdata->propupperbounds )
   {
      *result = SCIP_DIDNOTFIND;

      SCIPdebugMsg(scip, "Propagate upper bounds of conshdlr <%s> ...\n", SCIPconshdlrGetName(conshdlr));

      SCIP_CALL( propagateUpperBounds(scip, conss, nconss, &infeasible, &nprop) );

      if ( infeasible )
      {
         SCIPdebugMsg(scip, "Propagation detected cutoff.\n");
         *result = SCIP_CUTOFF;
      }
      else
      {
         if ( nprop > 0 )
         {
            SCIPdebugMsg(scip, "Propagation tightened %d bounds.\n", nprop);
            *result = SCIP_REDUCEDDOM;
         }
      }
   }

   /* if we want to propagate upper bounds */
   if ( conshdlrdata->sdpconshdlrdata->proptightenbounds )
   {
      /* possibly avoid propagation in probing */
      if ( conshdlrdata->sdpconshdlrdata->proptbprobing || ! SCIPinProbing(scip) )
      {
         if ( *result == SCIP_DIDNOTRUN )
            *result = SCIP_DIDNOTFIND;

         SCIPdebugMsg(scip, "Propagate tighten bounds of conshdlr <%s> ...\n", SCIPconshdlrGetName(conshdlr));

         nprop = 0;
         SCIP_CALL( tightenBounds(scip, conss, nconss, conshdlrdata->sdpconshdlrdata->tightenboundscont, &nprop, &infeasible) );

         if ( infeasible )
         {
            SCIPdebugMsg(scip, "Propagation detected cutoff.\n");
            *result = SCIP_CUTOFF;
         }
         else
         {
            if ( nprop > 0 )
            {
               SCIPdebugMsg(scip, "Propagation tightened %d bounds.\n", nprop);
               *result = SCIP_REDUCEDDOM;
            }
         }
      }
   }

   return SCIP_OKAY;
}

/** propagation conflict resolving method of constraint handler */
static
SCIP_DECL_CONSRESPROP(consRespropSdp)
{
   SCIP_CONSDATA* consdata;
   int diags;
   int diagt;
   int s;
   int t;

   assert( conshdlr != NULL );
   assert( cons != NULL );
   assert( infervar != NULL );
   assert( result != NULL );

   consdata = SCIPconsGetData(cons);
   assert( consdata != NULL );
   assert( consdata->rankone || strcmp(SCIPconshdlrGetName(SCIPconsGetHdlr(cons)), CONSHDLR_NAME) == 0 );
   assert( ! consdata->rankone || strcmp(SCIPconshdlrGetName(SCIPconsGetHdlr(cons)), CONSHDLRRANK1_NAME) == 0 );

   SCIPdebugMsg(scip, "Executing conflict resolving method of <%s> constraint handler.\n", SCIPconshdlrGetName(conshdlr));

   /* if inferinfo is >=, the bound change came from propagateUpperBounds() */
   if ( inferinfo >= 0 )
   {
      s = inferinfo / consdata->blocksize;
      t = inferinfo % consdata->blocksize;
      assert( 0 <= s && s < consdata->blocksize );
      assert( 0 <= t && t < consdata->blocksize );
      assert( consdata->matrixvar[s * (s + 1)/2 + t] == infervar );

      diags = s * (s + 1)/2 + s;
      diagt = t * (t + 1)/2 + t;

      assert( consdata->matrixvar[diags] != NULL );
      assert( consdata->matrixvar[diagt] != NULL );
      assert( consdata->matrixval[diags] != SCIP_INVALID );
      assert( consdata->matrixval[diagt] != SCIP_INVALID );

      if ( consdata->matrixval[diags] > 0.0 )
         SCIP_CALL( SCIPaddConflictUb(scip, consdata->matrixvar[diags], bdchgidx) );
      else
         SCIP_CALL( SCIPaddConflictLb(scip, consdata->matrixvar[diags], bdchgidx) );

      if ( consdata->matrixval[diagt] > 0.0 )
         SCIP_CALL( SCIPaddConflictUb(scip, consdata->matrixvar[diagt], bdchgidx) );
      else
         SCIP_CALL( SCIPaddConflictLb(scip, consdata->matrixvar[diagt], bdchgidx) );

      *result = SCIP_SUCCESS;
   }
   else
   {
      int i;
      int k;

      /* otherwise the bound change came from tightenbounds() */
      i = -inferinfo - 1;
      assert( 0 <= i && i < consdata->nvars );

      /* the upper bounds of all other variables are responsible */
      for (k = 0; k < consdata->nvars; ++k)
      {
         if ( k == i )
            continue;

         SCIP_CALL( SCIPaddConflictUb(scip, consdata->vars[k], bdchgidx) );
      }
      *result = SCIP_SUCCESS;
   }

   return SCIP_OKAY;
}

/** presolving method of constraint handler */
static
SCIP_DECL_CONSPRESOL(consPresolSdp)
{/*lint --e{715}*/
   SCIP_CONSHDLRDATA* conshdlrdata;
   SCIP_Bool infeasible;
   int nprop;
   int c;

   assert( conshdlr != NULL );
   assert( result != NULL );

   conshdlrdata = SCIPconshdlrGetData(conshdlr);
   assert( conshdlrdata != NULL );

   *result = SCIP_DIDNOTRUN;

   /* if some variables have been fixed or aggregated */
   if ( nnewfixedvars + nnewaggrvars > 0 )
   {
      /* check whether some fixed or aggregated variables can be removed from constraint */
      SCIP_CALL( fixAndAggrVars(scip, conss, nconss, TRUE) );
   }

   /* check for empty constraints */
   for (c = 0; c < nconss && *result != SCIP_CUTOFF; ++c)
   {
      SCIP_CONSDATA* consdata;

      assert( conss[c] != NULL );
      consdata = SCIPconsGetData(conss[c]);
      assert( consdata != NULL );

      /* for empty constraint check whether constant matrix is not infeasible */
      if ( consdata->nvars <= 0 )
      {
         SCIP_Real* constmatrix;
         SCIP_Real eigenvalue;
         int blocksize;

         blocksize = consdata->blocksize;
         SCIP_CALL( SCIPallocBufferArray(scip, &constmatrix, blocksize * blocksize) );
         SCIP_CALL( SCIPconsSdpGetFullConstMatrix(scip, conss[c], constmatrix) );
         SCIP_CALL( SCIPlapackComputeIthEigenvalue(SCIPbuffer(scip), FALSE, blocksize, constmatrix, blocksize, &eigenvalue, NULL) );

         /* if largest eigenvalue is positive then minus the constant matrix is not psd and we are infeasible */
         if ( SCIPisFeasPositive(scip, eigenvalue) )
         {
            SCIPdebugMsg(scip, "Infeasible constraint <%s> containts no variable.\n", SCIPconsGetName(conss[c]));
            *result = SCIP_CUTOFF;
         }
         else
         {
            SCIPdebugMsg(scip, "Feasible constraint <%s> containts no variable, removing.\n", SCIPconsGetName(conss[c]));
            SCIP_CALL( SCIPdelConsLocal(scip, conss[c]) );
            ++(ndelconss);
            *result = SCIP_SUCCESS;
         }
         SCIPfreeBufferArray(scip, &constmatrix);
      }
      else if ( *result == SCIP_DIDNOTRUN )
         *result = SCIP_DIDNOTFIND;
   }

   if ( *result == SCIP_CUTOFF )
      return SCIP_OKAY;

   /* call propagation */
   if ( conshdlrdata->sdpconshdlrdata->propubpresol )
   {
      SCIPdebugMsg(scip, "Propagate upper bounds of conshdlr <%s> ...\n", SCIPconshdlrGetName(conshdlr));

      SCIP_CALL( propagateUpperBounds(scip, conss, nconss, &infeasible, &nprop) );

      if ( infeasible )
      {
         SCIPdebugMsg(scip, "Presolving detected cutoff.\n");
         *result = SCIP_CUTOFF;
         return SCIP_OKAY;
      }
      else
      {
         SCIPdebugMsg(scip, "Presolving upper bounds: %d.\n", nprop);
         if ( nprop > 0 )
         {
            *nchgbds += nprop;
            *result = SCIP_SUCCESS;
         }
      }
   }

   /* add constraints in initial round */
   if ( SCIPconshdlrGetNPresolCalls(conshdlr) == 0 )
   {
      int noldaddconss;
      int nolddelconss;
      int noldchgbds;
      int noldchgcoefs;

      if ( *result == SCIP_DIDNOTRUN )
         *result = SCIP_DIDNOTFIND;

      noldaddconss = *naddconss;
      nolddelconss = *ndelconss;
      noldchgbds = *nchgbds;
      noldchgcoefs = *nchgcoefs;

      SCIP_CALL( move_1x1_blocks_to_lp(scip, conshdlr, conss, nconss, naddconss, ndelconss, nchgbds, &infeasible) );
      if ( infeasible )
      {
         *result = SCIP_CUTOFF;
         return SCIP_OKAY;
      }
      if ( noldaddconss != *naddconss || nolddelconss != *ndelconss || noldchgbds != *nchgbds )
         *result = SCIP_SUCCESS;

      /* possibly compute tightening of matrices */
      if ( conshdlrdata->sdpconshdlrdata->tightenmatrices )
      {
         SCIP_CALL( tightenMatrices(scip, conss, nconss, nchgcoefs) );
         if ( noldchgcoefs != *nchgcoefs )
         {
            SCIPverbMessage(scip, SCIP_VERBLEVEL_HIGH, NULL, "Tightened %d SDP coefficient matrices.\n", *nchgcoefs - noldchgcoefs);
            *result = SCIP_SUCCESS;
         }
      }

      /* possibly tighten bounds */
      if ( conshdlrdata->sdpconshdlrdata->tightenbounds )
      {
         SCIP_CALL( tightenBounds(scip, conss, nconss, conshdlrdata->sdpconshdlrdata->tightenboundscont, nchgbds, &infeasible) );
         if ( infeasible )
         {
            *result = SCIP_CUTOFF;
            return SCIP_OKAY;
         }

         if ( noldchgbds != *nchgbds )
         {
            SCIPverbMessage(scip, SCIP_VERBLEVEL_HIGH, NULL, "Tightened %d bounds using SDP constraints.\n", *nchgbds - noldchgbds);
            *result = SCIP_SUCCESS;
         }
      }

      /* In the following, we add linear constraints. This is needed only once. We assume that this is only necessary in
       * the main SCIP instance. The diagzeroimpl-cuts are added as basic linear constraints which are initial, as well
       * as separated, enforced, checked and propagated. All other linear constraints that are added below are redundant
       * for the SDP-constraint, and thus they are neither checked nor enforced and also not initial, so that they do
       * not appear in the SDP or LP relaxation. If LPs are solved, these linear constraints are separated and
       * propagated; if SDPs are solved, they are only propagated. */
      if ( SCIPgetSubscipDepth(scip) == 0 && ! conshdlrdata->sdpconshdlrdata->triedlinearconss )
      {
         int solvesdpsparam;
         SCIP_Bool solvesdps;

         SCIP_CALL( SCIPgetIntParam(scip, "misc/solvesdps", &solvesdpsparam) );

         if ( solvesdpsparam == 1 )
            solvesdps = TRUE;
         else
            solvesdps = FALSE;

         conshdlrdata->sdpconshdlrdata->triedlinearconss = TRUE;
         if ( conshdlrdata->sdpconshdlrdata->diaggezerocuts )
         {
            noldaddconss = *naddconss;
            noldchgbds = *nchgbds;
            SCIP_CALL( diagGEzero(scip, conshdlr, conss, nconss, solvesdps, naddconss, nchgbds, &infeasible) );
            SCIPdebugMsg(scip, "Diagonal entries: added %d constraints and changed %d bounds.\n", *naddconss - noldaddconss, *nchgbds - noldchgbds);

            if ( infeasible )
            {
               *result = SCIP_CUTOFF;
               return SCIP_OKAY;
            }

            if ( noldaddconss != *naddconss || noldchgbds != *nchgbds )
            {
               SCIPverbMessage(scip, SCIP_VERBLEVEL_HIGH, NULL, "Added %d constraints for SDP diagonals to be nonnegative and changed %d bounds.\n", *naddconss - noldaddconss, *nchgbds - noldchgbds);
               *result = SCIP_SUCCESS;
            }
         }

         if ( *result != SCIP_CUTOFF && conshdlrdata->sdpconshdlrdata->diagzeroimplcuts )
         {
            noldaddconss = *naddconss;
            SCIP_CALL( diagZeroImpl(scip, conss, nconss, naddconss) );
            SCIPdebugMsg(scip, "Added %d constraints for implication from 0 diagonal.\n", *naddconss - noldaddconss);
            if ( noldaddconss != *naddconss )
            {
               SCIPverbMessage(scip, SCIP_VERBLEVEL_HIGH, NULL, "Added %d constraints for implications on SDP diagonals.\n", *naddconss - noldaddconss);
               *result = SCIP_SUCCESS;
            }
         }

         if ( *result != SCIP_CUTOFF && conshdlrdata->sdpconshdlrdata->twominorlinconss )
         {
            noldaddconss = *naddconss;
            SCIP_CALL( addTwoMinorLinConstraints(scip, conss, nconss, solvesdps, naddconss) );
            SCIPdebugMsg(scip, "Added %d linear constraints for 2 by 2 minors.\n", *naddconss - noldaddconss);
            if ( noldaddconss != *naddconss )
            {
               SCIPverbMessage(scip, SCIP_VERBLEVEL_HIGH, NULL, "Added %d linear constraints based on 2 x 2 SDP-minors.\n", *naddconss - noldaddconss);
               *result = SCIP_SUCCESS;
            }
         }

         if ( *result != SCIP_CUTOFF && conshdlrdata->sdpconshdlrdata->twominorprodconss )
         {
            noldaddconss = *naddconss;
            SCIP_CALL( addTwoMinorProdConstraints(scip, conss, nconss, solvesdps, naddconss) );
            SCIPdebugMsg(scip, "Added %d linear constraints for products of 2 by 2 minors.\n", *naddconss - noldaddconss);
            if ( noldaddconss != *naddconss )
            {
               SCIPverbMessage(scip, SCIP_VERBLEVEL_HIGH, NULL, "Added %d linear constraints based on products of 2 x 2 SDP-minors.\n", *naddconss - noldaddconss);
               *result = SCIP_SUCCESS;
            }
         }

         /* add SOCP-approximation if required */
         if ( *result != SCIP_CUTOFF && conshdlrdata->sdpconshdlrdata->addsocrelax )
         {
            noldaddconss = *naddconss;
            SCIP_CALL( addTwoMinorSOCConstraints(scip, conss, nconss, solvesdps, naddconss) );
            SCIPdebugMsg(scip, "Added %d SOC constraints for 2 by 2 minors.\n", *naddconss - noldaddconss);
            if ( noldaddconss != *naddconss )
               *result = SCIP_SUCCESS;
         }
      }

      if ( SCIPgetSubscipDepth(scip) == 0 && *result != SCIP_CUTOFF && conshdlrdata->sdpconshdlrdata->quadconsrank1 )
      {
         noldaddconss = *naddconss;
         SCIP_CALL( addRank1QuadConss(scip, conshdlr, conss, nconss, naddconss) );
         SCIPdebugMsg(scip, "Added %d quadratic constraints for rank 1 constraints.\n", *naddconss - noldaddconss);
         if ( noldaddconss != *naddconss )
            *result = SCIP_SUCCESS;

         /* turn off upgrading in order to avoid upgrading to a rank-1 constraint again */
         conshdlrdata->sdpconshdlrdata->upgradequadconss = FALSE;
      }
   }

   /* add variable bounds based on 2x2 minors in final round */
   if ( SCIPisPresolveFinished(scip) && conshdlrdata->sdpconshdlrdata->twominorvarbounds && ! conshdlrdata->sdpconshdlrdata->triedvarbounds )
   {
      if ( SCIPgetSubscipDepth(scip) == 0 && *result != SCIP_CUTOFF )
      {
         int noldaddconss;
         int solvesdpsparam;
         SCIP_Bool solvesdps;

         SCIP_CALL( SCIPgetIntParam(scip, "misc/solvesdps", &solvesdpsparam) );

         if ( solvesdpsparam == 1 )
            solvesdps = TRUE;
         else
            solvesdps = FALSE;

         noldaddconss = *naddconss;
         SCIP_CALL( addTwoMinorVarBounds(scip, conss, nconss, solvesdps, naddconss) );
         SCIPdebugMsg(scip, "Added %d linear constraints for variables bounds from 2 by 2 minors.\n", *naddconss - noldaddconss);
         if ( noldaddconss != *naddconss )
         {
            SCIPverbMessage(scip, SCIP_VERBLEVEL_HIGH, NULL, "Added %d linear constraints based on variable bounds from 2 x 2 SDP-minors.\n", *naddconss - noldaddconss);
            *result = SCIP_SUCCESS;
         }
         conshdlrdata->sdpconshdlrdata->triedvarbounds = TRUE;
      }
   }

   return SCIP_OKAY;
}

/** creates transformed constraint */
static
SCIP_DECL_CONSTRANS(consTransSdp)
{/*lint --e{715}*/
   SCIP_CONSDATA* sourcedata;
   SCIP_CONSDATA* targetdata;
   SCIP_CONSHDLRDATA* conshdlrdata;
#ifndef NDEBUG
   int snprintfreturn; /* used to check the return code of snprintf */
#endif
   int i;
   char transname[SCIP_MAXSTRLEN];

   sourcedata = SCIPconsGetData(sourcecons);
   assert( sourcedata != NULL );

   SCIPdebugMsg(scip, "Transforming constraint <%s>\n", SCIPconsGetName(sourcecons));

   conshdlrdata = SCIPconshdlrGetData(conshdlr);

#ifdef OMP
   SCIPdebugMsg(scip, "Setting number of threads to %d via OpenMP in Openblas.\n", conshdlrdata->sdpconshdlrdata->nthreads);
   omp_set_num_threads(conshdlrdata->sdpconshdlrdata->nthreads);
#endif

   SCIP_CALL( SCIPallocBlockMemory(scip, &targetdata) );

   /* copy some general data */
   targetdata->nvars = sourcedata->nvars;
   targetdata->nnonz = sourcedata->nnonz;
   targetdata->blocksize = sourcedata->blocksize;
   targetdata->matrixvar = NULL;
   targetdata->matrixval = NULL;
   targetdata->matrixconst = NULL;
   targetdata->nsingle = 0;
   targetdata->tracebound = -2.0;
   targetdata->allmatricespsd = sourcedata->allmatricespsd;
   targetdata->initallmatricespsd = sourcedata->initallmatricespsd;

   SCIP_CALL( SCIPduplicateBlockMemoryArray(scip, &(targetdata->nvarnonz), sourcedata->nvarnonz, sourcedata->nvars) );

   /* copy the non-constant nonzeros */
   SCIP_CALL( SCIPallocBlockMemoryArray(scip, &(targetdata->col), sourcedata->nvars) );
   SCIP_CALL( SCIPallocBlockMemoryArray(scip, &(targetdata->row), sourcedata->nvars) );
   SCIP_CALL( SCIPallocBlockMemoryArray(scip, &(targetdata->val), sourcedata->nvars) );

   for (i = 0; i < sourcedata->nvars; i++)
   {
      SCIP_CALL( SCIPduplicateBlockMemoryArray(scip, &(targetdata->col[i]), sourcedata->col[i], sourcedata->nvarnonz[i]) );
      SCIP_CALL( SCIPduplicateBlockMemoryArray(scip, &(targetdata->row[i]), sourcedata->row[i], sourcedata->nvarnonz[i]) );
      SCIP_CALL( SCIPduplicateBlockMemoryArray(scip, &(targetdata->val[i]), sourcedata->val[i], sourcedata->nvarnonz[i]) );
   }
   SCIP_CALL( SCIPallocBlockMemoryArray(scip, &(targetdata->vars), sourcedata->nvars) );
   if ( sourcedata->locks != NULL )
   {
      SCIP_CALL( SCIPduplicateBlockMemoryArray(scip, &(targetdata->locks), sourcedata->locks, sourcedata->nvars) );
   }
   else
      targetdata->locks = NULL;

   /* copy & transform the vars array */
   for (i = 0; i < sourcedata->nvars; i++)
   {
      targetdata->vars[i] = SCIPvarGetTransVar(sourcedata->vars[i]);
      SCIP_CALL( SCIPcaptureVar(scip, targetdata->vars[i]) );
   }

   /* copy the constant nonzeros */
   targetdata->constnnonz = sourcedata->constnnonz;

   if ( sourcedata->constnnonz > 0 )
   {
      SCIP_CALL( SCIPduplicateBlockMemoryArray(scip, &(targetdata->constcol), sourcedata->constcol, sourcedata->constnnonz));
      SCIP_CALL( SCIPduplicateBlockMemoryArray(scip, &(targetdata->constrow), sourcedata->constrow, sourcedata->constnnonz));
      SCIP_CALL( SCIPduplicateBlockMemoryArray(scip, &(targetdata->constval), sourcedata->constval, sourcedata->constnnonz));
   }
   else
   {
      targetdata->constcol = NULL;
      targetdata->constrow = NULL;
      targetdata->constval = NULL;
   }

   /* copy the maxrhsentry */
   targetdata->maxrhsentry = sourcedata->maxrhsentry;

   /* copy rankone */
   targetdata->rankone = sourcedata->rankone;

   /* copy maxevsubmat */
   SCIP_CALL( SCIPduplicateBlockMemoryArray(scip, &(targetdata->maxevsubmat), sourcedata->maxevsubmat, 2) );

   /* copy addedquadcons */
   targetdata->addedquadcons = sourcedata->addedquadcons;

   /* name the transformed constraint */
#ifndef NDEBUG
   snprintfreturn = SCIPsnprintf(transname, SCIP_MAXSTRLEN, "t_%s", SCIPconsGetName(sourcecons));
   assert( snprintfreturn < SCIP_MAXSTRLEN ); /* check whether the name fits into the string */
#else
   (void) SCIPsnprintf(transname, SCIP_MAXSTRLEN, "t_%s", SCIPconsGetName(sourcecons));
#endif

   /* create target constraint */
   SCIP_CALL( SCIPcreateCons(scip, targetcons, transname, conshdlr, targetdata,
         SCIPconsIsInitial(sourcecons), SCIPconsIsSeparated(sourcecons), SCIPconsIsEnforced(sourcecons),
         SCIPconsIsChecked(sourcecons), SCIPconsIsPropagated(sourcecons),  SCIPconsIsLocal(sourcecons),
         SCIPconsIsModifiable(sourcecons), SCIPconsIsDynamic(sourcecons), SCIPconsIsRemovable(sourcecons),
         SCIPconsIsStickingAtNode(sourcecons)) );

   /* we need to compute the DIMACS tolerance (if required) at this point, because it is needed in CONSCHECK */
   if ( conshdlrdata->sdpconshdlrdata->usedimacsfeastol )
   {
      SCIP_VAR** vars;
      SCIP_Real sum = 0.0;
      int nvars;
      int v;

      nvars = SCIPgetNOrigVars(scip);
      vars = SCIPgetOrigVars(scip);
      for ( v = 0; v < nvars; v++ )
         sum += REALABS( SCIPvarGetObj(vars[v]) );
      conshdlrdata->dimacsfeastol = 1e-5 * (1 + sum);
   }

   return SCIP_OKAY;
}

/** checks feasiblity of constraint, e.g., positive semidefiniteness */
static
SCIP_DECL_CONSCHECK(consCheckSdp)
{/*lint --e{715}*/
   SCIP_CONS* violcons;
   SCIP_CONSDATA* consdata;
   SCIP_CONSHDLRDATA* conshdlrdata;
   SCIP_VAR** linvars;
   SCIP_VAR*  var;
   SCIP_SOL* bestrank1approx;
   SCIP_Real* fullmatrix;
   SCIP_Real* eigenvalues;
   SCIP_Real* eigenvectors;
   SCIP_Real* scaledeigenvectors;
   SCIP_Real* matrixC;
   SCIP_Real* matrixAj;
   SCIP_Real* linmatrix;
   SCIP_Real* rhsmatrix;
   SCIP_Real* lssolu;
   SCIP_Real* linvals;
   SCIP_Real* colmatrix;
   SCIP_Bool rank1result;
   SCIP_Bool stored;

   int c;
   int i;
   int j;
   int k;
   int l;
#ifdef PRINTMATRICES
   int r;
   int s;
#endif
   int idx;
   int blocksize;
   int nviolrank1 = 0;
   int nvars;
   int nrank1vars = 0;
   int linrows = 0; /* the number of rows of the linear equation system is given by the total number of entries
      (lower-triangular) in all violated rank-1 constraints altogether */
   int lincnt = 0;
   int nsdpvars;
   int* rank1considx;
   int* indviolrank1conss;
   SCIP_VAR** rank1consvars;

   assert( scip != NULL );
   assert( result != NULL );
   assert( conss != NULL );

   conshdlrdata = SCIPconshdlrGetData(conshdlr);
   assert( conshdlrdata != NULL );

   *result = SCIP_FEASIBLE;

#ifdef PRINTMATRICES
   SCIP_CALL( SCIPprintSol(scip, sol, NULL, FALSE) );
#endif

   /* check positive semidefiniteness */
   for (i = 0; i < nconss; ++i)
   {
      SCIP_CALL( SCIPconsSdpCheckSdpCons(scip, conshdlrdata, conss[i], sol, printreason, result) );
#ifdef PRINTMATRICES
      SCIPinfoMessage(scip, NULL, "Solution is %d for constraint %s.\n", *result, SCIPconsGetName(conss[i]) );
#endif
      if ( *result == SCIP_INFEASIBLE )
         return SCIP_OKAY;
   }

   /* check if heuristic should be executed */
   if ( ! conshdlrdata->sdpconshdlrdata->rank1approxheur )
   {
      return SCIP_OKAY;
   }

   /* do not run in sub-SCIPs to avoid recursive reformulations due to rank 1 constraints */
   if ( SCIPgetSubscipDepth(scip) > 0 )
      return SCIP_OKAY;

   SCIP_CALL( SCIPallocBufferArray(scip, &indviolrank1conss, nconss) );

   /* check for rank-1 if necessary */
   SCIPdebugMsg(scip, "Check rank-1 constraints if there are any.\n");
   for (i = 0; i < nconss; ++i)
   {
      consdata = SCIPconsGetData(conss[i]);
      assert( consdata != NULL );

      if ( consdata->rankone )
      {
         SCIP_CALL( isMatrixRankOne(scip, conshdlrdata, conss[i], sol, &rank1result) );
         if ( ! rank1result )
         {
            /* save index of violated rank-1 constraint */
            indviolrank1conss[nviolrank1] = i;
            ++nviolrank1;
         }
      }
   }

   /* if there are no (violated) rank-1 constraint, we are finished. Otherwise, try to compute a feasible primal
      solution by computing the best rank-1 approximation for each violated rank-1 constraint and solve an LP to find a
      solution for the appearing variables */
   if ( nviolrank1 == 0 )
   {
      SCIPdebugMsg(scip, "Found no violated rank-1 constraints.\n");
      SCIPfreeBufferArray(scip, &indviolrank1conss);
      return SCIP_OKAY;
   }

   SCIPdebugMsg(scip, "Found %d violated rank-1 constraints, thus apply rank-1 approximation heuristic!\n", nviolrank1);

   /* we have to collect all variables appearing in violated SDPrank1-constraints first */
   nvars = SCIPgetNVars(scip);
   SCIP_CALL( SCIPallocBufferArray(scip, &rank1considx, nvars) );
   SCIP_CALL( SCIPallocBufferArray(scip, &rank1consvars, nvars) );

   for (j = 0; j < nvars; ++j)
      rank1considx[j] = -1;

   for (c = 0; c < nviolrank1; ++c)
   {
      assert( conss[indviolrank1conss[c]] != NULL );

      /* todo: write function to only get number of variables and variables of an SDP constraint */
      consdata = SCIPconsGetData(conss[indviolrank1conss[c]]);
      assert( consdata != NULL );

      nsdpvars = consdata->nvars;
      linrows += consdata->blocksize * (consdata->blocksize + 1) / 2;

      for (i = 0; i < nsdpvars; ++i)
      {
         var = consdata->vars[i];
         idx = SCIPvarGetProbindex(var);
         assert( 0 <= idx && idx < nvars );
         if ( rank1considx[idx] < 0 )
         {
            rank1consvars[nrank1vars] = var;
            rank1considx[idx] = nrank1vars++;
         }
      }
   }

   /* initialize matrix of linear equation system */
   SCIP_CALL( SCIPallocClearBufferArray(scip, &linmatrix, linrows * nrank1vars) );
   SCIP_CALL( SCIPallocClearBufferArray(scip, &rhsmatrix, MAX(linrows,nrank1vars)) );

   for (i = 0; i < nviolrank1; ++i)
   {
      /* get violated rank-1 constraint */
      violcons = conss[indviolrank1conss[i]];
      consdata = SCIPconsGetData(violcons);

      assert( consdata != NULL );

      blocksize = consdata->blocksize;

      SCIPdebugMsg(scip, "\n Start with violated rank-1 constraint %s, is %d out of %d violated rank-1 constraints.\n\n", SCIPconsGetName(violcons), i + 1, nviolrank1);

      /* allocate memory to store full matrix */
      SCIP_CALL( SCIPallocBufferArray(scip, &fullmatrix, blocksize * blocksize ) );
      SCIP_CALL( SCIPallocBufferArray(scip, &eigenvalues, blocksize) );
      SCIP_CALL( SCIPallocBufferArray(scip, &eigenvectors, blocksize * blocksize) );
      SCIP_CALL( SCIPallocBufferArray(scip, &matrixC, blocksize * blocksize) );
      SCIP_CALL( SCIPallocBufferArray(scip, &matrixAj, blocksize * blocksize) );
      SCIP_CALL( SCIPallocBufferArray(scip, &linvars, consdata->nvars) );
      SCIP_CALL( SCIPallocBufferArray(scip, &linvals, consdata->nvars) );

      /* compute the matrix \f$ \sum_j A_j y_j - A_0 \f$ */
      SCIP_CALL( computeFullSdpMatrix(scip, consdata, sol, fullmatrix) );

#ifdef PRINTMATRICES
      /* SCIPSDP uses row-first format! */
      printf("Full SDP-constraint matrix Z: \n");
      for (j = 0; j < blocksize; ++j)
      {
         for (k = 0; k < blocksize; ++k)
            printf("%.5f  ", fullmatrix[j*blocksize + k]);
         printf("\n");
      }

      /* Double-check that fullmatrix is in row-first format */
      printf("Full SDP-constraint matrix Z in row-first format: \n");
      for (j = 0; j < blocksize * blocksize; ++j)
         printf("%.5f  ", fullmatrix[j]);
      printf("\n");
#endif

      /* compute EVD */
      SCIP_CALL( SCIPlapackComputeEigenvectorDecomposition(SCIPbuffer(scip), blocksize, fullmatrix, eigenvalues, eigenvectors) );

#ifdef PRINTMATRICES
      /* caution: LAPACK uses column-first format! */
      printf("Eigenvectors of Z: \n");
      for (j = 0; j < blocksize; ++j)
      {
         for (k = 0; k < blocksize; ++k)
            printf("%.5f  ", eigenvectors[k*blocksize + j]);
         printf("\n");
      }

      /* Double-check that eigenvectors is in column-first format */
      printf("Eigenvectors of Z in column-first format: \n");
      for (j = 0; j < blocksize * blocksize; ++j)
         printf("%.5f  ", eigenvectors[j]);
      printf("\n");

      printf("Eigenvalues of Z: \n");
      for (j = 0; j < blocksize; ++j)
         printf("%.5f ", eigenvalues[j]);
      printf("\n");
#endif

      /* duplicate memory of eigenvectors to compute diag(0,...,0,lambda_max) * U^T */
      SCIP_CALL( SCIPduplicateBufferArray(scip, &scaledeigenvectors, eigenvectors, blocksize*blocksize) );

      /* set all eigenvalues except the largest to zero (using the property that LAPACK returns them in ascending
         order) */
      for (j = 0; j < blocksize-1; ++j)
      {
         assert( ! SCIPisFeasNegative(scip, eigenvalues[j]) ); /* otherwise constraint is not psd */
         eigenvalues[j] = 0.0;
      }

      /* compute diag(0,...,0,lambda_max) * U^T. Note that scaledeigenvectors on entry is U in column-first format,
         i.e., U^T in row-first format. Thus, on exit, scaledeigenvectors contains diag(0,...,0,lambda_max) * U^T in
         row-first format. */
      SCIP_CALL( scaleRowsMatrix(blocksize, scaledeigenvectors, eigenvalues) );

#ifdef PRINTMATRICES
      printf("Scaled eigenvectors of Z (only keep largest eigenvalue and corresponding eigenvector) : \n");
      for (j = 0; j < blocksize; ++j)
      {
         for (k = 0; k < blocksize; ++k)
         {
            printf("%.5f  ", scaledeigenvectors[j*blocksize + k]);
         }
         printf("\n");
      }

      /* Double-check that scaledeigenvectors is in row-first format */
      printf("Scaled eigenvectors of Z in row-first format: \n");
      for (j = 0; j < blocksize * blocksize; ++j)
         printf("%.5f  ", scaledeigenvectors[j]);
      printf("\n");
#endif

      /* compute U * [diag(0,...,0,lambda_max) * U^T]: Since eigenvectors, which contains U, already comes in LAPACK's
         column-first format, eigenvectors does not need to be transposed! scaledeigenvectors models
         [diag(0,...,0,lambda_max) * U^T in SCIPSDP's row-first format, so that scaledeigenvectors needs to be
         transposed for LAPACK! */
      SCIP_CALL( SCIPlapackMatrixMatrixMult(blocksize, blocksize, eigenvectors, FALSE, blocksize, blocksize, scaledeigenvectors,
            TRUE, fullmatrix) );

#ifdef PRINTMATRICES
      printf("Best rank-1 approximation of Z: \n");
      for (j = 0; j < blocksize; ++j)
      {
         for (k = 0; k < blocksize; ++k)
            printf("%.5f  ", fullmatrix[j*blocksize + k]);
         printf("\n");
      }

      /* Double-check that fullmatrix (best rank-1 approximation) is in row-first format */
      printf("Best rank-1 approximation of Z in row-first format: \n");
      for (j = 0; j < blocksize * blocksize; ++j)
         printf("%.5f  ", fullmatrix[j]);
      printf("\n");
#endif

      /* update linear equation system */

      /* compute constant matrix A_0 in row-first format*/
      SCIP_CALL( SCIPconsSdpGetFullConstMatrix(scip, violcons, matrixC) );

#ifdef PRINTMATRICES
      printf("Constant matrix A_0 of SDP-constraint: \n");
      for (j = 0; j < blocksize; ++j)
      {
         for (k = 0; k < blocksize; ++k)
            printf("%.5f  ", matrixC[j*blocksize + k]);
         printf("\n");
      }

      /* Double-check that matrixA0 is in row-first format */
      printf("Constant matrix A_0 of SDP-constraint in row-first format: \n");
      for (j = 0; j < blocksize * blocksize; ++j)
         printf("%.5f  ", matrixC[j]);
      printf("\n");
#endif

      for (j = 0; j < blocksize; ++j)
      {
         for (k = 0; k <= j; ++k)
         {
            for (l = 0; l < consdata->nvars; ++l)
            {
               /* compute matrix A_j in row-first format */
               SCIP_CALL( SCIPconsSdpGetFullAj(scip, violcons, l, matrixAj) );

#ifdef PRINTMATRICES
               printf("Coefficient matrix A_%d of SDP-constraint: \n", l+1);
               for (r = 0; r < blocksize; ++r)
               {
                  for (s = 0; s < blocksize; ++s)
                     printf("%.5f  ", matrixAj[r*blocksize + s]);
                  printf("\n");
               }

               /* Double-check that matrixAj is in row-first format */
               printf("Constant matrix A_0 of SDP-constraint in row-first format: \n");
               for (r = 0; r < blocksize * blocksize; ++r)
                  printf("%.5f  ", matrixAj[r]);
               printf("\n");
#endif

               idx = SCIPvarGetProbindex(consdata->vars[l]);
               idx = rank1considx[idx];
               assert( 0 <= idx && idx < nrank1vars );
               assert( lincnt <= linrows );
               linmatrix[lincnt * nrank1vars + idx] = matrixAj[j * blocksize + k];
            }
            rhsmatrix[lincnt] = matrixC[j * blocksize + k] + fullmatrix[j * blocksize + k];
            ++lincnt;
         }
      }

      /* free memory for full matrix, eigenvalues and eigenvectors */
      SCIPfreeBufferArray(scip, &linvals);
      SCIPfreeBufferArray(scip, &linvars);
      SCIPfreeBufferArray(scip, &matrixAj);
      SCIPfreeBufferArray(scip, &matrixC);
      SCIPfreeBufferArray(scip, &scaledeigenvectors);
      SCIPfreeBufferArray(scip, &eigenvectors);
      SCIPfreeBufferArray(scip, &eigenvalues);
      SCIPfreeBufferArray(scip, &fullmatrix);
   }

   assert( lincnt == linrows );

#ifdef PRINTMATRICES
   printf("Matrix for linear equation system, in row-first format:\n");
   for (j = 0; j < linrows; ++j)
   {
      for (k = 0; k < nrank1vars; ++k)
      {
         printf("%.5f  ", linmatrix[j * nrank1vars + k]);
      }
      printf("\n");
   }

   /* Double-check that linmatrix is in row-first format */
   printf("Matrix for linear equation system in row-first format: \n");
   for (r = 0; r < linrows * nrank1vars; ++r)
      printf("%.5f  ", linmatrix[r]);
   printf("\n");

   printf("Right-hand for linear equation system:\n");
   for (j = 0; j < nrank1vars; ++j)
   {
      printf("%.5f  ", rhsmatrix[j]);
   }
   printf("\n");
#endif

   /* solve linear equation system with LAPACK */
   SCIP_CALL( SCIPallocBufferArray(scip, &lssolu, nrank1vars) );

   /* caution: LAPACK wants matrices in columns-first format, but SCIPSDP represents matrices in row-first format */
   SCIP_CALL( SCIPallocBufferArray(scip, &colmatrix, linrows * nrank1vars ) );

   SCIP_CALL( convertRowToColFormatFullMatrix(linrows, nrank1vars, linmatrix, colmatrix) );

#ifdef PRINTMATRICES
   printf("Matrix for linear equation system, in col-first format:\n");
   for (j = 0; j < linrows; ++j)
   {
      for (l = 0; l < nrank1vars; ++l)
      {
         printf("%.5f  ", colmatrix[l * linrows + j]);
      }
      printf("\n");
   }

   /* Double-check that colmatrix is in col-first format */
   printf("Matrix for linear equation system in col-first format: \n");
   for (r = 0; r < linrows * nrank1vars; ++r)
      printf("%.5f  ", colmatrix[r]);
   printf("\n");
#endif

   SCIP_CALL( SCIPlapackLinearSolve( SCIPbuffer(scip), linrows, nrank1vars, colmatrix, rhsmatrix, lssolu) );

   /* copy current solution */
   SCIP_CALL( SCIPcreateSolCopy(scip, &bestrank1approx, sol) );

   /* update solution with values from linear equations system solution from LAPACK */
   for (i = 0; i < nrank1vars; ++i)
   {
      var = rank1consvars[i];
      SCIP_CALL( SCIPsetSolVal(scip, bestrank1approx, var, lssolu[i]) );
   }

   SCIP_CALL( SCIPtrySolFree(scip, &bestrank1approx, FALSE, TRUE, TRUE, TRUE, TRUE, &stored) );
   if ( stored )
      SCIPdebugMsg(scip, "Best Rank-1 Approximation Heuristic found feasible primal solution\n");
   else
      SCIPdebugMsg(scip, "Primal solution found by Best Rank-1 Approximation Heuristic is not feasible!\n");

   SCIPfreeBufferArray(scip, &colmatrix);
   SCIPfreeBufferArray(scip, &lssolu);
   SCIPfreeBufferArray(scip, &rhsmatrix);
   SCIPfreeBufferArray(scip, &linmatrix);
   SCIPfreeBufferArray(scip, &rank1consvars);
   SCIPfreeBufferArray(scip, &rank1considx);
   SCIPfreeBufferArray(scip, &indviolrank1conss);

   return SCIP_OKAY;
}

/** enforce pseudo solution method
 *
 *  Returns didnotrun if objinfeasible, computes feasibility otherwise.
 */
static
SCIP_DECL_CONSENFOPS(consEnfopsSdp)
{/*lint --e{715}*/
   SCIP_CONSHDLRDATA* conshdlrdata;
   int i;

   conshdlrdata = SCIPconshdlrGetData(conshdlr);
   assert( conshdlrdata != NULL );

   assert( scip != NULL );
   assert( result != NULL );
   assert( conss != NULL );

   *result = SCIP_DIDNOTRUN;

   if ( objinfeasible )
   {
      SCIPdebugMsg(scip, "-> pseudo solution is objective infeasible, return.\n");
      return SCIP_OKAY;
   }

   for (i = 0; i < nconss; ++i)
   {
      SCIP_CALL( SCIPconsSdpCheckSdpCons(scip, conshdlrdata, conss[i], NULL, FALSE, result) );

      if (*result == SCIP_INFEASIBLE)
      {
         /* if it is infeasible for one SDP constraint, it is infeasible for the whole problem */
         SCIPdebugMsg(scip, "-> pseudo solution infeasible for SDP-constraint %s, return.\n", SCIPconsGetName(conss[i]));
         return SCIP_OKAY;
      }
   }

   *result = SCIP_FEASIBLE;

   SCIPdebugMsg(scip, "-> pseudo solution feasible for all SDP-constraints.\n");

   return SCIP_OKAY;
}


/** Enforce lp solution; if some block is not psd, an eigenvector cut is added.
 */
static
SCIP_DECL_CONSENFOLP(consEnfolpSdp)
{/*lint --e{715}*/
   SCIP_CONSHDLRDATA* conshdlrdata;
   int c;

   assert( scip != NULL );
   assert( conshdlr != NULL );
   assert( conss != NULL );
   assert( result != NULL );

   conshdlrdata = SCIPconshdlrGetData(conshdlr);
   assert( conshdlrdata != NULL );

   *result = SCIP_FEASIBLE;

   /* do not run if another constraint handler has declared the solution to be infeasible */
   if ( solinfeasible )
      return SCIP_OKAY;

   /* we first check whether the LP solution if feasible */
   for (c = 0; c < nconss && *result != SCIP_CUTOFF; ++c)
   {
      SCIP_RESULT separesult = SCIP_FEASIBLE;

      SCIP_CALL( separateSol(scip, conshdlr, conss[c], NULL, TRUE, &separesult) );
      assert( separesult == SCIP_FEASIBLE || separesult == SCIP_CUTOFF || separesult == SCIP_SEPARATED || separesult == SCIP_CONSADDED );

      if ( separesult == SCIP_CUTOFF )
         *result = SCIP_CUTOFF;
      else if ( separesult == SCIP_CONSADDED )
         *result = SCIP_CONSADDED;
      else if ( separesult == SCIP_SEPARATED )
         *result = SCIP_SEPARATED;
   }

   /* Below, we enforce integral solutions. If the LP is unbounded, this might not be guaranteed due to the integrality
    * constraint handler. In this case, we exit. The same happens if no relaxation is available or if we reached a cutoff. */
   if ( SCIPgetLPSolstat(scip) == SCIP_LPSOLSTAT_UNBOUNDEDRAY || conshdlrdata->relaxsdp == NULL || *result == SCIP_CUTOFF )
      return SCIP_OKAY;

   /* if all integer variables have integral values, then possibly solve SDP in addtion to separation */
   if ( conshdlrdata->sdpconshdlrdata->enforcesdp && (*result == SCIP_SEPARATED || *result == SCIP_CONSADDED) )
   {
      SCIP_Bool cutoff;
      SCIP_VAR** vars;
      int nfixed = 0;
      int nintvars;
      int v;

      /* all integer variables should have integer values, because enforcing is called after the integrality constraint handler */
      vars = SCIPgetVars(scip);
      nintvars = SCIPgetNBinVars(scip) + SCIPgetNIntVars(scip);

      /* check integer variables which are fixed or have integeral values (integer variables are first in list) */
      for (v = 0; v < nintvars; ++v)
      {
         SCIP_VAR* var;

         var = vars[v];
         assert( SCIPvarIsIntegral(var) );

         assert( SCIPisFeasIntegral(scip, SCIPgetSolVal(scip, NULL, var)) );
         assert( SCIPisFeasIntegral(scip, SCIPvarGetLbLocal(var)) );
         assert( SCIPisFeasIntegral(scip, SCIPvarGetUbLocal(var)) );

         if ( SCIPvarGetLbLocal(var) + 0.5 > SCIPvarGetUbLocal(var) )
            ++nfixed;
      }

      /* solve SPD if either all integer variables are fixed or if required */
      if ( ! conshdlrdata->sdpconshdlrdata->onlyfixedintssdp || nfixed == nintvars )
      {
         /* start probing */
         SCIP_CALL( SCIPstartProbing(scip) );

         /* apply domain propagation (use parameter settings for maximal number of rounds) */
         SCIP_CALL( SCIPpropagateProbing(scip, 0, &cutoff, NULL) );
         if ( ! cutoff )
         {
            int freq;

            SCIPdebugMsg(scip, "Solving relaxation because all integer variable have integral values.\n");

            /* temporarily change relaxator frequency, since otherwise relaxation will not be solved */
            freq = SCIPrelaxGetFreq(conshdlrdata->relaxsdp);
            SCIP_CALL( SCIPsetIntParam(scip, "relaxing/SDP/freq", 1) );

            /* solve SDP */
            SCIP_CALL( SCIPsolveProbingRelax(scip, &cutoff) );

            /* reset frequency of relaxator */
            SCIP_CALL( SCIPsetIntParam(scip, "relaxing/SDP/freq", freq) );

            /* if solving was successfull */
            if ( SCIPrelaxSdpSolvedProbing(conshdlrdata->relaxsdp) && SCIPisRelaxSolValid(scip) )
            {
               /* if we are infeasible, we can cut off the node */
               if ( ! SCIPrelaxSdpIsFeasible(conshdlrdata->relaxsdp) )
               {
                  SCIPdebugMsg(scip, "Cut off node in enforcing, because remaining SDP was infeasible.\n");
                  *result = SCIP_CUTOFF;
               }
               else
               {
                  SCIP_SOL* enfosol;
                  SCIP_Bool feasible;

                  /* if we are feasible, we check whether the solution is valid */
                  SCIP_CALL( SCIPcreateSol(scip, &enfosol, NULL) );
                  SCIP_CALL( SCIPlinkRelaxSol(scip, enfosol) );

                  /* check all constraints, including integrality. Since there is an integral constraint handler,
                   * integrality gets checked as well, so we don't need to do this manually. */
                  SCIP_CALL( SCIPcheckSol(scip, enfosol, FALSE, TRUE, TRUE, TRUE, TRUE, &feasible) );

                  if ( feasible )
                  {
                     SCIP_Bool stored;

                     /* pass solution to SCIP */
                     SCIP_CALL( SCIPaddSol(scip, enfosol, &stored) );

                     /* if all integer variables are fixed, we can cut off the node, since this should be the final solution of this node */
                     if ( stored && nintvars == nfixed )
                        *result = SCIP_CUTOFF;
                  }
                  else if ( nfixed < nintvars )
                  {
                     /* if we have not obtained a feasible solution, we try to round it */
                     assert( *result != SCIP_CUTOFF );

                     for (v = 0; v < nintvars; ++v)
                     {
                        SCIP_Real val;
                        SCIP_VAR* var;

                        var = vars[v];
                        assert( SCIPvarIsIntegral(var) );

                        /* fix all unfixed variables */
                        if ( SCIPvarGetLbLocal(var) + 0.5 < SCIPvarGetUbLocal(var) )
                        {
                           /* round relaxation value to next integer value */
                           val = SCIPfeasFloor(scip, SCIPgetRelaxSolVal(scip, var) + 0.5);

                           if ( ! SCIPisEQ(scip, val, SCIPvarGetUbLocal(var)) )
                           {
                              SCIP_CALL( SCIPchgVarUbProbing(scip, var, val) );
                           }

                           if ( ! SCIPisEQ(scip, val, SCIPvarGetLbLocal(var)) )
                           {
                              SCIP_CALL( SCIPchgVarLbProbing(scip, var, val) );
                           }
                        }
                     }

                     /* solve SDP again */
                     SCIP_CALL( SCIPsetIntParam(scip, "relaxing/SDP/freq", 1) );
                     SCIP_CALL( SCIPsolveProbingRelax(scip, &cutoff) );
                     SCIP_CALL( SCIPsetIntParam(scip, "relaxing/SDP/freq", freq) );

                     /* if solving was successfull */
                     if ( SCIPrelaxSdpSolvedProbing(conshdlrdata->relaxsdp) && SCIPisRelaxSolValid(scip) )
                     {
                        if ( SCIPrelaxSdpIsFeasible(conshdlrdata->relaxsdp) )
                        {
                           /* if we are feasible, we check whether the solution is valid */
                           assert( enfosol != NULL );
                           SCIP_CALL( SCIPlinkRelaxSol(scip, enfosol) );

                           /* Pass solution to SCIP: check all constraints, including integrality. Since there is an integral
                            * constraint handler, integrality gets checked as well, so we don't need to do this manually. */
                           SCIP_CALL( SCIPtrySol(scip, enfosol, FALSE, TRUE, TRUE, TRUE, TRUE, &feasible) );
                        }
                     }
                  }

                  /* We have to invalidate the relaxation solution, because SCIP will otherwise not check the relaxation solution for feasibility. */
                  SCIP_CALL( SCIPmarkRelaxSolInvalid(scip) );
                  SCIP_CALL( SCIPfreeSol(scip, &enfosol) );
               }
            }
         }

         /* free local problem */
         SCIP_CALL( SCIPendProbing(scip) );
      }
   }

   return SCIP_OKAY;
}

/** Enforce relaxation solution; if some block is not psd, an eigenvector cut is added. */
static
SCIP_DECL_CONSENFORELAX(consEnforelaxSdp)
{/*lint --e{715}*/
   int c;

   assert( scip != NULL );
   assert( conshdlr != NULL );
   assert( conss != NULL );
   assert( result != NULL );

   *result = SCIP_FEASIBLE;

   if ( solinfeasible )
      return SCIP_OKAY;

   /* Rounding errors might lead to infeasible relaxation solutions. We therefore perform a separation round in the hope
    * that this can resolve the problem. */
   for (c = 0; c < nconss && *result != SCIP_CUTOFF; ++c)
   {
      SCIP_RESULT separesult = SCIP_FEASIBLE;

      SCIP_CALL( separateSol(scip, conshdlr, conss[c], sol, TRUE, &separesult) );
      assert( separesult == SCIP_FEASIBLE || separesult == SCIP_CUTOFF || separesult == SCIP_SEPARATED || separesult == SCIP_CONSADDED );

      if ( separesult == SCIP_CUTOFF )
         *result = SCIP_CUTOFF;
      else if ( separesult == SCIP_CONSADDED )
         *result = SCIP_CONSADDED;
      else if ( separesult == SCIP_SEPARATED )
         *result = SCIP_SEPARATED;
   }

   return SCIP_OKAY;
}

/** separates a solution using constraint specific ideas, gives cuts to SCIP */
static
SCIP_DECL_CONSSEPASOL(consSepasolSdp)
{/*lint --e{715}*/
   int i;

   assert( result != NULL );
   *result = SCIP_DIDNOTFIND;

   for (i = 0; i < nusefulconss && *result != SCIP_CUTOFF; ++i)
   {
      SCIP_RESULT separesult = SCIP_DIDNOTFIND;

      SCIP_CALL( separateSol(scip, conshdlr, conss[i], sol, FALSE, &separesult) );
      assert( separesult == SCIP_DIDNOTFIND || separesult == SCIP_CUTOFF || separesult == SCIP_SEPARATED || separesult == SCIP_CONSADDED );

      if ( separesult == SCIP_CUTOFF )
         *result = SCIP_CUTOFF;
      else if ( separesult == SCIP_CONSADDED )
         *result = SCIP_CONSADDED;
      else if ( separesult == SCIP_SEPARATED )
         *result = SCIP_SEPARATED;
   }

   return SCIP_OKAY;
}

/** separation method of constraint handler for LP solution */
static
SCIP_DECL_CONSSEPALP(consSepalpSdp)
{/*lint --e{715}*/
   int i;

   assert( result != NULL );
   *result = SCIP_DIDNOTFIND;

   for (i = 0; i < nusefulconss && *result != SCIP_CUTOFF; ++i)
   {
      SCIP_RESULT separesult = SCIP_DIDNOTFIND;

      SCIP_CALL( separateSol(scip, conshdlr, conss[i], NULL, FALSE, &separesult) );

      assert( separesult == SCIP_DIDNOTFIND || separesult == SCIP_CUTOFF || separesult == SCIP_SEPARATED || separesult == SCIP_CONSADDED );

      if ( separesult == SCIP_CUTOFF )
         *result = SCIP_CUTOFF;
      else if ( separesult == SCIP_CONSADDED )
         *result = SCIP_CONSADDED;
      else if ( separesult == SCIP_SEPARATED )
         *result = SCIP_SEPARATED;
  }

   return SCIP_OKAY;
}

/** delete method of SDP constrainthandler */
static
SCIP_DECL_CONSDELETE(consDeleteSdp)
{/*lint --e{715}*/
   int i;

   assert( cons != NULL );
   assert( consdata != NULL );

   SCIPdebugMsg(scip, "deleting SDP constraint <%s>.\n", SCIPconsGetName(cons));

   /* release memory for rank one constraint */
   SCIPfreeBlockMemoryArrayNull(scip, &(*consdata)->maxevsubmat, 2);

   for (i = 0; i < (*consdata)->nvars; i++)
   {
      SCIPfreeBlockMemoryArrayNull(scip, &(*consdata)->val[i], (*consdata)->nvarnonz[i]);
      SCIPfreeBlockMemoryArrayNull(scip, &(*consdata)->row[i], (*consdata)->nvarnonz[i]);
      SCIPfreeBlockMemoryArrayNull(scip, &(*consdata)->col[i], (*consdata)->nvarnonz[i]);
   }

   /* release all variables */
   for (i = 0; i < (*consdata)->nvars; i++)
   {
      SCIP_CALL( SCIPreleaseVar(scip, &((*consdata)->vars[i])) );
   }

   SCIPfreeBlockMemoryArrayNull(scip, &(*consdata)->vars, (*consdata)->nvars);
   SCIPfreeBlockMemoryArrayNull(scip, &(*consdata)->locks, (*consdata)->nvars);
   SCIPfreeBlockMemoryArrayNull(scip, &(*consdata)->constval, (*consdata)->constnnonz);
   SCIPfreeBlockMemoryArrayNull(scip, &(*consdata)->constrow, (*consdata)->constnnonz);
   SCIPfreeBlockMemoryArrayNull(scip, &(*consdata)->constcol, (*consdata)->constnnonz);
   SCIPfreeBlockMemoryArrayNull(scip, &(*consdata)->val, (*consdata)->nvars);
   SCIPfreeBlockMemoryArrayNull(scip, &(*consdata)->row, (*consdata)->nvars);
   SCIPfreeBlockMemoryArrayNull(scip, &(*consdata)->col, (*consdata)->nvars);
   SCIPfreeBlockMemoryArrayNull(scip, &(*consdata)->nvarnonz, (*consdata)->nvars);
   SCIPfreeBlockMemoryArrayNull(scip, &(*consdata)->matrixval, (*consdata)->blocksize * ((*consdata)->blocksize + 1) / 2);
   SCIPfreeBlockMemoryArrayNull(scip, &(*consdata)->matrixvar, (*consdata)->blocksize * ((*consdata)->blocksize + 1) / 2);
   SCIPfreeBlockMemoryArrayNull(scip, &(*consdata)->matrixconst, (*consdata)->blocksize * ((*consdata)->blocksize + 1) / 2);
   SCIPfreeBlockMemory(scip, consdata);

   return SCIP_OKAY;
}

/** free method of SDP constrainthandler */
static
SCIP_DECL_CONSFREE(consFreeSdp)
{/*lint --e{715}*/
   SCIP_CONSHDLRDATA* conshdlrdata;

   SCIPdebugMsg(scip, "Freeing constraint handler <%s>.\n", SCIPconshdlrGetName(conshdlr));

   conshdlrdata = SCIPconshdlrGetData(conshdlr);
   assert( conshdlrdata != NULL );

   if ( conshdlrdata->randnumgen != NULL )
   {
      SCIPfreeRandom(scip, &conshdlrdata->randnumgen);
   }

   SCIPfreeMemory(scip, &conshdlrdata);
   SCIPconshdlrSetData(conshdlr, NULL);

   return SCIP_OKAY;
}

/** copy SDP constraint handler */
static
SCIP_DECL_CONSHDLRCOPY(conshdlrCopySdp)
{
   assert(scip != NULL);
   assert(conshdlr != NULL);
   assert(strcmp(SCIPconshdlrGetName(conshdlr), CONSHDLR_NAME) == 0);

   SCIP_CALL( SCIPincludeConshdlrSdp(scip) );

   *valid = TRUE;

   return SCIP_OKAY;
}

/** copy rank 1 SDP constraint handler */
static
SCIP_DECL_CONSHDLRCOPY(conshdlrCopySdpRank1)
{
   assert(scip != NULL);
   assert(conshdlr != NULL);
   assert(strcmp(SCIPconshdlrGetName(conshdlr), CONSHDLRRANK1_NAME) == 0);

   SCIP_CALL( SCIPincludeConshdlrSdpRank1(scip) );

   *valid = TRUE;

   return SCIP_OKAY;
}

/** copy an SDP constraint */
static
SCIP_DECL_CONSCOPY(consCopySdp)
{/*lint --e{715}*/
   char copyname[SCIP_MAXSTRLEN];
   SCIP_CONSDATA* sourcedata;
   SCIP_Bool success;
   SCIP_VAR** targetvars;
   SCIP_VAR* var;
   int i;
#ifndef NDEBUG
   int snprintfreturn; /* used to check the return code of snprintf */
#endif

   assert( scip != NULL );
   assert( sourcescip != NULL );
   assert( sourcecons != NULL );
   assert( valid != NULL );

   SCIPdebugMsg(scip, "Copying SDP constraint <%s>\n", SCIPconsGetName(sourcecons));

   *valid = TRUE;

   /* As we can only map active variables, we have to make sure, that the constraint contains no fixed or
    * (multi-)aggregated vars, before presolving and after presolving this should always be the case,
    * earlier than that we need to call fixAndAggrVars. */
   if ( SCIPgetStage(sourcescip) >= SCIP_STAGE_INITPRESOLVE && SCIPgetStage(sourcescip) <= SCIP_STAGE_EXITPRESOLVE )
   {
      SCIP_CALL( fixAndAggrVars(sourcescip, &sourcecons, 1, TRUE) );
   }

   sourcedata = SCIPconsGetData(sourcecons);
   assert( sourcedata != NULL );
   assert( sourcedata->rankone || strcmp(SCIPconshdlrGetName(SCIPconsGetHdlr(sourcecons)), CONSHDLR_NAME) == 0 );
   assert( ! sourcedata->rankone || strcmp(SCIPconshdlrGetName(SCIPconsGetHdlr(sourcecons)), CONSHDLRRANK1_NAME) == 0 );

   SCIP_CALL( SCIPallocBufferArray(scip, &targetvars, sourcedata->nvars) );

   /* map all variables in the constraint */
   for (i = 0; i < sourcedata->nvars; i++)
   {
      SCIP_CALL( SCIPgetVarCopy(sourcescip, scip, sourcedata->vars[i], &var, varmap, consmap, global, &success) );
      if ( success )
         targetvars[i] = var;
      else
         *valid = FALSE;
   }

   /* name the copied constraint */
#ifndef NDEBUG
   snprintfreturn = SCIPsnprintf(copyname, SCIP_MAXSTRLEN, "c_%s", name == NULL ? SCIPconsGetName(sourcecons) : name);
   assert( snprintfreturn < SCIP_MAXSTRLEN ); /* check whether the name fits into the string */
#else
   (void) SCIPsnprintf(copyname, SCIP_MAXSTRLEN, "c_%s", name == NULL ? SCIPconsGetName(sourcecons) : name);
#endif

   /* create the new constraint */
   if ( ! sourcedata->rankone )
   {
      SCIP_CALL( SCIPcreateConsSdp(scip, cons, copyname, sourcedata->nvars, sourcedata->nnonz, sourcedata->blocksize, sourcedata->nvarnonz,
            sourcedata->col, sourcedata->row, sourcedata->val, targetvars, sourcedata->constnnonz,
            sourcedata->constcol, sourcedata->constrow, sourcedata->constval, FALSE) );
   }
   else
   {
      SCIP_CALL( SCIPcreateConsSdpRank1(scip, cons, copyname, sourcedata->nvars, sourcedata->nnonz, sourcedata->blocksize, sourcedata->nvarnonz,
            sourcedata->col, sourcedata->row, sourcedata->val, targetvars, sourcedata->constnnonz,
            sourcedata->constcol, sourcedata->constrow, sourcedata->constval, FALSE) );
   }

   /* copy lock information if available */
   if ( sourcedata->locks != NULL )
   {
      SCIP_CONSDATA* targetdata;

      targetdata = SCIPconsGetData(*cons);
      SCIP_CALL( SCIPduplicateBlockMemoryArray(scip, &(targetdata->locks), sourcedata->locks, sourcedata->nvars) );
      targetdata->allmatricespsd = sourcedata->allmatricespsd;
      targetdata->initallmatricespsd = sourcedata->initallmatricespsd;
   }

   SCIPfreeBufferArray(scip, &targetvars);

   return SCIP_OKAY;
}

/** print an SDP constraint */
static
SCIP_DECL_CONSPRINT(consPrintSdp)
{/*lint --e{715}*/
#ifdef PRINT_HUMAN_READABLE
   SCIP_CONSDATA* consdata;
   SCIP_Real* fullmatrix;
   int v;
   int i;
   int j;

   assert( scip != NULL );
   assert( cons != NULL );

   consdata = SCIPconsGetData(cons);
   assert( consdata != NULL );

   SCIP_CALL( SCIPallocBufferArray(scip, &fullmatrix, consdata->blocksize * consdata->blocksize) );

   /* print rank1 information */
   SCIPinfoMessage(scip, file, "rank-1? %d\n", consdata->rankone);

   /* print the non-constant matrices, for this they first have to be assembled in fullmatrix */
   for (v = 0; v < consdata->nvars; v++)
   {
      /* assemble the matrix */

      /* first initialize it with zero */
      for (i = 0; i < consdata->blocksize; i++)
      {
         for (j = 0; j < consdata->blocksize; j++)
            fullmatrix[i * consdata->blocksize + j] = 0.0; /*lint !e679*/
      }

      /* then add the nonzeros */
      for (i = 0; i < consdata->nvarnonz[v]; i++)
      {
         fullmatrix[consdata->row[v][i] * consdata->blocksize + consdata->col[v][i]] = consdata->val[v][i]; /* lower triangular entry */ /*lint !e679*/
         fullmatrix[consdata->col[v][i] * consdata->blocksize + consdata->row[v][i]] = consdata->val[v][i]; /* upper triangular entry */ /*lint !e679*/
      }

      /* print it */
      SCIPinfoMessage(scip, file, "+\n");
      for (i = 0; i < consdata->blocksize; i++)
      {
         SCIPinfoMessage(scip, file, "( ");
         for (j = 0; j < consdata->blocksize; j++)
            SCIPinfoMessage(scip, file, "%g ", fullmatrix[i * consdata->blocksize + j]); /*lint !e679*/
         SCIPinfoMessage(scip, file, ")\n");
      }
      SCIPinfoMessage(scip, file, "* %s\n", SCIPvarGetName(consdata->vars[v]));
   }

   /* print the constant-matrix */

   /* assemble the matrix */

   /* first initialize it with zero */
   for (i = 0; i < consdata->blocksize; i++)
   {
      for (j = 0; j < consdata->blocksize; j++)
         fullmatrix[i * consdata->blocksize + j] = 0.0; /*lint !e679*/
   }

   /* then add the nonzeros */
   for (i = 0; i < consdata->constnnonz; i++)
   {
      fullmatrix[consdata->constrow[i] * consdata->blocksize + consdata->constcol[i]] = consdata->constval[i]; /* lower triangular entry */ /*lint !e679*/
      fullmatrix[consdata->constcol[i] * consdata->blocksize + consdata->constrow[i]] = consdata->constval[i]; /* upper triangular entry */ /*lint !e679*/
   }

   /* print it */
   SCIPinfoMessage(scip, file, "-\n");
   for (i = 0; i < consdata->blocksize; i++)
   {
      SCIPinfoMessage(scip, file, "( ");
      for (j = 0; j < consdata->blocksize; j++)
         SCIPinfoMessage(scip, file, "%g ", fullmatrix[i * consdata->blocksize + j]); /*lint !e679*/
      SCIPinfoMessage(scip, file, ")\n");
   }
   SCIPinfoMessage(scip, file, ">= 0\n");

   /* print rank1 information */
   SCIPinfoMessage(scip, file, "rank-1? %d\n", consdata->rankone);

   SCIPfreeBufferArray(scip, &fullmatrix);

   return SCIP_OKAY;
#else
   SCIP_CONSDATA* consdata;
   int i;
   int v;

   assert( scip != NULL );
   assert( cons != NULL );

   consdata = SCIPconsGetData(cons);

   /* print blocksize */
   SCIPinfoMessage(scip, file, "%d\n", consdata->blocksize);

   /* print rank1 information */
   SCIPinfoMessage(scip, file, "    rank-1? %u\n", consdata->rankone);

   /* print A_0 if it exists */
   if ( consdata->constnnonz > 0 )
   {
      SCIPinfoMessage(scip, file, "    A_0: ");

      for (i = 0; i < consdata->constnnonz; i++)
      {
         if ( i < consdata->constnnonz - 1 )
            SCIPinfoMessage(scip, file, "(%d,%d):%.15g, ", consdata->constrow[i], consdata->constcol[i], consdata->constval[i]);
         else
            SCIPinfoMessage(scip, file, "(%d,%d):%.15g", consdata->constrow[i], consdata->constcol[i], consdata->constval[i]);
      }
      SCIPinfoMessage(scip, file, "\n");
   }

   /* print other matrices */
   for (v = 0; v < consdata->nvars; v++)
   {
      SCIPinfoMessage(scip, file, "    <%s>: ", SCIPvarGetName(consdata->vars[v]));
      for (i = 0; i < consdata->nvarnonz[v]; i++)
      {
         if ( i < consdata->nvarnonz[v] - 1 || v < consdata->nvars - 1 )
            SCIPinfoMessage(scip, file, "(%d,%d):%.15g, ", consdata->row[v][i], consdata->col[v][i], consdata->val[v][i]);
         else
            SCIPinfoMessage(scip, file, "(%d,%d):%.15g", consdata->row[v][i], consdata->col[v][i], consdata->val[v][i]);
      }
      /* if this is not the last variable, add a newline */
      if (v < consdata->nvars - 1)
      {
         SCIPinfoMessage(scip, file, "\n");
      }
   }

   return SCIP_OKAY;
#endif
}

/** parse an SDP constraint */
static
SCIP_DECL_CONSPARSE(consParseSdp)
{  /*lint --e{715}*/
   SCIP_Bool parsesuccess;
   SCIP_CONSDATA* consdata = NULL;
   char* pos;
   int currentsize;
   int nvars;
   int i;
   int v;
   int rankoneint;

   assert( scip != NULL );
   assert( str != NULL );

   nvars = SCIPgetNVars(scip);

   assert( success != NULL );
   *success = TRUE;

   /* create constraint data */
   SCIP_CALL( SCIPallocBlockMemory(scip, &consdata) );
   consdata->nvars = 0;
   consdata->nnonz = 0;
   consdata->constnnonz = 0;
   consdata->rankone = 0;
   consdata->addedquadcons = FALSE;
   consdata->locks = NULL;
   consdata->matrixvar = NULL;
   consdata->matrixval = NULL;
   consdata->matrixconst = NULL;
   consdata->nsingle = 0;
   consdata->tracebound = -2.0;
   consdata->allmatricespsd = FALSE;
   consdata->initallmatricespsd = FALSE;

   SCIP_CALL( SCIPallocBlockMemoryArray(scip, &consdata->nvarnonz, nvars) );
   SCIP_CALL( SCIPallocBlockMemoryArray(scip, &consdata->col, nvars) );
   SCIP_CALL( SCIPallocBlockMemoryArray(scip, &consdata->row, nvars) );
   SCIP_CALL( SCIPallocBlockMemoryArray(scip, &consdata->val, nvars) );
   SCIP_CALL( SCIPallocBlockMemoryArray(scip, &consdata->vars, nvars));

   consdata->constcol = NULL;
   consdata->constrow = NULL;
   consdata->constval = NULL;

   /* parse the blocksize */
   parsesuccess = SCIPstrToIntValue(str, &(consdata->blocksize), &pos);
   *success = *success && parsesuccess;

   /* skip whitespace */
   while ( isspace((unsigned char)*pos) )
      pos++;

   /* parse the rank1-information */
   if ( pos[0] == 'r' && pos[1] == 'a' && pos[2] == 'n' && pos[3] == 'k' && pos[4] == '-' && pos[5] == '1' && pos[6] == '?' )
   {
      pos += 8;                 /* we skip "rank1-? " */
      parsesuccess = SCIPstrToIntValue(pos, &rankoneint, &pos);
      consdata->rankone = (SCIP_Bool) rankoneint;
      *success = *success && parsesuccess;
   }

   /* skip whitespace */
   while( isspace((unsigned char)*pos) )
      pos++;

   /* check if there is a constant part */
   if ( pos[0] == 'A' && pos[1] == '_' && pos[2] == '0' )
   {
      pos += 5; /* we skip "A_0: " */

      SCIP_CALL( SCIPallocBlockMemoryArray(scip, &consdata->constcol, PARSE_STARTSIZE) );
      SCIP_CALL( SCIPallocBlockMemoryArray(scip, &consdata->constrow, PARSE_STARTSIZE) );
      SCIP_CALL( SCIPallocBlockMemoryArray(scip, &consdata->constval, PARSE_STARTSIZE) );

      currentsize = PARSE_STARTSIZE;

      /* as long as there is another entry for the constant part, parse it */
      while (pos[0] == '(')
      {
         pos++; /* remove the '(' */

         /* check if we need to enlarge the arrays */
         if ( consdata->constnnonz == currentsize )
         {
            SCIP_CALL( SCIPreallocBlockMemoryArray(scip, &consdata->constcol, currentsize, PARSE_SIZEFACTOR * currentsize) );
            SCIP_CALL( SCIPreallocBlockMemoryArray(scip, &consdata->constrow, currentsize, PARSE_SIZEFACTOR * currentsize) );
            SCIP_CALL( SCIPreallocBlockMemoryArray(scip, &consdata->constval, currentsize, PARSE_SIZEFACTOR * currentsize) );
            currentsize *= PARSE_SIZEFACTOR;
         }

         parsesuccess = SCIPstrToIntValue(pos, &(consdata->constrow[consdata->constnnonz]), &pos);
         *success = *success && parsesuccess;
         assert( consdata->constrow[consdata->constnnonz] < consdata->blocksize );
         pos++; /* remove the ',' */
         parsesuccess = SCIPstrToIntValue(pos, &(consdata->constcol[consdata->constnnonz]), &pos);
         *success = *success && parsesuccess;
         assert( consdata->constcol[consdata->constnnonz] < consdata->blocksize );
         pos += 2; /* remove the "):" */
         parsesuccess = SCIPstrToRealValue(pos, &(consdata->constval[consdata->constnnonz]), &pos);
         *success = *success && parsesuccess;
         pos ++; /* remove the "," */

         /* if we got an entry in the upper triangular part, switch the entries for lower triangular */
         if ( consdata->constcol[consdata->constnnonz] > consdata->constrow[consdata->constnnonz] )
         {
            i = consdata->constcol[consdata->constnnonz];
            consdata->constcol[consdata->constnnonz] = consdata->constrow[consdata->constnnonz];
            consdata->constrow[consdata->constnnonz] = i;
         }

         consdata->constnnonz++;

         /* skip whitespace */
         while( isspace((unsigned char)*pos) )
            pos++;
      }

      /* resize the arrays to their final size */
      SCIP_CALL( SCIPreallocBlockMemoryArray(scip, &consdata->constcol, currentsize, consdata->constnnonz) );
      SCIP_CALL( SCIPreallocBlockMemoryArray(scip, &consdata->constrow, currentsize, consdata->constnnonz) );
      SCIP_CALL( SCIPreallocBlockMemoryArray(scip, &consdata->constval, currentsize, consdata->constnnonz) );
   }

   /* skip whitespace */
   while( isspace((unsigned char)*pos) )
      pos++;

   /* parse the non-constant part */

   /* while there is another variable, parse it */
   while ( pos[0] == '<' )
   {
      /* add the variable to consdata->vars and create the corresponding nonzero arrays */
      SCIP_CALL( SCIPparseVarName(scip, pos, &(consdata->vars[consdata->nvars]), &pos) );
      SCIP_CALL( SCIPcaptureVar(scip, consdata->vars[consdata->nvars]) );

      consdata->nvarnonz[consdata->nvars] = 0;
      SCIP_CALL( SCIPallocBlockMemoryArray(scip, &(consdata->col[consdata->nvars]), PARSE_STARTSIZE));
      SCIP_CALL( SCIPallocBlockMemoryArray(scip, &(consdata->row[consdata->nvars]), PARSE_STARTSIZE));
      SCIP_CALL( SCIPallocBlockMemoryArray(scip, &(consdata->val[consdata->nvars]), PARSE_STARTSIZE));
      consdata->nvars++;
      currentsize = PARSE_STARTSIZE;

      pos += 2; /* remove the ": " */

      /* while there is another entry, parse it */
      while (pos[0] == '(')
      {
         pos++; /* remove the '(' */

         /* check if we need to enlarge the arrays */
         if ( consdata->nvarnonz[consdata->nvars - 1] == currentsize )
         {
            SCIP_CALL( SCIPreallocBlockMemoryArray(scip, &consdata->col[consdata->nvars - 1], currentsize, PARSE_SIZEFACTOR * currentsize) );
            SCIP_CALL( SCIPreallocBlockMemoryArray(scip, &consdata->row[consdata->nvars - 1], currentsize, PARSE_SIZEFACTOR * currentsize) );
            SCIP_CALL( SCIPreallocBlockMemoryArray(scip, &consdata->val[consdata->nvars - 1], currentsize, PARSE_SIZEFACTOR * currentsize) );
            currentsize *= PARSE_SIZEFACTOR;
         }

         parsesuccess = SCIPstrToIntValue(pos, &(consdata->row[consdata->nvars - 1][consdata->nvarnonz[consdata->nvars - 1]]), &pos);
         *success = *success && parsesuccess;
         assert( consdata->row[consdata->nvars - 1][consdata->nvarnonz[consdata->nvars - 1]] < consdata->blocksize );
         pos++; /* remove the ',' */
         parsesuccess = SCIPstrToIntValue(pos, &(consdata->col[consdata->nvars - 1][consdata->nvarnonz[consdata->nvars - 1]]), &pos);
         *success = *success && parsesuccess;
         assert( consdata->col[consdata->nvars - 1][consdata->nvarnonz[consdata->nvars - 1]] < consdata->blocksize );
         pos += 2; /* remove the "):" */
         parsesuccess = SCIPstrToRealValue(pos, &(consdata->val[consdata->nvars - 1][consdata->nvarnonz[consdata->nvars - 1]]), &pos);
         *success = *success && parsesuccess;
         if ( *pos != '\0' )
            pos ++; /* remove the "," */

         /* if we got an entry in the upper triangular part, switch the entries for lower triangular */
         if ( consdata->col[consdata->nvars - 1][consdata->nvarnonz[consdata->nvars - 1]] >
               consdata->row[consdata->nvars - 1][consdata->nvarnonz[consdata->nvars - 1]] )
         {
            i = consdata->col[consdata->nvars - 1][consdata->nvarnonz[consdata->nvars - 1]];
            consdata->col[consdata->nvars - 1][consdata->nvarnonz[consdata->nvars - 1]] =
                  consdata->row[consdata->nvars - 1][consdata->nvarnonz[consdata->nvars - 1]];
            consdata->row[consdata->nvars - 1][consdata->nvarnonz[consdata->nvars - 1]] = i;
         }

         consdata->nvarnonz[consdata->nvars - 1]++;

         /* skip whitespace */
         while( isspace((unsigned char)*pos) )
            pos++;
      }

      /* resize the arrays to their final size */
      SCIP_CALL( SCIPreallocBlockMemoryArray(scip, &consdata->col[consdata->nvars - 1], currentsize, consdata->nvarnonz[consdata->nvars - 1]) );
      SCIP_CALL( SCIPreallocBlockMemoryArray(scip, &consdata->row[consdata->nvars - 1], currentsize, consdata->nvarnonz[consdata->nvars - 1]) );
      SCIP_CALL( SCIPreallocBlockMemoryArray(scip, &consdata->val[consdata->nvars - 1], currentsize, consdata->nvarnonz[consdata->nvars - 1]) );

      /* skip whitespace */
      while ( isspace((unsigned char)*pos) )
         pos++;
   }

   /* resize the arrays to their final size */
   SCIP_CALL( SCIPreallocBlockMemoryArray(scip, &consdata->nvarnonz, nvars, consdata->nvars) );
   SCIP_CALL( SCIPreallocBlockMemoryArray(scip, &consdata->col, nvars, consdata->nvars) );
   SCIP_CALL( SCIPreallocBlockMemoryArray(scip, &consdata->row, nvars, consdata->nvars) );
   SCIP_CALL( SCIPreallocBlockMemoryArray(scip, &consdata->val, nvars, consdata->nvars) );
   SCIP_CALL( SCIPreallocBlockMemoryArray(scip, &consdata->vars, nvars, consdata->nvars));

   /* compute sdpnnonz */
   for (v = 0; v < consdata->nvars; v++)
      consdata->nnonz += consdata->nvarnonz[v];

   /* set maxevsubmat */
   SCIP_CALL( SCIPallocBlockMemoryArray(scip, &consdata->maxevsubmat, 2) );
   consdata->maxevsubmat[0] = -1;
   consdata->maxevsubmat[1] = -1;

   /* create the constraint */
   SCIP_CALL( SCIPcreateCons(scip, cons, name, conshdlr, consdata, initial, separate, enforce, check, propagate, local, modifiable,
         dynamic, removable, stickingatnode) );

   /* compute maximum rhs entry for later use in the DIMACS Error Norm */
   SCIP_CALL( setMaxRhsEntry(*cons) );

#ifdef SCIP_MORE_DEBUG
   SCIP_CALL( SCIPprintCons(scip, *cons, NULL) );
#endif

   return SCIP_OKAY;
}

/** constraint method of constraint handler which returns the variables */
static
SCIP_DECL_CONSGETVARS(consGetVarsSdp)
{/*lint --e{715}*/
   SCIP_CONSDATA* consdata;
   int nvars;
   int i;

   assert( scip != NULL );
   assert( cons != NULL );
   assert( vars != NULL );
   assert( success != NULL );
   assert( varssize >= 0 );

   consdata = SCIPconsGetData(cons);
   assert( consdata != NULL );

   nvars = consdata->nvars;

   if ( nvars > varssize )
   {
      SCIPdebugMsg(scip, "consGetVarsIndicator called for array of size %d, needed size %d.\n", varssize, nvars);
      *success = FALSE;
      return SCIP_OKAY;
   }

   for (i = 0; i < nvars; i++)
      vars[i] = consdata->vars[i];

   *success = TRUE;

   return SCIP_OKAY;
}

/** constraint method of constraint handler which returns the number of variables */
static
SCIP_DECL_CONSGETNVARS(consGetNVarsSdp)
{/*lint --e{715}*/
   SCIP_CONSDATA* consdata;

   assert( scip != NULL );
   assert( cons != NULL );
   assert( nvars != NULL );
   assert( success != NULL );

   consdata = SCIPconsGetData(cons);
   assert( consdata != NULL );

   *nvars = consdata->nvars;
   *success = TRUE;

   return SCIP_OKAY;
}

/** creates the handler for SDP constraints and includes it in SCIP */
SCIP_RETCODE SCIPincludeConshdlrSdp(
   SCIP*                 scip                /**< SCIP data structure */
   )
{
   SCIP_CONSHDLR* conshdlr = NULL;
   SCIP_CONSHDLRDATA* conshdlrdata = NULL;

   assert( scip != NULL );

   /* allocate memory for the conshdlrdata */
   SCIP_CALL( SCIPallocMemory(scip, &conshdlrdata) );
   conshdlrdata->quadconsidx = NULL;
   conshdlrdata->quadconsvars = NULL;
   conshdlrdata->nquadconsidx = 0;
   conshdlrdata->X = NULL;
   conshdlrdata->nsdpvars = 0;
   conshdlrdata->sdpcons = NULL;
   conshdlrdata->triedlinearconss = FALSE;
   conshdlrdata->triedvarbounds = FALSE;
   conshdlrdata->randnumgen = NULL;
   conshdlrdata->relaxsdp = NULL;
   conshdlrdata->sdpconshdlrdata = conshdlrdata;  /* set this to itself to simplify access of parameters */
   conshdlrdata->dimacsfeastol = SCIP_INVALID;

   /* include constraint handler */
   SCIP_CALL( SCIPincludeConshdlrBasic(scip, &conshdlr, CONSHDLR_NAME, CONSHDLR_DESC,
         CONSHDLR_ENFOPRIORITY, CONSHDLR_CHECKPRIORITY, CONSHDLR_EAGERFREQ, CONSHDLR_NEEDSCONS,
         consEnfolpSdp, consEnfopsSdp, consCheckSdp, consLockSdp, conshdlrdata) );

   assert( conshdlr != NULL );

   /* set non-fundamental callbacks via specific setter functions */
   SCIP_CALL( SCIPsetConshdlrDelete(scip, conshdlr, consDeleteSdp) );
   SCIP_CALL( SCIPsetConshdlrFree(scip, conshdlr, consFreeSdp) );
   SCIP_CALL( SCIPsetConshdlrCopy(scip, conshdlr, conshdlrCopySdp, consCopySdp) );
   SCIP_CALL( SCIPsetConshdlrInitpre(scip, conshdlr,consInitpreSdp) );
   SCIP_CALL( SCIPsetConshdlrExit(scip, conshdlr, consExitSdp) );
   SCIP_CALL( SCIPsetConshdlrExitpre(scip, conshdlr, consExitpreSdp) );
   SCIP_CALL( SCIPsetConshdlrInitsol(scip, conshdlr, consInitsolSdp) );
   SCIP_CALL( SCIPsetConshdlrPresol(scip, conshdlr, consPresolSdp, CONSHDLR_MAXPREROUNDS, CONSHDLR_PRESOLTIMING) );
   SCIP_CALL( SCIPsetConshdlrProp(scip, conshdlr, consPropSdp, CONSHDLR_PROPFREQ, FALSE, CONSHDLR_PROPTIMING) );
   SCIP_CALL( SCIPsetConshdlrResprop(scip, conshdlr, consRespropSdp) );
   SCIP_CALL( SCIPsetConshdlrSepa(scip, conshdlr, consSepalpSdp, consSepasolSdp, CONSHDLR_SEPAFREQ,
         CONSHDLR_SEPAPRIORITY, CONSHDLR_DELAYSEPA) );
   SCIP_CALL( SCIPsetConshdlrEnforelax(scip, conshdlr, consEnforelaxSdp) );
   SCIP_CALL( SCIPsetConshdlrTrans(scip, conshdlr, consTransSdp) );
   SCIP_CALL( SCIPsetConshdlrPrint(scip, conshdlr, consPrintSdp) );
   SCIP_CALL( SCIPsetConshdlrParse(scip, conshdlr, consParseSdp) );
   SCIP_CALL( SCIPsetConshdlrGetVars(scip, conshdlr, consGetVarsSdp) );
   SCIP_CALL( SCIPsetConshdlrGetNVars(scip, conshdlr, consGetNVarsSdp) );

   /* add parameter */
#ifdef OMP
   SCIP_CALL( SCIPaddIntParam(scip, "constraints/SDP/threads", "number of threads used for OpenBLAS",
         &(conshdlrdata->nthreads), TRUE, DEFAULT_NTHREADS, 1, INT_MAX, NULL, NULL) );
#endif

   SCIP_CALL( SCIPaddBoolParam(scip, "constraints/SDP/propupperbounds",
         "Should upper bounds be propagated?",
         &(conshdlrdata->propupperbounds), TRUE, DEFAULT_PROPUPPERBOUNDS, NULL, NULL) );

   SCIP_CALL( SCIPaddBoolParam(scip, "constraints/SDP/propubpresol",
         "Should upper bounds be propagated in presolving?",
         &(conshdlrdata->propubpresol), TRUE, DEFAULT_PROPUBPRESOL, NULL, NULL) );

   SCIP_CALL( SCIPaddBoolParam(scip, "constraints/SDP/proptightenbounds",
         "Should tighten bounds be propagated?",
         &(conshdlrdata->proptightenbounds), TRUE, DEFAULT_PROPTIGHTENBOUNDS, NULL, NULL) );

   SCIP_CALL( SCIPaddBoolParam(scip, "constraints/SDP/proptbprobing",
         "Should tighten bounds be propagated in probing?",
         &(conshdlrdata->proptbprobing), TRUE, DEFAULT_PROPTBPROBING, NULL, NULL) );

   SCIP_CALL( SCIPaddBoolParam(scip, "constraints/SDP/tightenboundscont",
         "Should only bounds be tightend for continuous variables?",
         &(conshdlrdata->tightenboundscont), TRUE, DEFAULT_TIGHTENBOUNDSCONT, NULL, NULL) );

   SCIP_CALL( SCIPaddBoolParam(scip, "constraints/SDP/tightenmatrices",
         "If all matrices are psd, should the matrices be tightened if possible?",
         &(conshdlrdata->tightenmatrices), TRUE, DEFAULT_TIGHTENMATRICES, NULL, NULL) );

   SCIP_CALL( SCIPaddBoolParam(scip, "constraints/SDP/tightenbounds",
         "If all matrices are psd, should the bounds be tightened if possible?",
         &(conshdlrdata->tightenbounds), TRUE, DEFAULT_TIGHTENBOUNDS, NULL, NULL) );

   SCIP_CALL( SCIPaddBoolParam(scip, "constraints/SDP/diaggezerocuts",
         "Should linear cuts enforcing the non-negativity of diagonal entries of SDP-matrices be added?",
         &(conshdlrdata->diaggezerocuts), TRUE, DEFAULT_DIAGGEZEROCUTS, NULL, NULL) );

   SCIP_CALL( SCIPaddBoolParam(scip, "constraints/SDP/diagzeroimplcuts",
         "Should linear cuts enforcing the implications of diagonal entries of zero in SDP-matrices be added?",
         &(conshdlrdata->diagzeroimplcuts), TRUE, DEFAULT_DIAGZEROIMPLCUTS, NULL, NULL) );

   SCIP_CALL( SCIPaddBoolParam(scip, "constraints/SDP/twominorlinconss",
         "Should linear cuts corresponding to 2 by 2 minors be added?",
         &(conshdlrdata->twominorlinconss), TRUE, DEFAULT_TWOMINORLINCONSS, NULL, NULL) );

   SCIP_CALL( SCIPaddBoolParam(scip, "constraints/SDP/twominorprodconss",
         "Should linear cuts corresponding to products of 2 by 2 minors be added?",
         &(conshdlrdata->twominorprodconss), TRUE, DEFAULT_TWOMINORPRODCONSS, NULL, NULL) );

   SCIP_CALL( SCIPaddBoolParam(scip, "constraints/SDP/twominorvarbounds",
         "Should linear cuts corresponding to variable bounds for 2 by 2 minors be added?",
         &(conshdlrdata->twominorvarbounds), TRUE, DEFAULT_TWOMINORVARBOUNDS, NULL, NULL) );

   SCIP_CALL( SCIPaddBoolParam(scip, "constraints/SDP/quadconsrank1",
         "Should quadratic cons for 2x2 minors be added in the rank-1 case?",
         &(conshdlrdata->quadconsrank1), TRUE, DEFAULT_QUADCONSRANK1, NULL, NULL) );

   SCIP_CALL( SCIPaddBoolParam(scip, "constraints/SDP/upgradequadconss",
         "Should quadratic constraints be upgraded to a rank 1 SDP?",
         &(conshdlrdata->upgradequadconss), TRUE, DEFAULT_UPGRADEQUADCONSS, NULL, NULL) );

   SCIP_CALL( SCIPaddBoolParam(scip, "constraints/SDP/upgradekeepquad",
         "Should the quadratic constraints be kept in the problem after upgrading and the corresponding SDP constraint be added without the rank 1 constraint?",
         &(conshdlrdata->upgradekeepquad), TRUE, DEFAULT_UPGRADEKEEPQUAD, NULL, NULL) );

   SCIP_CALL( SCIPaddBoolParam(scip, "constraints/SDP/separateonecut",
         "Should only one cut corresponding to the most negative eigenvalue be separated?",
         &(conshdlrdata->separateonecut), TRUE, DEFAULT_SEPARATEONECUT, NULL, NULL) );

   SCIP_CALL( SCIPaddBoolParam(scip, "constraints/SDP/cutstopool",
         "Should the cuts be added to the pool?",
         &(conshdlrdata->cutstopool), TRUE, DEFAULT_CUTSTOPOOL, NULL, NULL) );

   SCIP_CALL( SCIPaddBoolParam(scip, "constraints/SDP/sparsifycut",
         "Should the eigenvector cuts be sparsified?",
         &(conshdlrdata->sparsifycut), TRUE, DEFAULT_SPARSIFYCUT, NULL, NULL) );

   SCIP_CALL( SCIPaddRealParam(scip, "constraints/SDP/sparsifyfactor",
         "target size for sparsification in relation to number of variables",
         &(conshdlrdata->sparsifyfactor), TRUE, DEFAULT_SPARSIFYFACTOR, 0.0, 1.0, NULL, NULL) );

   SCIP_CALL( SCIPaddIntParam(scip, "constraints/SDP/sparsifytargetsize",
         "absolute target size for sparsification (-1: use sparsifyfactor instead)",
         &(conshdlrdata->sparsifytargetsize), TRUE, DEFAULT_SPARSIFYTARGETSIZE, -1, INT_MAX, NULL, NULL) );

   SCIP_CALL( SCIPaddBoolParam(scip, "constraints/SDP/multiplesparsecuts",
         "Should multiple sparsified eigenvector cuts be added?",
         &(conshdlrdata->multiplesparsecuts), TRUE, DEFAULT_MULTIPLESPARSECUTS, NULL, NULL) );

   SCIP_CALL( SCIPaddIntParam(scip, "constraints/SDP/maxnsparsecuts",
         "maximal number of sparse eigenvector cuts that should be added (-1: no limit)",
         &(conshdlrdata->maxnsparsecuts), TRUE, DEFAULT_MAXNSPARSECUTS, -1, INT_MAX, NULL, NULL) );

   SCIP_CALL( SCIPaddBoolParam(scip, "constraints/SDP/enforcesdp",
         "Solve SDP if we do lp-solving and have an integral solution in enforcing?",
         &(conshdlrdata->enforcesdp), TRUE, DEFAULT_ENFORCESDP, NULL, NULL) );

   SCIP_CALL( SCIPaddBoolParam(scip, "constraints/SDP/onlyfixedintssdp",
         "Should solving an SDP only be applied if all integral variables are fixed (instead of having integral values)?",
         &(conshdlrdata->onlyfixedintssdp), TRUE, DEFAULT_ONLYFIXEDINTSSDP, NULL, NULL) );

   SCIP_CALL( SCIPaddBoolParam(scip, "constraints/SDP/addsocrelax",
         "Should a relaxation of SOC constraints be added?",
         &(conshdlrdata->addsocrelax), TRUE, DEFAULT_ADDSOCRELAX, NULL, NULL) );

   SCIP_CALL( SCIPaddIntParam(scip, "constraints/SDP/maxnvarsquadupgd",
         "maximal number of quadratic constraints and appearing variables so that the QUADCONSUPGD is performed",
         &(conshdlrdata->maxnvarsquadupgd), TRUE, DEFAULT_MAXNVARSQUADUPGD, 0, INT_MAX, NULL, NULL) );

   SCIP_CALL( SCIPaddBoolParam(scip, "constraints/SDP/rank1approxheur",
         "Should the heuristic that computes the best rank-1 approximation for a given solution be executed?",
         &(conshdlrdata->rank1approxheur), TRUE, DEFAULT_RANK1APPROXHEUR, NULL, NULL) );

   SCIP_CALL( SCIPaddBoolParam(scip, "constraints/SDP/usedimacsfeastol",
         "Should a feasibility tolerance based on the DIMACS be used for computing negative eigenvalues?",
         &(conshdlrdata->usedimacsfeastol), TRUE, DEFAULT_USEDIMACSFEASTOL, NULL, NULL) );

   SCIP_CALL( SCIPaddBoolParam(scip, "constraints/SDP/generaterows",
         "Should rows be generated (constraints otherwise)?",
         &(conshdlrdata->generaterows), TRUE, DEFAULT_GENERATEROWS, NULL, NULL) );

   SCIP_CALL( SCIPaddBoolParam(scip, "constraints/SDP/recomputesparseev",
         "Should the sparse eigenvalue returned from TPower be recomputed exactly by using Lapack for the corresponding submatrix?",
         &(conshdlrdata->recomputesparseev), TRUE, DEFAULT_RECOMPUTESPARSEEV, NULL, NULL) );

   SCIP_CALL( SCIPaddBoolParam(scip, "constraints/SDP/recomputeinitial",
         "Should the inital vector for TPower be computed each time before calling TPower (instead of using the original smallest eigenvector)?",
         &(conshdlrdata->recomputeinitial), TRUE, DEFAULT_RECOMPUTEINITIAL, NULL, NULL) );

   SCIP_CALL( SCIPaddBoolParam(scip, "constraints/SDP/exacttrans",
         "Should the matrix be transformed with the exact maximal eigenvalue before calling TPower (instead of using estimate)?",
         &(conshdlrdata->exacttrans), TRUE, DEFAULT_EXACTTRANS, NULL, NULL) );

   return SCIP_OKAY;
}

/** creates the handler for rank 1 SDP constraints and includes it in SCIP */
SCIP_RETCODE SCIPincludeConshdlrSdpRank1(
   SCIP*                 scip                /**< SCIP data structure */
   )
{
   SCIP_CONSHDLR* conshdlr = NULL;
   SCIP_CONSHDLR* sdpconshdlr;
   SCIP_CONSHDLRDATA* conshdlrdata = NULL;

   assert( scip != NULL );

   /* allocate memory for the conshdlrdata */
   SCIP_CALL( SCIPallocMemory(scip, &conshdlrdata) );

   /* only use one parameter */
   conshdlrdata->diaggezerocuts = FALSE;
   conshdlrdata->propupperbounds = FALSE;
   conshdlrdata->propubpresol = FALSE;
   conshdlrdata->proptightenbounds = FALSE;
   conshdlrdata->proptbprobing = FALSE;
   conshdlrdata->tightenboundscont = FALSE;
   conshdlrdata->tightenmatrices = FALSE;
   conshdlrdata->tightenbounds = FALSE;
   conshdlrdata->diagzeroimplcuts = FALSE;
   conshdlrdata->twominorlinconss = FALSE;
   conshdlrdata->twominorprodconss = FALSE;
   conshdlrdata->twominorvarbounds = FALSE;
   conshdlrdata->quadconsrank1 = FALSE;
   conshdlrdata->upgradequadconss = FALSE;
   conshdlrdata->upgradekeepquad = FALSE;
   conshdlrdata->separateonecut = FALSE;
   conshdlrdata->cutstopool = FALSE;
   conshdlrdata->sparsifycut = FALSE;
   conshdlrdata->sparsifyfactor = SCIP_INVALID;
   conshdlrdata->sparsifytargetsize = -1;
   conshdlrdata->multiplesparsecuts = FALSE;
   conshdlrdata->maxnsparsecuts = 0;
   conshdlrdata->enforcesdp = FALSE;
   conshdlrdata->onlyfixedintssdp = FALSE;
   conshdlrdata->addsocrelax = FALSE;
   conshdlrdata->maxnvarsquadupgd = 0;
   conshdlrdata->triedlinearconss = FALSE;
   conshdlrdata->triedvarbounds = FALSE;
   conshdlrdata->rank1approxheur = FALSE;
   conshdlrdata->generaterows = FALSE;
#ifdef OMP
   conshdlrdata->nthreads = 0;
#endif
   conshdlrdata->usedimacsfeastol = FALSE;
   conshdlrdata->recomputesparseev = FALSE;
   conshdlrdata->recomputeinitial = FALSE;
   conshdlrdata->exacttrans = FALSE;

   /* parameters are retrieved through the SDP constraint handler */
   sdpconshdlr = SCIPfindConshdlr(scip, CONSHDLR_NAME);
   if ( sdpconshdlr == NULL )
   {
      SCIPerrorMessage("Needs constraint handler <%s> to work.\n", CONSHDLR_NAME);
      return SCIP_PLUGINNOTFOUND;
   }
   conshdlrdata->sdpconshdlrdata = SCIPconshdlrGetData(sdpconshdlr);
   assert( conshdlrdata->sdpconshdlrdata != NULL );

   conshdlrdata->quadconsidx = NULL;
   conshdlrdata->quadconsvars = NULL;
   conshdlrdata->nquadconsidx = 0;
   conshdlrdata->X = NULL;
   conshdlrdata->nsdpvars = 0;
   conshdlrdata->sdpcons = NULL;
   conshdlrdata->randnumgen = NULL;
   conshdlrdata->relaxsdp = NULL;
   conshdlrdata->dimacsfeastol = SCIP_INVALID;

   /* include constraint handler */
   SCIP_CALL( SCIPincludeConshdlrBasic(scip, &conshdlr, CONSHDLRRANK1_NAME, CONSHDLRRANK1_DESC,
         CONSHDLR_ENFOPRIORITY, CONSHDLR_CHECKPRIORITY, CONSHDLR_EAGERFREQ, CONSHDLR_NEEDSCONS,
         consEnfolpSdp, consEnfopsSdp, consCheckSdp, consLockSdp, conshdlrdata) );

   assert( conshdlr != NULL );

   /* set non-fundamental callbacks via specific setter functions */
   SCIP_CALL( SCIPsetConshdlrDelete(scip, conshdlr, consDeleteSdp) );
   SCIP_CALL( SCIPsetConshdlrFree(scip, conshdlr, consFreeSdp) );
   SCIP_CALL( SCIPsetConshdlrCopy(scip, conshdlr, conshdlrCopySdpRank1, consCopySdp) );
   SCIP_CALL( SCIPsetConshdlrInitpre(scip, conshdlr,consInitpreSdp) );
   SCIP_CALL( SCIPsetConshdlrExit(scip, conshdlr, consExitSdp) );
   SCIP_CALL( SCIPsetConshdlrExitpre(scip, conshdlr, consExitpreSdp) );
   SCIP_CALL( SCIPsetConshdlrInitsol(scip, conshdlr, consInitsolSdp) );
   SCIP_CALL( SCIPsetConshdlrPresol(scip, conshdlr, consPresolSdp, CONSHDLR_MAXPREROUNDS, CONSHDLR_PRESOLTIMING) );
   SCIP_CALL( SCIPsetConshdlrProp(scip, conshdlr, consPropSdp, CONSHDLR_PROPFREQ, FALSE, CONSHDLR_PROPTIMING) );
   SCIP_CALL( SCIPsetConshdlrResprop(scip, conshdlr, consRespropSdp) );
   SCIP_CALL( SCIPsetConshdlrSepa(scip, conshdlr, consSepalpSdp, consSepasolSdp, CONSHDLR_SEPAFREQ,
         CONSHDLR_SEPAPRIORITY, CONSHDLR_DELAYSEPA) );
   SCIP_CALL( SCIPsetConshdlrEnforelax(scip, conshdlr, consEnforelaxSdp) );
   SCIP_CALL( SCIPsetConshdlrTrans(scip, conshdlr, consTransSdp) );
   SCIP_CALL( SCIPsetConshdlrPrint(scip, conshdlr, consPrintSdp) );
   SCIP_CALL( SCIPsetConshdlrParse(scip, conshdlr, consParseSdp) );
   SCIP_CALL( SCIPsetConshdlrGetVars(scip, conshdlr, consGetVarsSdp) );
   SCIP_CALL( SCIPsetConshdlrGetNVars(scip, conshdlr, consGetNVarsSdp) );

   /* include upgrading function for quadratic constraints */
#if ( SCIP_VERSION >= 800 || ( SCIP_VERSION < 800 && SCIP_APIVERSION >= 100 ) )
   SCIP_CALL( SCIPincludeConsUpgradeNonlinear(scip, consQuadConsUpgdSdp, 0, TRUE, CONSHDLRRANK1_NAME) );
#else
   SCIP_CALL( SCIPincludeQuadconsUpgrade(scip, consQuadConsUpgdSdp, 0, TRUE, CONSHDLRRANK1_NAME) );
#endif

   return SCIP_OKAY;
}

/** for given row and column (i,j) computes the position in the lower triangular part, if
 *  these positions are numbered from 0 to n(n+1)/2 - 1, this needs to be called for i >= j
 */
int SCIPconsSdpCompLowerTriangPos(
   int                   i,                  /**< row index */
   int                   j                   /**< column index */
   )
{
   assert( j >= 0 );
   assert( i >= j );

   return i*(i+1)/2 + j;
}

/** get the data belonging to a single SDP-constraint
 *
 *  In arraylength the length of the nvarnonz, col, row and val arrays has to be given, if it is not sufficient to store all block-pointers that
 *  need to be inserted, a debug message will be thrown and this variable will be set to the needed length.
 *  constnnonz should give the length of the const arrays, if it is too short it will also give the needed number and a debug message is thrown.
 *  rankone and maxevsubmat can be NULL-pointers, if the corresponding information is not needed.
 */
SCIP_RETCODE SCIPconsSdpGetData(
   SCIP*                 scip,               /**< SCIP data structure */
   SCIP_CONS*            cons,               /**< SDP constraint to get data of */
   int*                  nvars,              /**< pointer to store the number of variables in this SDP constraint */
   int*                  nnonz,              /**< pointer to store the number of nonzeros in this SDP constraint */
   int*                  blocksize,          /**< pointer to store the size of this SDP-block */
   int*                  arraylength,        /**< length of the given nvarnonz, col, row and val arrays; if this is too short, this will return the needed length */
   int*                  nvarnonz,           /**< pointer to store the number of nonzeros for each variable, also length of the arrays col/row/val are
                                              *   pointing to */
   int**                 col,                /**< pointer to store the column indices of the nonzeros for each variable */
   int**                 row,                /**< pointer to store the row indices of the nonzeros for each variable */
   SCIP_Real**           val,                /**< pointer to store the values of the nonzeros for each variable */
   SCIP_VAR**            vars,               /**< pointer to store the SCIP variables present in this constraint that correspond to the indices in col/row/val */
   int*                  constnnonz,         /**< pointer to store the number of nonzeros in the constant part of this SDP constraint, also length of
                                              *   the const arrays */
   int*                  constcol,           /**< pointer to store the column indices of the constant nonzeros */
   int*                  constrow,           /**< pointer to store the row indices of the constant nonzeros */
   SCIP_Real*            constval,           /**< pointer to store the values of the constant nonzeros */
   SCIP_Bool*            rankone,            /**< pointer to store if matrix should be rank one (or NULL, if information not necessary) */
   int**                 maxevsubmat,        /**< pointer to store two row indices of 2x2 subdeterminant with maximal eigenvalue [-1,-1 if not yet computed] (or NULL, if information not necessary) */
   SCIP_Bool*            addedquadcons       /**< pointer to store if the quadratic 2x2-minor constraints already added (in the rank1-case) (or NULL, if information not necessary) */
   )
{
   SCIP_CONSDATA* consdata;
   int i;

   assert( scip != NULL );
   assert( cons != NULL );
   assert( nvars != NULL );
   assert( nnonz != NULL );
   assert( blocksize != NULL );
   assert( arraylength != NULL );
   assert( nvarnonz != NULL );
   assert( col != NULL );
   assert( row != NULL );
   assert( val != NULL );
   assert( vars != NULL );
   assert( constnnonz != NULL );

   consdata = SCIPconsGetData(cons);

   assert( consdata->constnnonz == 0 || ( constcol != NULL && constrow != NULL && constval != NULL ) );

   *nvars = consdata->nvars;
   *nnonz = consdata->nnonz;
   *blocksize = consdata->blocksize;

   for (i = 0; i < consdata->nvars; i++)
      vars[i] = consdata->vars[i];

   /* check that the sdp-arrays are long enough to store the information */
   if ( *arraylength < consdata->nvars )
   {
      SCIPdebugMsg(scip, "nvarnonz, col, row and val arrays were not long enough to store the information for cons %s, they need to be at least"
         "size %d, given was only length %d!\n", SCIPconsGetName(cons), consdata->nvars, *arraylength);
      *arraylength = consdata->nvars;
   }
   else
   {
      for (i = 0; i < consdata->nvars; i++)
      {
         nvarnonz[i] = consdata->nvarnonz[i];
         /* set the pointers for each variable */
         col[i] = consdata->col[i];
         row[i] = consdata->row[i];
         val[i] = consdata->val[i];
      }
   }

   /* set the constant pointers (if a constant part exists) */
   if ( consdata->constnnonz > 0 )
   {
      if ( consdata->constnnonz > *constnnonz )
      {
         SCIPdebugMsg(scip, "The constant nonzeros arrays were not long enough to store the information for cons %s, they need to be at least"
            "size %d, given was only length %d! \n", SCIPconsGetName(cons), consdata->constnnonz, *constnnonz);
      }
      else
      {
         for (i = 0; i < consdata->constnnonz; i++)
         {
            constcol[i] = consdata->constcol[i];
            constrow[i] = consdata->constrow[i];
            constval[i] = consdata->constval[i];
         }
      }
   }

   *constnnonz = consdata->constnnonz;

   /* set the information about rankone, the current submatrix with largest minimal eigenvalue ([-1,-1] if not yet
      computed), and the quadratic 2x2-minor constraints if desired */
   if ( rankone != NULL && maxevsubmat != NULL )
   {
      *rankone = consdata->rankone;
      *maxevsubmat[0] = consdata->maxevsubmat[0];
      *maxevsubmat[1] = consdata->maxevsubmat[1];
      *addedquadcons = consdata->addedquadcons;
   }

   return SCIP_OKAY;
}

/** gets the number of nonzeros and constant nonzeros for this SDP constraint
 *
 *  Either nnonz or constnnonz may be NULL if only the other one is needed.
 */
SCIP_RETCODE SCIPconsSdpGetNNonz(
   SCIP*                 scip,               /**< SCIP data structure */
   SCIP_CONS*            cons,               /**< SDP constraint to get number of nonzeros for */
   int*                  nnonz,              /**< pointer to store the number of nonzeros in this SDP constraint */
   int*                  constnnonz          /**< pointer to store the number of nonzeros in the constant part of this SDP constraint */
   )
{
   SCIP_CONSDATA* consdata;

   assert( scip != NULL );
   assert( cons != NULL );

   consdata = SCIPconsGetData(cons);
   assert( consdata != NULL );

   if ( nnonz != NULL )
      *nnonz = consdata->nnonz;

   if ( constnnonz != NULL )
      *constnnonz = consdata->constnnonz;

   return SCIP_OKAY;
}

/** gets the number of variables of the SDP constraint */
int SCIPconsSdpGetNVars(
   SCIP*                 scip,               /**< SCIP data structure */
   SCIP_CONS*            cons                /**< SDP constraint to get number of variables for */
   )
{
   SCIP_CONSDATA* consdata;

   assert( scip != NULL );
   assert( cons != NULL );

   consdata = SCIPconsGetData(cons);
   assert( consdata != NULL );

   return consdata->nvars;
}

/** gets the variables of the SDP constraint */
SCIP_VAR** SCIPconsSdpGetVars(
   SCIP*                 scip,               /**< SCIP data structure */
   SCIP_CONS*            cons                /**< SDP constraint to get variables for */
   )
{
   SCIP_CONSDATA* consdata;

   assert( scip != NULL );
   assert( cons != NULL );

   consdata = SCIPconsGetData(cons);
   assert( consdata != NULL );

   return consdata->vars;
}

/** gets the blocksize of the SDP constraint */
int SCIPconsSdpGetBlocksize(
   SCIP*                 scip,               /**< SCIP data structure */
   SCIP_CONS*            cons                /**< SDP constraint to get blocksize for */
   )
{
   SCIP_CONSDATA* consdata;

   assert( scip != NULL );
   assert( cons != NULL );

   consdata = SCIPconsGetData(cons);
   assert( consdata != NULL );

   return consdata->blocksize;
}

/** gets the full constraint Matrix \f$ A_j \f$ for a given variable j */
SCIP_RETCODE SCIPconsSdpGetFullAj(
   SCIP*                 scip,               /**< SCIP data structure */
   SCIP_CONS*            cons,               /**< SDP constraint to get matrix for */
   int                   j,                  /**< the variable j to get the corresponding matrix \f$ A_j \f$ for */
   SCIP_Real*            Aj                  /**< pointer to store the full matrix \f$ A_j \f$ */
   )
{
   SCIP_CONSDATA* consdata;
   int blocksize;
   int i;

   assert( scip != NULL );
   assert( cons != NULL );
   assert( j >= 0 );
   assert( Aj != NULL );

   consdata = SCIPconsGetData(cons);
   assert( consdata != NULL );
   blocksize = consdata->blocksize;

   assert( j < consdata->nvars );

   for (i = 0; i < blocksize * blocksize; i++)
      Aj[i] = 0;

   for (i = 0; i < consdata->nvarnonz[j]; i++)
   {
      Aj[consdata->col[j][i] * blocksize + consdata->row[j][i]] = consdata->val[j][i]; /*lint !e679*/
      Aj[consdata->row[j][i] * blocksize + consdata->col[j][i]] = consdata->val[j][i]; /*lint !e679*/
   }

   return SCIP_OKAY;
}

/** gives an n*n-long array with the full constant matrix */
SCIP_RETCODE SCIPconsSdpGetFullConstMatrix(
   SCIP*                 scip,               /**< SCIP data structure */
   SCIP_CONS*            cons,               /**< SDP constraint to get matrix for */
   SCIP_Real*            mat                 /**< pointer to store the full constant matrix */
   )
{
   SCIP_CONSDATA* consdata;
   int blocksize;
   int i;
   int j;

   assert( scip != NULL );
   assert( cons != NULL );
   assert( mat != NULL );

   consdata = SCIPconsGetData(cons);
   blocksize = consdata->blocksize;

   for (i = 0; i < blocksize; i++)
   {
      for (j = 0; j < blocksize; j++)
         mat[i * blocksize + j] = 0.0; /*lint !e679*/
   }

   for (i = 0; i < consdata->constnnonz; i++)
   {
      mat[consdata->constcol[i] * blocksize + consdata->constrow[i]] = consdata->constval[i]; /*lint !e679*/
      mat[consdata->constrow[i] * blocksize + consdata->constcol[i]] = consdata->constval[i]; /*lint !e679*/
   }

   return SCIP_OKAY;
}

/** gives a 0.5*n*(n+1)-long array with the lower triangular part of the constant matrix indexed by SCIPconsSdpCompLowerTriangPos */
SCIP_RETCODE SCIPconsSdpGetLowerTriangConstMatrix(
   SCIP*                 scip,               /**< SCIP data structure */
   SCIP_CONS*            cons,               /**< SDP constraint to get data of */
   SCIP_Real*            mat                 /**< pointer to store the lower triangular part of the constant matrix */
   )
{
   SCIP_CONSDATA* consdata;
   int blocksize;
   int i;

   assert( scip != NULL );
   assert( cons != NULL );
   assert( mat != NULL );

   consdata = SCIPconsGetData(cons);
   assert( consdata != NULL );

   blocksize = consdata->blocksize;

   /* initialize the matrix with 0 */
   for (i = 0; i < (blocksize * (blocksize + 1)) / 2; i++)
      mat[i] = 0.0;

   for (i = 0; i < consdata->constnnonz; i++)
      mat[SCIPconsSdpCompLowerTriangPos(consdata->constrow[i], consdata->constcol[i])] = consdata->constval[i];

   return SCIP_OKAY;
}

/** Compute a heuristic guess for a good starting solution \f$ \lambda ^* \cdot I \f$.
 *
 *  The solution is computed as
 *  \f[
 *  \lambda^* = \max \Bigg\{S \cdot \max_{i \in [m]} \{|u_i|, |l_i|\} \cdot \max_{i \in [m]} \|A_i\|_\infty + \|C\|_\infty,
 *  \frac{\max_{i \in [m]} b_i}{S \cdot \min_{i \in [m]} \min_{j, \ell \in [n]} (A_i)_{j\ell} } \Bigg\},
 *  \f]
 *  where \f$ S = \frac{ | \text{nonzero-entries of all } A_i | }{0.5 \cdot \text{ blocksize } (\text{ blocksize } + 1)} \f$
 *  measures the sparsity of the matrices.
 */
SCIP_RETCODE SCIPconsSdpGuessInitialPoint(
   SCIP*                 scip,               /**< SCIP data structure */
   SCIP_CONS*            cons,               /**< the constraint for which the initial point should be constructed */
   SCIP_Real*            lambdastar          /**< pointer to store the guess for the initial point */
   )
{
   SCIP_CONSDATA* consdata;
   SCIP_Real sparsity;
   SCIP_Real maxinfnorm;
   SCIP_Real maxconst;
   SCIP_Real mininfnorm;
   SCIP_Real maxobj;
   SCIP_Real maxbound;
   SCIP_Real primalguess;
   SCIP_Real dualguess;
   SCIP_Real compval;
   int blocksize;
   int i;
   int v;

   assert( scip != NULL );
   assert( cons != NULL );
   assert( lambdastar != NULL );
   assert( strcmp(SCIPconshdlrGetName(SCIPconsGetHdlr(cons)), CONSHDLR_NAME) == 0 || strcmp(SCIPconshdlrGetName(SCIPconsGetHdlr(cons)), CONSHDLRRANK1_NAME) == 0 );

   consdata = SCIPconsGetData(cons);
   assert( consdata != NULL );

   /* If there are no nonzeros, we cannot use the usual formula, since it divides through the number of nonzeros. In this case,
    * however, we will not solve an SDP anyways but at most an LP (more likely the problem will be solved in local presolving,
    * if all variables are fixed and not only those in the SDP-part), so we just take the default value of SDPA.
    */
   if ( consdata->nnonz == 0 )
   {
      *lambdastar = 100.0;
      return SCIP_OKAY;
   }

   blocksize = consdata->blocksize;

   sparsity = consdata->nnonz / (0.5 * blocksize * (blocksize + 1));

   /* compute the maximum entry of the A_i */
   maxinfnorm = 0.0;
   mininfnorm = SCIPinfinity(scip);
   for (v = 0; v < consdata->nvars; v++)
   {
      for (i = 0; i < consdata->nvarnonz[v]; i++)
      {
         if ( SCIPisGT(scip, REALABS(consdata->val[v][i]), maxinfnorm ) )
            maxinfnorm = REALABS(consdata->val[v][i]);
         if ( SCIPisLT(scip, REALABS(consdata->val[v][i]), mininfnorm) )
            mininfnorm = REALABS(consdata->val[v][i]);
      }
   }
   maxconst = 0.0;
   for (i = 0; i < consdata->constnnonz; i++)
   {
      if ( SCIPisGT(scip, REALABS(consdata->constval[i]), maxconst ) )
         maxconst = REALABS(consdata->constval[i]);
   }

   assert( SCIPisGT(scip, mininfnorm, 0.0) );

   /* compute maximum b_i and bound */
   maxobj = 0.0;
   maxbound = 0.0;
   for (v = 0; v < consdata->nvars; v++)
   {
      if ( SCIPisGT(scip, REALABS(SCIPvarGetObj(consdata->vars[v])), maxobj) )
         maxobj = REALABS(SCIPvarGetObj(consdata->vars[v]));
      compval = SCIPisInfinity(scip, REALABS(SCIPvarGetUbGlobal(consdata->vars[v]))) ? 1e+6 : REALABS(SCIPvarGetUbGlobal(consdata->vars[v]));
      if ( SCIPisGT(scip, compval, maxbound) )
         maxbound = compval;
      compval = SCIPisInfinity(scip, REALABS(SCIPvarGetLbGlobal(consdata->vars[v]))) ? 1e+6 : REALABS(SCIPvarGetUbGlobal(consdata->vars[v]));
      if ( SCIPisGT(scip, compval, maxbound) )
         maxbound = compval;
   }

   /* if all variables were unbounded, we set the value to 10^6 */
   if ( SCIPisEQ(scip, maxbound, 0.0) )
      maxbound = 1E+6;

   /* compute primal and dual guess */
   primalguess = maxobj / (sparsity * mininfnorm);
   dualguess = sparsity * maxinfnorm * maxbound + maxconst;

   if ( SCIPisGT(scip, primalguess, dualguess) )
      *lambdastar = primalguess;
   else
      *lambdastar = dualguess;

   return SCIP_OKAY;
}

/** Gets maximum absolute entry of constant matrix \f$ A_0 \f$ */
SCIP_Real SCIPconsSdpGetMaxConstEntry(
   SCIP*                 scip,               /**< SCIP data structure */
   SCIP_CONS*            cons                /**< the constraint to get the maximum constant matrix entry for */
   )
{
   SCIP_CONSDATA* consdata;

   assert( scip != NULL );
   assert( cons != NULL );

   consdata = SCIPconsGetData(cons);

   return consdata->maxrhsentry;
}

/** Gets maximum absolute entry of all matrices \f$ A_i \f$ */
SCIP_Real SCIPconsSdpGetMaxSdpCoef(
   SCIP*                 scip,               /**< SCIP data structure */
   SCIP_CONS*            cons                /**< the constraint to get the maximum constant matrix entry for */
   )
{
   SCIP_CONSDATA* consdata;
   SCIP_Real maxcoef;
   int v;
   int i;

   assert( scip != NULL );
   assert( cons != NULL );

   consdata = SCIPconsGetData(cons);

   maxcoef = 0.0;

   for (v = 0; v < consdata->nvars; v++)
   {
      for (i = 0; i < consdata->nvarnonz[v]; i++)
      {
         if ( SCIPisGT(scip, REALABS(consdata->val[v][i]), maxcoef) )
            maxcoef = REALABS(consdata->val[v][i]);
      }
   }

   return maxcoef;
}

/** Computes an upper bound on the number of nonzeros of the (dual) SDP matrix \f$ Z = \sum_{j=1}^n A_j y_j - A_0 \f$,
 *  this should be used to allocate enough memory before calling SCIPconsSdpComputeSparseSdpMatrix.
 *
 *  Upper bound is computed as \f$ \min \{ \sum_{v \leq m} \text{nvarnonz}(v) + \text{constnnonz}, n \cdot (n+1) / 2 \} \f$.
 */
int SCIPconsSdpComputeUbSparseSdpMatrixLength(
   SCIP_CONS*            cons                /**< the constraint for which the Matrix should be assembled */
   )
{  /*lint --e{715}*/
   SCIP_CONSDATA* consdata;
   int v;
   int ub;
   int denselength;

   assert( cons != NULL );

   consdata = SCIPconsGetData(cons);
   assert( consdata != NULL );

   ub = consdata->constnnonz;

   for (v = 0; v < consdata->nvars; v++)
      ub += consdata->nvarnonz[v];

   denselength = consdata->blocksize * (consdata->blocksize + 1) / 2;

   return (ub <= denselength ? ub : denselength);
}

/** Computes (dual) SDP matrix \f$ Z = \sum_{j=1}^n A_j y_j - A_0 \f$ and returns it in sparse format
 *  @note row, col and val should have memory allocated equal to SCIPconsSdpComputeUbSparseSdpMatrixLength(),
 *        if the memory is not sufficient, length will be set to -1 and an error will be thrown
 */
SCIP_RETCODE SCIPconsSdpComputeSparseSdpMatrix(
   SCIP*                 scip,               /**< SCIP data structure */
   SCIP_CONS*            cons,               /**< the constraint for which the Matrix should be assembled */
   SCIP_SOL*             sol,                /**< the solution to assemble the matrix for */
   int*                  length,             /**< input: allocated memory for row/col/val arrays
                                              *   output: number of nonzeros of the matrix / length of row/col/val arrays */
   int*                  row,                /**< pointer to store row indices of SDP-matrix */
   int*                  col,                /**< pointer to store column indices of SDP-matrix */
   SCIP_Real*            val                 /**< pointer to store values of SDP-matrix */
   )
{
   SCIP_CONSDATA* consdata;
   int i;
   int v;
   int nnonz;

   assert( scip != NULL );
   assert( cons != NULL );
   assert( sol != NULL );
   assert( length != NULL );
   assert( row != NULL );
   assert( col != NULL );
   assert( val != NULL );

   consdata = SCIPconsGetData(cons);
   assert( consdata != NULL );

   /* initialize nnonz/row/col/val with constant arrays */
   nnonz = consdata->constnnonz;
   if ( *length < nnonz )
   {
      *length = -1;
      SCIPerrorMessage("Arrays not long enough in SCIPconsSdpComputeSparseSdpMatrix, length %d given, need at least %d (probably more)\n",
            *length, nnonz);
      return SCIP_ERROR;
   }

   for (i = 0; i < consdata->constnnonz; i++)
   {
      row[i] = consdata->constrow[i];
      col[i] = consdata->constcol[i];
      val[i] = -1 * consdata->constval[i];
   }

   /* add all variable arrays multiplied by corresponding solution value */
   for (v = 0; v < consdata->nvars; v++)
   {
      SCIP_CALL( SCIPsdpVarfixerMergeArrays(SCIPblkmem(scip), SCIPepsilon(scip), consdata->row[v], consdata->col[v], consdata->val[v], consdata->nvarnonz[v],
            FALSE, SCIPgetSolVal(scip, sol, consdata->vars[v]), row, col, val, &nnonz, *length) );
      if ( nnonz > *length )
      {
         *length = -1;
         SCIPerrorMessage("Arrays not long enough in SCIPconsSdpComputeSparseSdpMatrix, length %d given, need at least %d (probably more)\n",
               *length, nnonz);
         return SCIP_ERROR;
      }
   }

   /* update length pointer */
   *length = nnonz;

   return SCIP_OKAY;
}

/** returns whether the matrix should be rank one */
SCIP_Bool SCIPconsSdpShouldBeRankOne(
   SCIP_CONS*            cons                /**< the constraint for which the existence of a rank one constraint should be checked */
   )
{
   SCIP_CONSDATA* consdata;

   assert( cons != NULL );

   consdata = SCIPconsGetData(cons);
   assert( consdata != NULL );

   return consdata->rankone;
}

/** returns two row indices of 2x2 subdeterminant with maximal eigenvalue [or -1,-1 if not available] */
SCIP_RETCODE SCIPconsSdpGetMaxEVSubmat(
   SCIP_CONS*            cons,               /**< the constraint for which the existence of a rank one constraint should be checked */
   int**                 maxevsubmat         /**< pointer to store the two row indices of 2x2 subdeterminant with
                                              *   maximal eigenvalue [or -1,-1 if not available] */
   )
{
   SCIP_CONSDATA* consdata;

   assert( cons != NULL );

   consdata = SCIPconsGetData(cons);
   assert( consdata != NULL );
   assert( maxevsubmat != NULL );

   *maxevsubmat[0] = consdata->maxevsubmat[0];
   *maxevsubmat[1] = consdata->maxevsubmat[1];

   return SCIP_OKAY;
}

/** returns whether the quadratic 2x2-minor constraints are already added (in the rank1-case) */
SCIP_Bool SCIPconsSdpAddedQuadCons(
   SCIP_CONS*            cons                /**< the constraint for which it should be checked whether the quadratic 2x2-minor constraints are already added (in the rank1-case) */
   )
{
   SCIP_CONSDATA* consdata;

   assert( cons != NULL );

   consdata = SCIPconsGetData(cons);
   assert( consdata != NULL );

   return consdata->addedquadcons;
}

/** creates an SDP-constraint
 *
 *  The matrices should be lower triangular.
 */
SCIP_RETCODE SCIPcreateConsSdp(
   SCIP*                 scip,               /**< SCIP data structure */
   SCIP_CONS**           cons,               /**< pointer to hold the created constraint */
   const char*           name,               /**< name of constraint */
   int                   nvars,              /**< number of variables in this SDP constraint */
   int                   nnonz,              /**< number of nonzeros in this SDP constraint */
   int                   blocksize,          /**< size of this SDP-block */
   int*                  nvarnonz,           /**< number of nonzeros for each variable, also length of the arrays col/row/val point to */
   int**                 col,                /**< pointer to column indices of the nonzeros for each variable */
   int**                 row,                /**< pointer to row indices of the nonzeros for each variable */
   SCIP_Real**           val,                /**< pointer to values of the nonzeros for each variable */
   SCIP_VAR**            vars,               /**< variables present in this SDP constraint that correspond to the indices in col/row/val */
   int                   constnnonz,         /**< number of nonzeros in the constant part of this SDP constraint */
   int*                  constcol,           /**< column indices of the constant nonzeros */
   int*                  constrow,           /**< row indices of the constant nonzeros */
   SCIP_Real*            constval,           /**< values of the constant nonzeros */
   SCIP_Bool             removeduplicates    /**< Should duplicate matrix entries be removed (then order of col/row/val might change)? */
   )
{
   SCIP_CONSHDLR* conshdlr;
   SCIP_CONSDATA* consdata = NULL;
   int i;
   int j;

   assert( scip != NULL );
   assert( cons != NULL );
   assert( name != NULL );
   assert( nvars >= 0 );
   assert( nnonz >= 0 );
   assert( blocksize >= 0 );
   assert( constnnonz >= 0 );
   assert( nvars == 0 || vars != NULL );
   assert( nnonz == 0 || (nvarnonz != NULL && col != NULL && row != NULL && val != NULL ));
   assert( constnnonz == 0 || (constcol != NULL && constrow != NULL && constval != NULL ));

   conshdlr = SCIPfindConshdlr(scip, "SDP");
   if ( conshdlr == NULL )
   {
      SCIPerrorMessage("SDP constraint handler not found\n");
      return SCIP_PLUGINNOTFOUND;
   }

   /* create constraint data */
   SCIP_CALL( SCIPallocBlockMemory(scip, &consdata) );
   SCIP_CALL( SCIPallocBlockMemoryArray(scip, &consdata->nvarnonz, nvars) );
   SCIP_CALL( SCIPallocBlockMemoryArray(scip, &consdata->col, nvars) );
   SCIP_CALL( SCIPallocBlockMemoryArray(scip, &consdata->row, nvars) );
   SCIP_CALL( SCIPallocBlockMemoryArray(scip, &consdata->val, nvars) );
   SCIP_CALL( SCIPallocBlockMemoryArray(scip, &consdata->constcol, constnnonz) );
   SCIP_CALL( SCIPallocBlockMemoryArray(scip, &consdata->constrow, constnnonz) );
   SCIP_CALL( SCIPallocBlockMemoryArray(scip, &consdata->constval, constnnonz) );
   SCIP_CALL( SCIPallocBlockMemoryArray(scip, &consdata->vars, nvars) );

   for (i = 0; i < nvars; i++)
   {
      assert( nvarnonz[i] >= 0 );

      SCIP_CALL( SCIPallocBlockMemoryArray(scip, &consdata->col[i], nvarnonz[i]));
      SCIP_CALL( SCIPallocBlockMemoryArray(scip, &consdata->row[i], nvarnonz[i]));
      SCIP_CALL( SCIPallocBlockMemoryArray(scip, &consdata->val[i], nvarnonz[i]));
   }

   consdata->nvars = nvars;
   consdata->nnonz = nnonz;
   consdata->constnnonz = constnnonz;
   consdata->blocksize = blocksize;
   consdata->locks = NULL;
   consdata->matrixvar = NULL;
   consdata->matrixval = NULL;
   consdata->matrixconst = NULL;
   consdata->nsingle = 0;
   consdata->tracebound = -2.0;
   consdata->allmatricespsd = FALSE;
   consdata->initallmatricespsd = FALSE;

   for (i = 0; i < nvars; i++)
   {
      consdata->nvarnonz[i] = nvarnonz[i];

      if ( nvarnonz[i] > 0 )
      {
         /* if duplicate matrix entries should be removed */
         if ( removeduplicates )
         {
            int cnt = 0;
            int c = 0;

            /* sort by rows, then columns */
            SCIPsdpVarfixerSortRowCol(row[i], col[i], val[i], nvarnonz[i]);

            while ( cnt < nvarnonz[i] )
            {
               assert( 0 <= row[i][cnt] && row[i][cnt] < blocksize );
               assert( 0 <= col[i][cnt] && col[i][cnt] < blocksize );
               assert( row[i][cnt] >= col[i][cnt] );

               while ( cnt < nvarnonz[i] - 1 && row[i][cnt] == row[i][cnt+1] && col[i][cnt] == col[i][cnt+1] )
               {
                  if ( ! SCIPisEQ(scip, val[i][cnt], val[i][cnt+1]) )
                  {
                     SCIPerrorMessage("Duplicate matrix entry (%d,%d) with different value (%g vs. %g).\n", row[i][cnt], col[i][cnt], val[i][cnt], val[i][cnt+1]);
                     return SCIP_INVALIDDATA;
                  }
                  ++cnt;
               }

               consdata->row[i][c] = row[i][cnt];
               consdata->col[i][c] = col[i][cnt];
               consdata->val[i][c] = val[i][cnt];
               ++cnt;
               ++c;
            }

            /* possibly correct size; a reallocation should happen rarely */
            if ( c < nvarnonz[i] )
            {
               SCIP_CALL( SCIPreallocBlockMemoryArray(scip, &consdata->col[i], nvarnonz[i], c));
               SCIP_CALL( SCIPreallocBlockMemoryArray(scip, &consdata->row[i], nvarnonz[i], c));
               SCIP_CALL( SCIPreallocBlockMemoryArray(scip, &consdata->val[i], nvarnonz[i], c));
               consdata->nvarnonz[i] = c;
            }
         }
         else
         {
            for (j = 0; j < nvarnonz[i]; j++)
            {
               assert( 0 <= row[i][j] && row[i][j] < blocksize );
               assert( 0 <= col[i][j] && col[i][j] < blocksize );
               assert( row[i][j] >= col[i][j] );

               consdata->row[i][j] = row[i][j];
               consdata->col[i][j] = col[i][j];
               consdata->val[i][j] = val[i][j];
            }
         }
      }
   }

   if ( constnnonz > 0 )
   {
      /* if duplicate matrix entries should be removed */
      if ( removeduplicates )
      {
         int cnt = 0;
         int c = 0;

         /* sort by rows, then columns */
         SCIPsdpVarfixerSortRowCol(constrow, constcol, constval, constnnonz);

         while ( cnt < constnnonz )
         {
            while ( cnt < constnnonz - 1 && constrow[cnt] == constrow[cnt+1] && constcol[cnt] == constcol[cnt+1] )
            {
               if ( ! SCIPisEQ(scip, constval[cnt], constval[cnt+1]) )
               {
                  SCIPerrorMessage("Duplicate entry (%d,%d) with different value (%g vs. %g) in constant matrix.\n", constrow[cnt], constcol[cnt], constval[cnt], constval[cnt+1]);
                  return SCIP_INVALIDDATA;
               }
               ++cnt;
            }

            assert( 0 <= constrow[cnt] && constrow[cnt] < blocksize );
            assert( 0 <= constcol[cnt] && constcol[cnt] < blocksize );
            assert( constrow[cnt] >= constcol[cnt] );

            consdata->constrow[c] = constrow[cnt];
            consdata->constcol[c] = constcol[cnt];
            consdata->constval[c] = constval[cnt];
            ++cnt;
            ++c;
         }

         /* possibly correct size; a reallocation should happen rarely */
         if ( c < constnnonz )
         {
            SCIP_CALL( SCIPreallocBlockMemoryArray(scip, &consdata->constcol, constnnonz, c) );
            SCIP_CALL( SCIPreallocBlockMemoryArray(scip, &consdata->constrow, constnnonz, c) );
            SCIP_CALL( SCIPreallocBlockMemoryArray(scip, &consdata->constval, constnnonz, c) );
            consdata->constnnonz = c;
         }
      }
      else
      {
         for (j = 0; j < constnnonz; j++)
         {
            assert( 0 <= constrow[j] && constrow[j] < blocksize );
            assert( 0 <= constcol[j] && constcol[j] < blocksize );
            assert( constrow[j] >= constcol[j] );

            consdata->constrow[j] = constrow[j];
            consdata->constcol[j] = constcol[j];
            consdata->constval[j] = constval[j];
         }
      }
   }

   for (i = 0; i < nvars; i++)
   {
      consdata->vars[i] = vars[i];
      SCIP_CALL( SCIPcaptureVar(scip, consdata->vars[i]) );
   }
   SCIPdebugMsg(scip, "creating cons %s.\n", name);

   consdata->rankone = FALSE;

   /* allocate memory for rank one constraint */
   SCIP_CALL( SCIPallocBlockMemoryArray(scip, &consdata->maxevsubmat, 2) );
   consdata->maxevsubmat[0] = -1;
   consdata->maxevsubmat[1] = -1;

   /* quadratic 2x2-minor constraints added? */
   consdata->addedquadcons = FALSE;

   /* create constraint */
   SCIP_CALL( SCIPcreateCons(scip, cons, name, conshdlr, consdata, TRUE, TRUE, TRUE, TRUE, TRUE, FALSE, FALSE, FALSE, FALSE, FALSE) );

   /* compute maximum rhs entry for later use in the DIMACS Error Norm */
   SCIP_CALL( setMaxRhsEntry(*cons) );

   return SCIP_OKAY;
}


/** creates a rank 1 SDP-constraint
 *
 *  The matrices should be lower triangular.
 */
SCIP_RETCODE SCIPcreateConsSdpRank1(
   SCIP*                 scip,               /**< SCIP data structure */
   SCIP_CONS**           cons,               /**< pointer to hold the created constraint */
   const char*           name,               /**< name of constraint */
   int                   nvars,              /**< number of variables in this SDP constraint */
   int                   nnonz,              /**< number of nonzeros in this SDP constraint */
   int                   blocksize,          /**< size of this SDP-block */
   int*                  nvarnonz,           /**< number of nonzeros for each variable, also length of the arrays col/row/val point to */
   int**                 col,                /**< pointer to column indices of the nonzeros for each variable */
   int**                 row,                /**< pointer to row indices of the nonzeros for each variable */
   SCIP_Real**           val,                /**< pointer to values of the nonzeros for each variable */
   SCIP_VAR**            vars,               /**< variables present in this SDP constraint that correspond to the indices in col/row/val */
   int                   constnnonz,         /**< number of nonzeros in the constant part of this SDP constraint */
   int*                  constcol,           /**< column indices of the constant nonzeros */
   int*                  constrow,           /**< row indices of the constant nonzeros */
   SCIP_Real*            constval,           /**< values of the constant nonzeros */
   SCIP_Bool             removeduplicates    /**< Should duplicate matrix entries be removed (then order of col/row/val might change)? */
   )
{
   SCIP_CONSHDLR* conshdlr;
   SCIP_CONSDATA* consdata = NULL;
   int i;
   int j;

   assert( scip != NULL );
   assert( cons != NULL );
   assert( name != NULL );
   assert( nvars >= 0 );
   assert( nnonz >= 0 );
   assert( blocksize >= 0 );
   assert( constnnonz >= 0 );
   assert( nvars == 0 || vars != NULL );
   assert( nnonz == 0 || (nvarnonz != NULL && col != NULL && row != NULL && val != NULL ));
   assert( constnnonz == 0 || (constcol != NULL && constrow != NULL && constval != NULL ));

   conshdlr = SCIPfindConshdlr(scip, CONSHDLRRANK1_NAME);
   if ( conshdlr == NULL )
   {
      SCIPerrorMessage("Rank 1 SDP constraint handler not found\n");
      return SCIP_PLUGINNOTFOUND;
   }

   /* create constraint data */
   SCIP_CALL( SCIPallocBlockMemory(scip, &consdata) );
   SCIP_CALL( SCIPallocBlockMemoryArray(scip, &consdata->nvarnonz, nvars) );
   SCIP_CALL( SCIPallocBlockMemoryArray(scip, &consdata->col, nvars) );
   SCIP_CALL( SCIPallocBlockMemoryArray(scip, &consdata->row, nvars) );
   SCIP_CALL( SCIPallocBlockMemoryArray(scip, &consdata->val, nvars) );
   SCIP_CALL( SCIPallocBlockMemoryArray(scip, &consdata->constcol, constnnonz) );
   SCIP_CALL( SCIPallocBlockMemoryArray(scip, &consdata->constrow, constnnonz) );
   SCIP_CALL( SCIPallocBlockMemoryArray(scip, &consdata->constval, constnnonz) );
   SCIP_CALL( SCIPallocBlockMemoryArray(scip, &consdata->vars, nvars) );

   for (i = 0; i < nvars; i++)
   {
      assert( nvarnonz[i] >= 0 );

      SCIP_CALL( SCIPallocBlockMemoryArray(scip, &consdata->col[i], nvarnonz[i]));
      SCIP_CALL( SCIPallocBlockMemoryArray(scip, &consdata->row[i], nvarnonz[i]));
      SCIP_CALL( SCIPallocBlockMemoryArray(scip, &consdata->val[i], nvarnonz[i]));
   }

   consdata->nvars = nvars;
   consdata->nnonz = nnonz;
   consdata->constnnonz = constnnonz;
   consdata->blocksize = blocksize;
   consdata->locks = NULL;
   consdata->matrixvar = NULL;
   consdata->matrixval = NULL;
   consdata->matrixconst = NULL;
   consdata->nsingle = 0;
   consdata->tracebound = -2.0;
   consdata->allmatricespsd = FALSE;
   consdata->initallmatricespsd = FALSE;

   for (i = 0; i < nvars; i++)
   {
      consdata->nvarnonz[i] = nvarnonz[i];

      if ( nvarnonz[i] > 0 )
      {
         /* if duplicate matrix entries should be removed */
         if ( removeduplicates )
         {
            int cnt = 0;
            int c = 0;

            /* sort by rows, then columns */
            SCIPsdpVarfixerSortRowCol(row[i], col[i], val[i], nvarnonz[i]);

            while ( cnt < nvarnonz[i] )
            {
               assert( 0 <= row[i][cnt] && row[i][cnt] < blocksize );
               assert( 0 <= col[i][cnt] && col[i][cnt] < blocksize );
               assert( row[i][cnt] >= col[i][cnt] );

               while ( cnt < nvarnonz[i] - 1 && row[i][cnt] == row[i][cnt+1] && col[i][cnt] == col[i][cnt+1] )
               {
                  if ( ! SCIPisEQ(scip, val[i][cnt], val[i][cnt+1]) )
                  {
                     SCIPerrorMessage("Duplicate matrix entry (%d,%d) with different value (%g vs. %g).\n", row[i][cnt], col[i][cnt], val[i][cnt], val[i][cnt+1]);
                     return SCIP_INVALIDDATA;
                  }
                  ++cnt;
               }

               consdata->row[i][c] = row[i][cnt];
               consdata->col[i][c] = col[i][cnt];
               consdata->val[i][c] = val[i][cnt];
               ++cnt;
               ++c;
            }

            /* possibly correct size; a reallocation should happen rarely */
            if ( c < nvarnonz[i] )
            {
               SCIP_CALL( SCIPreallocBlockMemoryArray(scip, &consdata->col[i], nvarnonz[i], c));
               SCIP_CALL( SCIPreallocBlockMemoryArray(scip, &consdata->row[i], nvarnonz[i], c));
               SCIP_CALL( SCIPreallocBlockMemoryArray(scip, &consdata->val[i], nvarnonz[i], c));
               consdata->nvarnonz[i] = c;
            }
         }
         else
         {
            for (j = 0; j < nvarnonz[i]; j++)
            {
               assert( 0 <= row[i][j] && row[i][j] < blocksize );
               assert( 0 <= col[i][j] && col[i][j] < blocksize );
               assert( row[i][j] >= col[i][j] );

               consdata->row[i][j] = row[i][j];
               consdata->col[i][j] = col[i][j];
               consdata->val[i][j] = val[i][j];
            }
         }
      }
   }

   if ( constnnonz > 0 )
   {
      /* if duplicate matrix entries should be removed */
      if ( removeduplicates )
      {
         int cnt = 0;
         int c = 0;

         /* sort by rows, then columns */
         SCIPsdpVarfixerSortRowCol(constrow, constcol, constval, constnnonz);

         while ( cnt < constnnonz )
         {
            while ( cnt < constnnonz - 1 && constrow[cnt] == constrow[cnt+1] && constcol[cnt] == constcol[cnt+1] )
            {
               if ( ! SCIPisEQ(scip, constval[cnt], constval[cnt+1]) )
               {
                  SCIPerrorMessage("Duplicate entry (%d,%d) with different value (%g vs. %g) in constant matrix.\n", constrow[cnt], constcol[cnt], constval[cnt], constval[cnt+1]);
                  return SCIP_INVALIDDATA;
               }
               ++cnt;
            }

            assert( 0 <= constrow[cnt] && constrow[cnt] < blocksize );
            assert( 0 <= constcol[cnt] && constcol[cnt] < blocksize );
            assert( constrow[cnt] >= constcol[cnt] );

            consdata->constrow[c] = constrow[cnt];
            consdata->constcol[c] = constcol[cnt];
            consdata->constval[c] = constval[cnt];
            ++cnt;
            ++c;
         }

         /* possibly correct size; a reallocation should happen rarely */
         if ( c < constnnonz )
         {
            SCIP_CALL( SCIPreallocBlockMemoryArray(scip, &consdata->constcol, constnnonz, c) );
            SCIP_CALL( SCIPreallocBlockMemoryArray(scip, &consdata->constrow, constnnonz, c) );
            SCIP_CALL( SCIPreallocBlockMemoryArray(scip, &consdata->constval, constnnonz, c) );
            consdata->constnnonz = c;
         }
      }
      else
      {
         for (j = 0; j < constnnonz; j++)
         {
            assert( 0 <= constrow[j] && constrow[j] < blocksize );
            assert( 0 <= constcol[j] && constcol[j] < blocksize );
            assert( constrow[j] >= constcol[j] );

            consdata->constrow[j] = constrow[j];
            consdata->constcol[j] = constcol[j];
            consdata->constval[j] = constval[j];
         }
      }
   }

   for (i = 0; i < nvars; i++)
   {
      consdata->vars[i] = vars[i];
      SCIP_CALL( SCIPcaptureVar(scip, consdata->vars[i]) );
   }
   SCIPdebugMsg(scip, "creating cons %s (rank 1).\n", name);
   consdata->rankone = TRUE;

   /* allocate memory for rank one constraint */
   SCIP_CALL( SCIPallocBlockMemoryArray(scip, &consdata->maxevsubmat, 2) );
   consdata->maxevsubmat[0] = -1;
   consdata->maxevsubmat[1] = -1;

   /* quadratic 2x2-minor constraints added? */
   consdata->addedquadcons = FALSE;

   /* create constraint */
   SCIP_CALL( SCIPcreateCons(scip, cons, name, conshdlr, consdata, TRUE, TRUE, TRUE, TRUE, TRUE, FALSE, FALSE, FALSE, FALSE, FALSE) );

   /* compute maximum rhs entry for later use in the DIMACS Error Norm */
   SCIP_CALL( setMaxRhsEntry(*cons) );

   return SCIP_OKAY;
}<|MERGE_RESOLUTION|>--- conflicted
+++ resolved
@@ -760,98 +760,6 @@
    return SCIP_OKAY;
 }
 
-<<<<<<< HEAD
-/** compute scaling factor that makes the matrix A minus Aconst psd via bisection */
-static
-SCIP_RETCODE computeScalingFactor(
-   SCIP*                 scip,               /**< SCIP data structure */
-   int                   blocksize,          /**< size of block */
-   SCIP_Real*            A,                  /**< matrix for which the factor should be computed */
-   SCIP_Real*            Aconst,             /**< the constant matrix */
-   SCIP_Real             lower,              /**< lower bound on factor */
-   SCIP_Real             upper,              /**< upper bound on factor */
-   SCIP_Real*            factor              /**< pointer to store the factor */
-   )
-{
-   SCIP_Real* matrix;
-   SCIP_Real eigenvalue;
-   SCIP_Real lb;
-   SCIP_Real ub;
-   SCIP_Real scalar = 1.0;
-   SCIP_Real tol;
-   const int maxiter = 50;
-   int iter = 0;
-
-   assert( scip != NULL );
-   assert( blocksize > 0 );
-   assert( A != NULL );
-   assert( Aconst != NULL );
-   assert( factor != NULL );
-   assert( SCIPisLE(scip, lower, upper) );
-   assert( SCIPisGE(scip, upper, 0.0) );
-
-   *factor = upper;
-   lb = lower;
-   ub = upper;
-
-   SCIP_CALL( SCIPallocBufferArray(scip, &matrix, blocksize * blocksize) );
-
-   /* bisection loop */
-   tol = SCIPfeastol(scip);
-   while ( ub - lb > tol )
-   {
-      int pos;
-      int i;
-      int j;
-
-      /* fill in matrix */
-      for (i = 0; i < blocksize; ++i)
-      {
-         for (j = 0; j < blocksize; ++j)
-         {
-            pos = i * blocksize + j;
-            matrix[pos] = scalar * A[pos] - Aconst[pos];
-         }
-      }
-
-      /* compute smallest eigenvalue */
-      SCIP_CALL( SCIPlapackComputeIthEigenvalue(SCIPbuffer(scip), FALSE, blocksize, matrix, 1, &eigenvalue, NULL) );
-
-      /* if the smallest eigenvalue is positive, we can decrease the value */
-      if ( SCIPisFeasPositive(scip, eigenvalue) )
-      {
-         ub = scalar;
-         scalar = (ub + lb) / 2.0;
-      }
-      else
-      {
-         /* in the space case in which the scalar is equal to its upper bound, we exit */
-         if ( SCIPisEQ(scip, scalar, upper) )
-            break;
-
-         lb = scalar;
-         if ( SCIPisInfinity(scip, ub) )
-            scalar *= 2.0;
-         else
-            scalar = (ub + lb) / 2.0;
-      }
-
-      /* stop if unsuccessful, e.g., if matrix has minimal eigenvalue 0 and cannot compensate constant part */
-      ++iter;
-      if ( iter >= maxiter )
-         break;
-   }
-
-   SCIPfreeBufferArray(scip, &matrix);
-
-   if ( iter >= maxiter )
-      *factor = SCIP_INVALID;
-   else
-      *factor = scalar;
-
-   return SCIP_OKAY;
-}
-
 /** compute largest sparse eigenvalue for a given sparsity level and corresponding eigenvector of a given matrix
  *
  *  The truncated power method works like the ordinary power method to compute the largest eigenvalue of a matrix, but
@@ -955,8 +863,6 @@
    return SCIP_OKAY;
 }
 
-=======
->>>>>>> 85904abb
 /** try to sparsify cut
  *
  *  We currently take a small subset of the components of a given eigenvector and check whether the cut is
@@ -1556,14 +1462,7 @@
    if ( conshdlrdata->sdpconshdlrdata->separateonecut || conshdlrdata->sdpconshdlrdata->multiplesparsecuts )
    {
       /* compute smallest eigenvalue */
-<<<<<<< HEAD
-      SCIP_CALL( SCIPlapackComputeIthEigenvalue(SCIPbuffer(scip), TRUE, blocksize, fullmatrixcopy, 1, eigenvalues, eigenvectors) );
-      if ( eigenvalues[0] < -tol )
-         neigenvalues = 1;
-      else
-         neigenvalues = 0;
-=======
-      retcode = SCIPlapackComputeIthEigenvalue(SCIPbuffer(scip), TRUE, blocksize, fullmatrix, 1, eigenvalues, eigenvectors);
+      retcode = SCIPlapackComputeIthEigenvalue(SCIPbuffer(scip), TRUE, blocksize, fullmatrixcopy, 1, eigenvalues, eigenvectors);
       if ( retcode == SCIP_OKAY )
       {
          if ( eigenvalues[0] < -tol )
@@ -1571,15 +1470,11 @@
          else
             neigenvalues = 0;
       }
->>>>>>> 85904abb
    }
    else
    {
       /* compute all eigenvectors for negative eigenvalues */
-<<<<<<< HEAD
-      SCIP_CALL( SCIPlapackComputeEigenvectorsNegative(SCIPbuffer(scip), blocksize, fullmatrixcopy, tol, &neigenvalues, eigenvalues, eigenvectors) );
-=======
-      retcode = SCIPlapackComputeEigenvectorsNegative(SCIPbuffer(scip), blocksize, fullmatrix, tol, &neigenvalues, eigenvalues, eigenvectors);
+      retcode = SCIPlapackComputeEigenvectorsNegative(SCIPbuffer(scip), blocksize, fullmatrixcopy, tol, &neigenvalues, eigenvalues, eigenvectors);
    }
 
    /* treat possible error */
@@ -1600,7 +1495,6 @@
       }
       else
          return SCIP_OKAY;  /* in separation just exit */
->>>>>>> 85904abb
    }
 
    if ( neigenvalues > 0 )
