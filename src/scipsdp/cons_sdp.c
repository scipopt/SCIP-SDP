/* * * * * * * * * * * * * * * * * * * * * * * * * * * * * * * * * * * * * * */
/*                                                                           */
/* This file is part of SCIPSDP - a solving framework for mixed-integer      */
/* semidefinite programs based on SCIP.                                      */
/*                                                                           */
/* Copyright (C) 2011-2013 Discrete Optimization, TU Darmstadt               */
/*                         EDOM, FAU Erlangen-Nürnberg                       */
/*               2014-2019 Discrete Optimization, TU Darmstadt               */
/*                                                                           */
/*                                                                           */
/* This program is free software; you can redistribute it and/or             */
/* modify it under the terms of the GNU Lesser General Public License        */
/* as published by the Free Software Foundation; either version 3            */
/* of the License, or (at your option) any later version.                    */
/*                                                                           */
/* This program is distributed in the hope that it will be useful,           */
/* but WITHOUT ANY WARRANTY; without even the implied warranty of            */
/* MERCHANTABILITY or FITNESS FOR A PARTICULAR PURPOSE.  See the             */
/* GNU Lesser General Public License for more details.                       */
/*                                                                           */
/* You should have received a copy of the GNU Lesser General Public License  */
/* along with this program; if not, write to the Free Software               */
/* Foundation, Inc., 51 Franklin St, Fifth Floor, Boston, MA 02110-1301, USA.*/
/*                                                                           */
/*                                                                           */
/* Based on SCIP - Solving Constraint Integer Programs                       */
/* Copyright (C) 2002-2019 Zuse Institute Berlin                             */
/* SCIP is distributed under the terms of the SCIP Academic Licence,         */
/* see file COPYING in the SCIP distribution.                                */
/*                                                                           */
/* * * * * * * * * * * * * * * * * * * * * * * * * * * * * * * * * * * * * * */

/**@file   cons_sdp.c
 * @brief  Constraint handler for SDP-constraints
 * @author Sonja Mars
 * @author Lars Schewe
 * @author Tristan Gally
 * @author Frederic Matter
 * @author Marc Pfetsch
 *
 * Constraint handler for semidefinite constraints of the form \f$ \sum_{j=1}^n A_j y_j - A_0 \succeq 0 \f$,
 * where the matrices \f$A_j\f$ and \f$A_0\f$ need to be symmetric. Only the nonzero entries of the matrices
 * are stored.
 *
 * This file also contains a separate constraint handler for handling rank 1 SDP constraints. The callback functions are
 * essentially the same, but some quadratic constraints are added to enforce the rank 1 condition.
 */

/* #define SCIP_DEBUG */
/* #define SCIP_MORE_DEBUG         /\* shows all cuts added and prints constraint after parsing *\/ */
/* #define PRINT_HUMAN_READABLE /\* change the output of PRINTCONS to a better readable format (dense instead of sparse), WHICH CAN NO LONGER BE PARSED *\/ */
/* #define PRINTMATRICES     /\* Should all matrices appearing in best rank-1 approximation heuristic be printed? *\/ */

#include "cons_sdp.h"

#include <assert.h>                     /*lint !e451*/
#include <string.h>                     /* for NULL, strcmp */
#include <ctype.h>                      /* for isspace */
#include <math.h>
#include "sdpi/lapack_interface.h"

#include "scipsdp/SdpVarmapper.h"
#include "scipsdp/SdpVarfixer.h"

#include "scip/cons_linear.h"           /* for SCIPcreateConsLinear */
#include "scip/cons_quadratic.h"        /* for SCIPcreateConsBasicQuadratic */
#include "scip/scip_cons.h"             /* for SCIPgetConsVars */
#include "scip/scip.h"                  /* for SCIPallocBufferArray, etc */
#include "scip/def.h"

#ifdef OMP
#include "omp.h"                        /* for changing the number of threads */
#endif

/* turn off lint warnings for whole file: */
/*lint --e{788,818}*/

#define CONSHDLR_NAME          "SDP"
#define CONSHDLR_DESC          "SDP constraints of the form \\sum_{j} A_j y_j - A_0 psd"

#define CONSHDLRRANK1_NAME     "SDPrank1"
#define CONSHDLRRANK1_DESC     "rank 1 SDP constraints"

#define CONSHDLR_SEPAPRIORITY  +1000000 /**< priority of the constraint handler for separation */
#define CONSHDLR_ENFOPRIORITY  -2000000 /**< priority of the constraint handler for constraint enforcing */
#define CONSHDLR_CHECKPRIORITY -2000000 /**< priority of the constraint handler for checking feasibility */
#define CONSHDLR_SEPAFREQ             1 /**< frequency for separating cuts; zero means to separate only in the root node */
#define CONSHDLR_EAGERFREQ          100 /**< frequency for using all instead of only the useful constraints in separation,
                                         *   propagation and enforcement, -1 for no eager evaluations, 0 for first only */
#define CONSHDLR_MAXPREROUNDS        -1 /**< maximal number of presolving rounds the constraint handler participates in (-1: no limit) */
#define CONSHDLR_DELAYSEPA        FALSE /**< should separation method be delayed, if other separators found cuts? */
#define CONSHDLR_NEEDSCONS         TRUE /**< should the constraint handler be skipped, if no constraints are available? */

#define CONSHDLR_PRESOLTIMING     SCIP_PRESOLTIMING_FAST
#define PARSE_STARTSIZE               1 /**< initial size of the consdata-arrays when parsing a problem */
#define PARSE_SIZEFACTOR             10 /**< size of consdata-arrays is increased by this factor when parsing a problem */
#define DEFAULT_DIAGGEZEROCUTS     TRUE /**< Should linear cuts enforcing the non-negativity of diagonal entries of SDP-matrices be added? */
#define DEFAULT_DIAGZEROIMPLCUTS   TRUE /**< Should linear cuts enforcing the implications of diagonal entries of zero in SDP-matrices be added? */
#define DEFAULT_TWOMINORLINCONSS  FALSE /**< Should linear cuts corresponding to 2 by 2 minors be added? */
#define DEFAULT_TWOMINORPRODCONSS FALSE /**< Should linear cuts corresponding to products of 2 by 2 minors be added? */
#define DEFAULT_QUADCONSRANK1      TRUE /**< Should quadratic cons for 2x2 minors be added in the rank-1 case? */
#define DEFAULT_UPGRADQUADCONSS   FALSE /**< Should quadratic constraints be upgraded to a rank 1 SDP? */
#define DEFAULT_RANK1APPROXHEUR   FALSE /**< Should the heuristic that computes the best rank-1 approximation for a given solution be executed? */
#ifdef OMP
#define DEFAULT_NTHREADS              1 /**< number of threads used for OpenBLAS */
#endif

/** constraint data for sdp constraints */
struct SCIP_ConsData
{
   int                   nvars;              /**< number of variables in this SDP constraint */
   int                   nnonz;              /**< number of nonzeros in this SDP constraint */
   int                   blocksize;          /**< size of this SDP-block */
   int*                  nvarnonz;           /**< length of the arrays pointed to by col/row/val, number of nonzeros for each variable */
   int**                 col;                /**< pointers to the column indices of the nonzeros for each variable */
   int**                 row;                /**< pointers to the row indices of the nonzeros for each variable */
   SCIP_Real**           val;                /**< pointers to the values of the nonzeros for each variable */
   SCIP_VAR**            vars;               /**< SCIP_VARiables present in this SDP constraint, ordered by their begvar-indices */
   int*                  locks;              /**< whether each variable is up-locked (1), down-locked (-1) or both (0); -2 if not locked (yet) */
   int                   constnnonz;         /**< number of nonzeros in the constant part of this SDP constraint */
   int*                  constcol;           /**< column indices of the constant nonzeros */
   int*                  constrow;           /**< row indices of the constant nonzeros */
   SCIP_Real*            constval;           /**< values of the constant nonzeros */
   SCIP_Real             maxrhsentry;        /**< maximum entry of constant matrix (needed for DIMACS error norm) */
   SCIP_Bool             rankone;            /**< Should matrix be rank one? */
   int*                  maxevsubmat;        /**< two row indices of 2x2 subdeterminant with maximal eigenvalue [or -1,-1 if not available] */
   SCIP_Bool             addedquadcons;      /**< Are the quadratic 2x2-minor constraints already added (in the rank1-case)?  */
};

/** SDP constraint handler data */
struct SCIP_ConshdlrData
{
   int                   neigveccuts;        /**< this is used to give the eigenvector-cuts distinguishable names */
   SCIP_Bool             diaggezerocuts;     /**< Should linear cuts enforcing the non-negativity of diagonal entries of SDP-matrices be added? */
   int                   ndiaggezerocuts;    /**< this is used to give the diagGEzero-cuts distinguishable names */
   int                   n1x1blocks;         /**< this is used to give the lp constraints resulting from 1x1 sdp-blocks distinguishable names */
   SCIP_Bool             diagzeroimplcuts;   /**< Should linear cuts enforcing the implications of diagonal entries of zero in SDP-matrices be added? */
   SCIP_Bool             twominorlinconss;   /**< Should linear cuts corresponding to 2 by 2 minors be added? */
   SCIP_Bool             twominorprodconss;  /**< Should linear cuts corresponding to products of 2 by 2 minors be added? */
   SCIP_Bool             quadconsrank1;      /**< Should quadratic cons for 2x2 minors be added in the rank-1 case? */
<<<<<<< HEAD
   SCIP_Bool             upgradquadconss;    /**< Should quadratic constraints be upgraded to a rank 1 SDP? */
=======
   SCIP_Bool             triedlinearconss;   /**< Have we tried to add linear constraints? */
>>>>>>> 1f6ec3e9
   SCIP_Bool             rank1approxheur;    /**< Should the heuristic that computes the best rank-1 approximation for a given solution be executed? */
#ifdef OMP
   int                   nthreads;           /**< number of threads used for OpenBLAS */
#endif
   int*                  quadconsidx;        /**< store index of variables appearing in quadratic constraints for upgrading */
   SCIP_VAR**            quadconsvars;       /**< temporary array to store variables appearing in quadratic constraints for upgrading */
   int                   nquadconsidx;       /**< size of quadconsidx/quadconsvars arrays */
   SCIP_VAR***           X;                  /**< matrix variables added within upgrading */
   int                   nsdpvars;           /**< number of variables in SDP constraint for quadratic constraints */
   SCIP_CONS*            sdpcons;            /**< SDP rank 1 constraint for quadratic constraints */
   SCIP_CONSHDLRDATA*    sdpconshdlrdata;    /**< possibly store SDP constraint handler for retrieving parameters */
};

/** generates matrix in colum-first format (needed by LAPACK) from matrix given in full row-first format (SCIP-SDP
 *  default)
 */
static
SCIP_RETCODE convertRowToColFormatFullMatrix(
   int                   rows,               /**< number of rows */
   int                   cols,               /**< number of columns */
   SCIP_Real*            rowmatrix,          /**< matrix entries given as rows*cols array */
   SCIP_Real*            colmatrix           /**< pointer to array of length blocksize^2 to store rowmatrix in column-first
                                              *   format */
   )
{
   int i;
   int j;
   SCIP_Real act;

   assert( rows > 0 );
   assert( cols > 0 );
   assert( rowmatrix != NULL );
   assert( colmatrix != NULL );

   for (i = 0; i < rows; ++i)
   {
      for (j = 0; j < cols; ++j)
      {
         act = rowmatrix[i*cols + j];
         colmatrix[j*rows + i] = act;
      }
   }

   return SCIP_OKAY;
}

/** multiplies all entries in the i-th row by scale[i] */
static
SCIP_RETCODE scaleRowsMatrix(
   int                   blocksize,          /* number of rows and columns */
   SCIP_Real*            matrix,             /* matrix entries given as blocksize^2 array */
   SCIP_Real*            scale               /* array of length blocksize to multiply the rows of matrix with */
   )
{
   int r;                       /* rows */
   int c;                       /* columns */

   assert( blocksize >= 0 );
   assert( matrix != NULL );
   assert( scale != NULL );

   for (r = 0; r < blocksize; r++)
   {
      for (c = 0; c < blocksize; c++)
      {
         /* row-first format! */
         matrix[r * blocksize + c] *= scale[r];  /*lint !e679*/
      }
   }

   return SCIP_OKAY;
}

/** takes a 0.5*n*(n+1) array of a symmetric matrix and expands it to an n*n array of the full matrix to input into LAPACK */
static
SCIP_RETCODE expandSymMatrix(
   int                   size,               /**< size of the matrix, named n above */
   SCIP_Real*            symMat,             /**< symmetric matrix indexed via SCIPconsSdpCompLowerTriangPos that should be expanded */
   SCIP_Real*            fullMat             /**< pointer to store the n*n matrix, that is the symmetric expansion of symMat */
   )
{
   int i;
   int j;
   int ind = 0;

   assert( size >= 0 );
   assert( symMat != NULL );
   assert( fullMat != NULL );

   /* traverse the lower triangular part in the order of the indices and copy the values to both lower and upper triangular part */
   for (i = 0; i < size; i++)
   {
      for (j = 0; j <= i; j++)
      {
         assert( ind == SCIPconsSdpCompLowerTriangPos(i,j) );
         fullMat[i*size + j] = symMat[ind]; /*lint !e679*/
         fullMat[j*size + i] = symMat[ind]; /*lint !e679*/
         ind++;
      }
   }

   return SCIP_OKAY;
}

/** For a given vector \f$ y \f$ computes the (length of y) * (length of y + 1) /2 -long array of the lower-triangular part
 *  of the SDP-Matrix \f$ \sum_{j=1}^m A_j y_j - A_0 \f$ for this SDP block, indexed by SCIPconsSdpCompLowerTriangPos.
 */
static
SCIP_RETCODE computeSdpMatrix(
   SCIP*                 scip,               /**< SCIP data structure */
   SCIP_CONS*            cons,               /**< the constraint for which the Matrix should be assembled */
   SCIP_SOL*             y,                  /**< solution to separate */
   SCIP_Real*            matrix              /**< pointer to store the SDP-Matrix */
   )
{
   SCIP_CONSDATA* consdata;
   SCIP_Real yval;
   int blocksize;
   int nvars;
   int ind;
   int i;

   assert( cons != NULL );
   assert( matrix != NULL );

   consdata = SCIPconsGetData(cons);
   nvars = consdata->nvars;
   blocksize = consdata->blocksize;

   /* initialize the matrix with 0 */
   for (i = 0; i < (blocksize * (blocksize + 1))/2; i++)
      matrix[i] = 0.0;

   /* add the non-constant-part */
   for (i = 0; i < nvars; i++)
   {
      yval = SCIPgetSolVal(scip, y, consdata->vars[i]);
      for (ind = 0; ind < consdata->nvarnonz[i]; ind++)
         matrix[SCIPconsSdpCompLowerTriangPos(consdata->row[i][ind], consdata->col[i][ind])] += yval * consdata->val[i][ind];
   }

   /* substract the constant part */
   for (ind = 0; ind < consdata->constnnonz; ind++)
      matrix[SCIPconsSdpCompLowerTriangPos(consdata->constrow[ind], consdata->constcol[ind])] -= consdata->constval[ind];

   return SCIP_OKAY;
}

/** Check whether current matrix is rank one, if not so, sets maxevsubmat */
static
SCIP_RETCODE isMatrixRankOne(
   SCIP*                 scip,               /**< SCIP data structure */
   SCIP_CONS*            cons,               /**< the SDP constraint to check the rank for */
   SCIP_SOL*             sol,                /**< solution to check for rank one */
   SCIP_Bool*            result              /**< result pointer to return whether matrix is rank one */
   )
{
   SCIP_CONSDATA* consdata;
   SCIP_Real* matrix = NULL;
   SCIP_Real* fullmatrix = NULL;
   SCIP_Real eigenvalue;
   int blocksize;
   SCIP_RESULT resultSDPtest;
   int i;
   int j;
   int ind1 = 0;
   int ind2 = 0;
   SCIP_Real submatrix[4];
   SCIP_Real largestminev = 0.0;

   assert( cons != NULL );
   assert( result != NULL );

   consdata = SCIPconsGetData(cons);
   assert( consdata != NULL );

   blocksize = consdata->blocksize;

   resultSDPtest = SCIP_INFEASIBLE;

   SCIP_CALL( SCIPconsSdpCheckSdpCons(scip, cons, sol, FALSE, &resultSDPtest) );

   if ( resultSDPtest == SCIP_INFEASIBLE )
   {
      SCIPerrorMessage("Try to check for a matrix to be rank 1 even if the matrix is not psd.\n");
      return SCIP_ERROR;
   }

   /* allocate memory to store full matrix */
   SCIP_CALL( SCIPallocBufferArray(scip, &matrix, (blocksize * (blocksize+1))/2 ) );
   SCIP_CALL( SCIPallocBufferArray(scip, &fullmatrix, blocksize * blocksize ) );

   /* compute the matrix \f$ \sum_j A_j y_j - A_0 \f$ */
   SCIP_CALL( computeSdpMatrix(scip, cons, sol, matrix) );

   /* expand it because LAPACK wants the full matrix instead of the lower triangular part */
   SCIP_CALL( expandSymMatrix(blocksize, matrix, fullmatrix) );

   /* compute the second largest eigenvalue */
   SCIP_CALL( SCIPlapackComputeIthEigenvalue(SCIPbuffer(scip), FALSE, blocksize, fullmatrix, blocksize - 1, &eigenvalue, NULL) );

   /* the matrix is rank 1 iff the second largest eigenvalue is zero (since the matrix is symmetric and psd) */

   /* changed eigenvalue to 0.1*eigenvalue here, since here seems to be a problem with optimal solutions not satisfying
      SCIPisFeasEQ(scip, 0.1*eigenvalue, 0.0), even if they are feasible for all other constraints, including the
      quadratic 2x2 principal minor constraints. */
   if ( SCIPisFeasEQ(scip, 0.1*eigenvalue, 0.0) )
      *result = TRUE;
   else
   {
      *result = FALSE;

      /* if the matrix is not rank 1, compute minimal eigenvalues of 2x2 minors */
      for (i = 0; i < blocksize; ++i)
      {
         for (j = 0; j < i; ++j)
         {
            submatrix[0] = matrix[SCIPconsSdpCompLowerTriangPos(i,i)];
            submatrix[1] = matrix[SCIPconsSdpCompLowerTriangPos(i,j)];
            submatrix[2] = matrix[SCIPconsSdpCompLowerTriangPos(i,j)];
            submatrix[3] = matrix[SCIPconsSdpCompLowerTriangPos(j,j)];

            SCIP_CALL( SCIPlapackComputeIthEigenvalue(SCIPbuffer(scip), FALSE, 2, submatrix, 1, &eigenvalue, NULL) );
            /* TODO: Compute eigenvalues by solving quadratic constraint */

            if ( eigenvalue > largestminev )
            {
               largestminev = eigenvalue;
               ind1 = i;
               ind2 = j;
            }
         }
      }

      assert( ind1 > 0 || ind2 > 0 );
      assert( SCIPisFeasPositive(scip, largestminev) ); /* because the second largest eigenvalue satisfies SCIPisFeasPositive. */

      /* save indices for submatrix with largest minimal eigenvalue */
      consdata->maxevsubmat[0] = ind1;
      consdata->maxevsubmat[1] = ind2;
   }

   SCIPfreeBufferArray(scip, &fullmatrix);
   SCIPfreeBufferArray(scip, &matrix);

   return SCIP_OKAY;
}

/** For a given variable-index j and a Vector v computes \f$ v^T A_j v \f$. */
static
SCIP_RETCODE multiplyConstraintMatrix(
   SCIP_CONS*            cons,               /**< the SDP constraint that includes the Matrix \f$ A_j \f$ */
   int                   j,                  /**< variable-index of the matrix to multiply with */
   SCIP_Real*            v,                  /**< vector to multiply with */
   SCIP_Real*            vAv                 /**< pointer to store the the resulting scalar \f$ v^T A_j v \f$ */
   )
{
   SCIP_CONSDATA* consdata;
   int i;

   assert( cons != NULL );
   assert( j >= 0 );
   assert( vAv != NULL );

   consdata = SCIPconsGetData(cons);
   assert( consdata != NULL );

   assert( j < consdata->nvars );

   /* initialize the product with 0 */
   *vAv = 0.0;

   for (i = 0; i < consdata->nvarnonz[j]; i++)
   {
      if (consdata->col[j][i] == consdata->row[j][i])
         *vAv += v[consdata->col[j][i]] * consdata->val[j][i] * v[consdata->row[j][i]];
      else
      {
         /* Multiply by 2, because the matrix is symmetric and there is one identical contribution each from lower and upper triangular part. */
         *vAv += 2.0 * v[consdata->col[j][i]] * consdata->val[j][i] * v[consdata->row[j][i]];
      }
   }

   return SCIP_OKAY;
}

/** Set the maximum absolute value of an entry of the constant matrix.
 *  This must be done before presolving, because otherwise this is influenced by variable fixings (which might lead
 *  to solutions being feasible in presolving no longer being feasible afterwards) */
static
SCIP_RETCODE setMaxRhsEntry(
   SCIP_CONS*            cons                /**< the SDP constraint that includes the Matrix \f$ A_j \f$ */
   )
{
   SCIP_CONSDATA* consdata;
   SCIP_Real max;
   int i;

   consdata = SCIPconsGetData(cons);
   assert( consdata != NULL );

   /* initialize max with zero (this is used if there is no constant-matrix) */
   max = 0.0;

   /* iterate over the entries of the constant matrix, updating max if a higher absolute value is found */
   for (i = 0; i < consdata->constnnonz; i++)
   {
      if ( REALABS(consdata->constval[i]) > max )
         max = REALABS(consdata->constval[i]);
   }

   consdata->maxrhsentry = max;

   return SCIP_OKAY;
}


/** separate current solution with a cut using the eigenvectors and -values of the solution matrix
 *
 *  This function computes the eigenvectors of the matrix, takes the one corresponding to the smallest eigenvalue and
 *  multiplies the matrix with it such that \f$ coeff[i] = x^TA_ix , lhs = x^TA_0x \f$.
 */
static
SCIP_RETCODE cutUsingEigenvector(
   SCIP*                 scip,               /**< SCIP data structure */
   SCIP_CONS*            cons,               /**< the constraint to compute the cut for */
   SCIP_SOL*             sol,                /**< solution to separate */
   SCIP_Real*            coeff,              /**< pointer to store the coefficients of the computed cut */
   SCIP_Real*            lhs                 /**< pointer to store the lhs of the computed cut */
   )
{
   SCIP_CONSDATA* consdata;
   SCIP_Real* eigenvalues = NULL;
   SCIP_Real* matrix = NULL;
   SCIP_Real* fullmatrix = NULL;
   SCIP_Real* fullconstmatrix = NULL;
   SCIP_Real* eigenvector = NULL;
   SCIP_Real* output_vector = NULL;
   int blocksize;
   int j;

   assert( cons != NULL );
   assert( lhs != NULL );

   *lhs = 0.0;

   consdata = SCIPconsGetData(cons);
   assert( consdata != NULL );

   blocksize = consdata->blocksize;

   SCIP_CALL( SCIPallocBufferArray(scip, &eigenvalues, blocksize) );
   SCIP_CALL( SCIPallocBufferArray(scip, &matrix, (blocksize * (blocksize+1))/2 ) ); /*lint !e647*/
   SCIP_CALL( SCIPallocBufferArray(scip, &fullmatrix, blocksize * blocksize ) ); /*lint !e647*/
   SCIP_CALL( SCIPallocBufferArray(scip, &fullconstmatrix, blocksize * blocksize) ); /*lint !e647*/
   SCIP_CALL( SCIPallocBufferArray(scip, &eigenvector, blocksize) );
   SCIP_CALL( SCIPallocBufferArray(scip, &output_vector, blocksize) );

   /* compute the matrix \f$ \sum_j A_j y_j - A_0 \f$ */
   SCIP_CALL( computeSdpMatrix(scip, cons, sol, matrix) );

   /* expand it because LAPACK wants the full matrix instead of the lower triangular part */
   SCIP_CALL( expandSymMatrix(blocksize, matrix, fullmatrix) );

   SCIP_CALL( SCIPlapackComputeIthEigenvalue(SCIPbuffer(scip), TRUE, blocksize, fullmatrix, 1, eigenvalues, eigenvector) );

   /* get full constant matrix */
   SCIP_CALL( SCIPconsSdpGetFullConstMatrix(scip, cons, fullconstmatrix) );

   /* multiply eigenvector with constant matrix to get lhs (after multiplying again with eigenvector from the left) */
   SCIP_CALL( SCIPlapackMatrixVectorMult(blocksize, blocksize, fullconstmatrix, eigenvector, output_vector) );

   for (j = 0; j < blocksize; ++j)
      *lhs += eigenvector[j] * output_vector[j];

   /* compute \f$ v^T A_j v \f$ for eigenvector v and each matrix \f$ A_j \f$ to get the coefficients of the LP cut */
   for (j = 0; j < consdata->nvars; ++j)
   {
      SCIP_CALL( multiplyConstraintMatrix(cons, j, eigenvector, &coeff[j]) );
   }

   SCIPfreeBufferArray(scip, &output_vector);
   SCIPfreeBufferArray(scip, &eigenvector);
   SCIPfreeBufferArray(scip, &fullconstmatrix);
   SCIPfreeBufferArray(scip, &fullmatrix);
   SCIPfreeBufferArray(scip, &matrix);
   SCIPfreeBufferArray(scip, &eigenvalues);

   return SCIP_OKAY;
}

/** checks feasibility for a single SDP constraint */
SCIP_RETCODE SCIPconsSdpCheckSdpCons(
   SCIP*                 scip,               /**< SCIP data structure */
   SCIP_CONS*            cons,               /**< the constraint the solution should be checked for */
   SCIP_SOL*             sol,                /**< the solution to check feasibility for */
   SCIP_Bool             printreason,        /**< should the reason for the violation be printed? */
   SCIP_RESULT*          result              /**< pointer to store the result of the feasibility checking call */
   )
{  /*lint --e{715}*/
   SCIP_CONSDATA* consdata;
   int blocksize;
   SCIP_Real check_value;
   SCIP_Real eigenvalue;
   SCIP_Real* matrix = NULL;
   SCIP_Real* fullmatrix = NULL;

   assert( scip != NULL );
   assert( cons != NULL );
   assert( result != NULL );

   consdata = SCIPconsGetData(cons);
   assert( consdata != NULL );
   assert( consdata->rankone || strcmp(SCIPconshdlrGetName(SCIPconsGetHdlr(cons)), CONSHDLR_NAME) == 0 );
   assert( ! consdata->rankone || strcmp(SCIPconshdlrGetName(SCIPconsGetHdlr(cons)), CONSHDLRRANK1_NAME) == 0 );
   blocksize = consdata->blocksize;

   SCIP_CALL( SCIPallocBufferArray(scip, &matrix, (blocksize * (blocksize+1)) / 2) ); /*lint !e647*/
   SCIP_CALL( SCIPallocBufferArray(scip, &fullmatrix, blocksize * blocksize) ); /*lint !e647*/
   SCIP_CALL( computeSdpMatrix(scip, cons, sol, matrix) );
   SCIP_CALL( expandSymMatrix(blocksize, matrix, fullmatrix) );

   SCIP_CALL( SCIPlapackComputeIthEigenvalue(SCIPbuffer(scip), FALSE, blocksize, fullmatrix, 1, &eigenvalue, NULL) );

   /* This enables checking the second DIMACS Error Norm: err=max{0, -lambda_min(x)/(1+maximumentry of rhs)}, in that case it also needs
    * to be changed in the sdpi (and implemented there first), when checking feasibility of problems where all variables are fixed */
#ifdef DIMACS
   check_value = (-eigenvalue) / (1.0 + consdata->maxrhsentry);
#else
   check_value = -eigenvalue;
#endif

   if ( SCIPisFeasLE(scip, check_value, 0.0) )
      *result = SCIP_FEASIBLE;
   else
   {
      *result = SCIP_INFEASIBLE;
      if ( printreason )
      {
         SCIPinfoMessage(scip, NULL, "SDP-constraint <%s> violated: non psd matrix (eigenvalue %f, dimacs error norm = %f).\n", SCIPconsGetName(cons), eigenvalue, check_value);
         SCIP_CALL( SCIPprintCons(scip, cons, NULL) );
      }
   }

   if ( sol != NULL )
      SCIPupdateSolConsViolation(scip, sol, -eigenvalue, (-eigenvalue) / (1.0 + consdata->maxrhsentry));

   SCIPfreeBufferArray(scip, &fullmatrix);
   SCIPfreeBufferArray(scip, &matrix);

   return SCIP_OKAY;
}

/** separates the current solution */
static
SCIP_RETCODE separateSol(
   SCIP*                 scip,               /**< SCIP data structure */
   SCIP_CONSHDLR*        conshdlr,           /**< the constraint handler itself */
   SCIP_CONS*            cons,               /**< constraint to process */
   SCIP_SOL*             sol,                /**< primal solution that should be separated */
   SCIP_RESULT*          result              /**< pointer to store the result of the separation call */
   )
{
   char cutname[SCIP_MAXSTRLEN];
   SCIP_CONSDATA* consdata;
   SCIP_CONSHDLRDATA* conshdlrdata;
   SCIP_Real lhs = 0.0;
   SCIP_Real* coeff = NULL;
   SCIP_COL** cols;
   SCIP_Real* vals;
   SCIP_ROW* row;
   int nvars;
   int j;
   int len;
#ifndef NDEBUG
   int snprintfreturn; /* this is used to assert that the SCIP string concatenation works */
#endif

   assert( cons != NULL );

   consdata = SCIPconsGetData(cons);
   assert( consdata != NULL );

   nvars = consdata->nvars;
   SCIP_CALL( SCIPallocBufferArray(scip, &coeff, nvars ) );

   SCIP_CALL( cutUsingEigenvector(scip, cons, sol, coeff, &lhs) );

   SCIP_CALL( SCIPallocBufferArray(scip, &cols, nvars ) );
   SCIP_CALL( SCIPallocBufferArray(scip, &vals, nvars ) );

   len = 0;
   for (j = 0; j < nvars; ++j)
   {
      if ( SCIPisZero(scip, coeff[j]) )
         continue;

      cols[len] = SCIPvarGetCol(SCIPvarGetProbvar(consdata->vars[j]));
      vals[len] = coeff[j];
      ++len;
   }

   conshdlrdata = SCIPconshdlrGetData(conshdlr);
   assert( conshdlrdata != NULL );

#ifndef NDEBUG
   snprintfreturn = SCIPsnprintf(cutname, SCIP_MAXSTRLEN, "sepa_eig_sdp_%d", ++(conshdlrdata->neigveccuts));
   assert( snprintfreturn < SCIP_MAXSTRLEN ); /* check whether name fit into string */
#else
   (void) SCIPsnprintf(cutname, SCIP_MAXSTRLEN, "sepa_eig_sdp_%d", ++(conshdlrdata->neigveccuts));
#endif

#if ( SCIP_VERSION >= 700 || (SCIP_VERSION >= 602 && SCIP_SUBVERSION > 0) )
   SCIP_CALL( SCIPcreateRowConshdlr(scip, &row, conshdlr, cutname , len, cols, vals, lhs, SCIPinfinity(scip), FALSE, FALSE, TRUE) );
#else
   SCIP_CALL( SCIPcreateRowCons(scip, &row, conshdlr, cutname , len, cols, vals, lhs, SCIPinfinity(scip), FALSE, FALSE, TRUE) );
#endif

   if ( SCIPisCutEfficacious(scip, sol, row) )
   {
      SCIP_Bool infeasible;
#ifdef SCIP_MORE_DEBUG
      SCIPinfoMessage(scip, NULL, "Added cut %s: ", cutname);
      SCIPinfoMessage(scip, NULL, "%f <= ", lhs);
      for (j = 0; j < len; j++)
         SCIPinfoMessage(scip, NULL, "+ (%f)*%s", vals[j], SCIPvarGetName(SCIPcolGetVar(cols[j])));
      SCIPinfoMessage(scip, NULL, "\n");
#endif

      SCIP_CALL( SCIPaddRow(scip, row, FALSE, &infeasible) );
      if ( infeasible )
         *result = SCIP_CUTOFF;
      else
         *result = SCIP_SEPARATED;
      SCIP_CALL( SCIPresetConsAge(scip, cons) );
   }

   SCIP_CALL( SCIPreleaseRow(scip, &row) );

   SCIPfreeBufferArray(scip, &vals);
   SCIPfreeBufferArray(scip, &cols);
   SCIPfreeBufferArray(scip, &coeff);

   return SCIP_OKAY;
}

/** approximates the sdpcone using the fact that every diagonal entry must be non-negative, so it adds the LP-cut
 *  \f$ \sum_{j = 1}^m (A_j)_{kk} y_j - (A_0)_{kk} \geq 0 \quad \forall k \leq n \f$
 */
static
SCIP_RETCODE diagGEzero(
   SCIP*                 scip,               /**< SCIP data structure */
   SCIP_CONSHDLR*        conshdlr,           /**< constraint handler */
   SCIP_CONS**           conss,              /**< array of constraints to add cuts for */
   int                   nconss,             /**< number of constraints to add cuts for */
   int*                  naddconss,          /**< pointer to store how many constraints were added */
   int*                  nchgbds,            /**< pointer to store how many bounds were changed */
   SCIP_RESULT*          result              /**< result pointer */
   )
{
   char cutname[SCIP_MAXSTRLEN];
   SCIP_CONSHDLRDATA* conshdlrdata;
   SCIP_CONSDATA* consdata;
   SCIP_Real* matrix;
   SCIP_Real* consvals;
   SCIP_VAR** consvars;
   SCIP_Real* diagentries;
   int blocksize;
   int nvars;
   int i;
   int j;
   int k;
   int c;

   assert( scip != NULL );
   assert( naddconss != NULL );
   assert( nchgbds != NULL );
   assert( result != NULL );
   assert( *result != SCIP_CUTOFF );

   conshdlrdata = SCIPconshdlrGetData(conshdlr);
   assert( conshdlrdata != NULL );

   for (c = 0; c < nconss; ++c)
   {
      consdata = SCIPconsGetData(conss[c]);
      assert( consdata != NULL );
      assert( consdata->rankone || strcmp(SCIPconshdlrGetName(SCIPconsGetHdlr(conss[c])), CONSHDLR_NAME) == 0 );
      assert( ! consdata->rankone || strcmp(SCIPconshdlrGetName(SCIPconsGetHdlr(conss[c])), CONSHDLRRANK1_NAME) == 0 );

      blocksize = consdata->blocksize;
      nvars = consdata->nvars;

      SCIP_CALL( SCIPallocBufferArray(scip, &consvars, nvars) );
      SCIP_CALL( SCIPallocBufferArray(scip, &consvals, nvars) );

      SCIP_CALL( SCIPallocBufferArray(scip, &matrix, (blocksize * (blocksize + 1)) / 2) ); /*lint !e647*/
      SCIP_CALL( SCIPconsSdpGetLowerTriangConstMatrix(scip, conss[c], matrix) );

      /* allocate diagonal entries and intit to 0.0 */
      SCIP_CALL( SCIPallocClearBufferArray(scip, &diagentries, blocksize * nvars) ); /*lint !e647*/

      /* get the (k,k)-entry of every matrix A_j */
      for (j = 0; j < nvars; ++j)
      {
         /* go through the nonzeros of A_j and look for diagonal entries */
         for (i = 0; i < consdata->nvarnonz[j]; i++)
         {
            if ( consdata->col[j][i] == consdata->row[j][i] )
               diagentries[consdata->col[j][i] * nvars + j] = consdata->val[j][i]; /*lint !e679*/
         }
      }

      /* add the LP-cuts to SCIP */
      for (k = 0; k < blocksize && *result != SCIP_CUTOFF; ++k)
      {
         SCIP_CONS* cons;
         SCIP_Real lhs;
         SCIP_Real activitylb = 0.0;
         int cnt = 0;

         for ( j = 0; j < nvars; ++j)
         {
            SCIP_Real val;
            SCIP_VAR* var;

            val = diagentries[k * nvars + j];
            if ( ! SCIPisZero(scip, val) )
            {
               var = consdata->vars[j];
               consvals[cnt] = val;
               consvars[cnt++] = var;
               /* compute lower bound on activity */
               if ( val > 0 )
                  activitylb += val * SCIPvarGetLbGlobal(var);
               else
                  activitylb += val * SCIPvarGetUbGlobal(var);
            }
         }

         /* the lhs is the (k,k)-entry of the constant matrix */
         lhs = matrix[SCIPconsSdpCompLowerTriangPos(k,k)];

         if ( cnt == 0 )
         {
            /* if there are no variables, but the lhs is positive, we are infeasible */
            if ( SCIPisPositive(scip, lhs) )
               *result = SCIP_CUTOFF;
         }
         else if ( cnt == 1 )
         {
            SCIP_Bool infeasible = FALSE;
            SCIP_Bool tightened;
            SCIP_VAR* var;
            SCIP_Real val;

            var = consvars[0];
            val = consvals[0];
            assert( var != NULL );

            /* try to tighten bound */
            if ( SCIPisPositive(scip, val) )
            {
               SCIP_CALL( SCIPtightenVarLb(scip, var, lhs / val, FALSE, &infeasible, &tightened) );
               if ( tightened )
               {
                  SCIPdebugMsg(scip, "Tightend lower bound of <%s> to %g because of diagonal values of SDP-constraint %s!\n",
                     SCIPvarGetName(var), SCIPvarGetLbGlobal(var), SCIPconsGetName(conss[c]));
                  ++(*nchgbds);
               }
            }
            else if ( SCIPisNegative(scip, val) )
            {
               SCIP_CALL( SCIPtightenVarUb(scip, var, lhs / val, FALSE, &infeasible, &tightened) );
               if ( tightened )
               {
                  SCIPdebugMsg(scip, "Tightend upper bound of <%s> to %g because of diagonal values of SDP-constraint %s!\n",
                     SCIPvarGetName(var), SCIPvarGetUbGlobal(var), SCIPconsGetName(conss[c]));
                  ++(*nchgbds);
               }
            }

            if ( infeasible )
               *result = SCIP_CUTOFF;
         }
         /* generate linear inequality if lower bound on activity is less than the lhs, so the cut is not redundant */
         else if ( SCIPisLT(scip, activitylb, lhs) )
         {
            (void) SCIPsnprintf(cutname, SCIP_MAXSTRLEN, "diag_ge_zero_%d", ++(conshdlrdata->ndiaggezerocuts));

            SCIP_CALL( SCIPcreateConsLinear(scip, &cons, cutname, cnt, consvars, consvals, lhs, SCIPinfinity(scip),
                  TRUE, TRUE, FALSE, FALSE, TRUE, FALSE, FALSE, TRUE, TRUE, FALSE) ); /*lint !e679*/

            SCIP_CALL( SCIPaddCons(scip, cons) );
#ifdef SCIP_MORE_DEBUG
            SCIPinfoMessage(scip, NULL, "Added diagonal lp-constraint: ");
            SCIP_CALL( SCIPprintCons(scip, cons, NULL) );
            SCIPinfoMessage(scip, NULL, "\n");
#endif
            SCIP_CALL( SCIPreleaseCons(scip, &cons) );
            ++(*naddconss);
         }
      }

      SCIPfreeBufferArray(scip, &diagentries);
      SCIPfreeBufferArray(scip, &matrix);
      SCIPfreeBufferArray(scip, &consvals);
      SCIPfreeBufferArray(scip, &consvars);
   }

   return SCIP_OKAY;
}

/** Presolve-routine that enforces implications of diagonal entries of zero in SDP-matrices, namely that if \f$X_{ij} > 0\f$,
 *  then also \f$X_{ii} > 0\f$ and \f$ X_{jj} > 0\f$.
 *
 *  More precisely, if \f$ (A_0)_{k\ell} \neq 0\f$, \f$ (A_0)_{kk} = 0\f$, \f$ (A_i)_{k\ell} = 0\f$ for all \f$ i \leq m\f$,
 *  \f$ (A_i)_{kk} = 0\f$ for all continuous variables and \f$ \ell_i \geq 0\f$ for all integer variables, we add the cut
 *  \f$ \sum_{\substack{i \in \mathcal{I}:\\ (A_i)_{kk} > 0}} y_i \geq 1.\f$
 */
static
SCIP_RETCODE diagZeroImpl(
   SCIP*                 scip,               /**< SCIP data structure */
   SCIP_CONS**           conss,              /**< array of constraints */
   int                   nconss,             /**< number of constraints */
   int*                  naddconss           /**< pointer to store how many constraints were added */
   )
{
   char cutname[SCIP_MAXSTRLEN];
   /* if entry k is >= 0, gives the number of non-diagonal nonzero-entries in row k of the constant matrix (and the number
    * of entries in constnonzeroentries), if -1 C_kk =!= 0 (which means we didnot allocate memory for diagvars), if -2
    * either A_jk =!= 0 for all j with C_jk =!= 0 or A_kk =!= 0 for some continuous variable (which means we did allocate
    * memory for diagvars but cannot use the cut */
   int* nconstnonzeroentries;
   int** constnonzeroentries;
   SCIP_CONSDATA* consdata;
   SCIP_CONS* cons;
   SCIP_VAR** vars;
   SCIP_Real* vals;
   int** diagvars;
   int* ndiagvars;
   int blocksize;
   int i;
   int j;
   int nvars;
   int v;
   int k;
   int l;
   SCIP_Bool anycutvalid;
#ifndef NDEBUG
   int snprintfreturn;
#endif

   assert( scip != NULL );
   assert( naddconss != NULL );

   for (i = 0; i < nconss; ++i)
   {
      assert( conss[i] != NULL );
      consdata = SCIPconsGetData(conss[i]);
      assert( consdata != NULL );

      blocksize = consdata->blocksize;
      nvars = consdata->nvars;
      SCIP_CALL( SCIPallocBufferArray(scip, &nconstnonzeroentries, blocksize) );
      SCIP_CALL( SCIPallocBufferArray(scip, &constnonzeroentries, blocksize) );
      for (j = 0; j < blocksize; j++)
      {
         nconstnonzeroentries[j] = 0;
         SCIP_CALL( SCIPallocBufferArray(scip, &constnonzeroentries[j], blocksize) );
      }

      /* iterate over all nonzeros of the constant matrix and check which diagonal and non-diagonal entries are nonzero */
      for (j = 0; j < consdata->constnnonz; j++)
      {
         /* if it is a nondiagonal-entry we add this row/column to the constnonzeroentries entries unless we already found a
          * diagonal entry for this row/column */
         if ( (consdata->constcol[j] != consdata->constrow[j]) )
         {
            assert( ! SCIPisZero(scip, consdata->constval[j]) );
            if ( nconstnonzeroentries[consdata->constcol[j]] >= 0 )
            {
               constnonzeroentries[consdata->constcol[j]][nconstnonzeroentries[consdata->constcol[j]]] = consdata->constrow[j];
               nconstnonzeroentries[consdata->constcol[j]]++;
            }

            if ( nconstnonzeroentries[consdata->constrow[j]] >= 0 )
            {
               constnonzeroentries[consdata->constrow[j]][nconstnonzeroentries[consdata->constrow[j]]] = consdata->constcol[j];
               nconstnonzeroentries[consdata->constrow[j]]++;
            }
         }
         /* if we find a diagonal entry in the constant matrix, we remember that we cannot add a cut for this index */
         else
         {
            assert( ! SCIPisZero(scip, consdata->constval[j]) );
            nconstnonzeroentries[consdata->constcol[j]] = -1;
         }
      }

      /* diagvars[j] is an array with all variables with a diagonal entry (j,j) in the corresponding matrix, if nconstnonzeroentries[j] =!= -1 or NULL otherwise
       * the outer array goes over all rows to ease the access, but only for those that are really needed memory will be allocated */
      SCIP_CALL( SCIPallocBufferArray(scip, &diagvars, blocksize) );
      SCIP_CALL( SCIPallocBufferArray(scip, &ndiagvars, blocksize) );
      anycutvalid = FALSE;
      for (j = 0; j < blocksize; ++j)
      {
         ndiagvars[j] = 0;
         if ( nconstnonzeroentries[j] > 0 )
         {
            SCIP_CALL( SCIPallocBufferArray(scip, &(diagvars[j]), nvars) );
            anycutvalid = TRUE;
         }
      }

      /* if no cuts are valid for this block, we free all memory and continue with the next block */
      if ( ! anycutvalid )
      {
         SCIPfreeBufferArray(scip, &ndiagvars);
         SCIPfreeBufferArray(scip, &diagvars);
         for (j = blocksize - 1; j >= 0; j--)
         {
            SCIPfreeBufferArray(scip, &constnonzeroentries[j]);
         }
         SCIPfreeBufferArray(scip, &constnonzeroentries);
         SCIPfreeBufferArray(scip, &nconstnonzeroentries);
         continue;
      }

      /* find all variables with corresponding diagonal entries for a row with nonzero non-diagonal constant entry, also check for entries
       * that prevent the cut from being valid */
      for (v = 0; v < nvars; v++)
      {
         for (j = 0; j < consdata->nvarnonz[v]; j++)
         {
            /* if it is a diagonal entry for an index that might have a valid cut, we add the variable to the corresponding array if it
             * is an integer variable and mark the cut invalid otherwise */
            if ( (consdata->col[v][j] == consdata->row[v][j]) && (nconstnonzeroentries[consdata->col[v][j]] > 0) )
            {
               if ( SCIPvarIsIntegral(consdata->vars[v]) )
               {
                  assert( ! SCIPisEQ(scip, consdata->val[v][j], 0.0) );
                  diagvars[consdata->col[v][j]][ndiagvars[consdata->col[v][j]]] = v;
                  ndiagvars[consdata->col[v][j]]++;
               }
               else
               {
                  nconstnonzeroentries[consdata->col[v][j]] = -2;
               }
            }
            /* If it is a non-diagonal entry, we can no longer use this entry for a cut. If the last entry is removed for a column/row,
             * mark this column/row invalid (but we still have to free memory later, so we have to set it to -2 instead of 0) */
            else if ( consdata->col[v][j] != consdata->row[v][j] )
            {
               if ( nconstnonzeroentries[consdata->col[v][j]] > 0 )
               {
                  /* search for the corresponding row-entry in constnonzeroentries */
                  for (k = 0; k < nconstnonzeroentries[consdata->col[v][j]]; k++)
                  {
                     if ( constnonzeroentries[consdata->col[v][j]][k] == consdata->row[v][j] )
                     {
                        /* if there are remaining entries, we shift them back */
                        if ( nconstnonzeroentries[consdata->col[v][j]] > k + 1 )
                        {
                           for (l = k + 1; l < nconstnonzeroentries[consdata->col[v][j]]; l++)
                              constnonzeroentries[consdata->col[v][j]][l - 1] = constnonzeroentries[consdata->col[v][j]][l];
                        }
                        nconstnonzeroentries[consdata->col[v][j]]--;
                        /* if this was the last entry for this index, we mark it invalid */
                        if ( nconstnonzeroentries[consdata->col[v][j]] == 0 )
                           nconstnonzeroentries[consdata->col[v][j]] = -2;
                        break; /* we should not have another entry for this combination of row and column */
                     }
                  }
               }
               /* do the same for the row */
               if ( nconstnonzeroentries[consdata->row[v][j]] > 0 )
               {
                  /* search for the corresponding row-entry in constnonzeroentries */
                  for (k = 0; k < nconstnonzeroentries[consdata->row[v][j]]; k++)
                  {
                     if ( constnonzeroentries[consdata->row[v][j]][k] == consdata->col[v][j] )
                     {
                        /* if there are remaining entries, we shift them back */
                        if ( nconstnonzeroentries[consdata->row[v][j]] > k + 1 )
                        {
                           for (l = k + 1; l < nconstnonzeroentries[consdata->row[v][j]]; l++)
                              constnonzeroentries[consdata->row[v][j]][l - 1] = constnonzeroentries[consdata->row[v][j]][l];
                        }
                        nconstnonzeroentries[consdata->row[v][j]]--;
                        /* if this was the last entry for this index, we mark it invalid */
                        if ( nconstnonzeroentries[consdata->row[v][j]] == 0 )
                           nconstnonzeroentries[consdata->row[v][j]] = -2;
                        break; /* we should not have another entry for this combination of row and column */
                     }
                  }
               }
            }
         }
      }

      for (j = 0; j < blocksize; ++j)
      {
         if ( nconstnonzeroentries[j] > 0 )
         {
            SCIP_CALL( SCIPallocBufferArray(scip, &vals, ndiagvars[j]) );
            SCIP_CALL( SCIPallocBufferArray(scip, &vars, ndiagvars[j]) );

            /* get the corresponding SCIP variables and set all coefficients to 1 */
            for (v = 0; v < ndiagvars[j]; ++v)
            {
               vars[v] = consdata->vars[diagvars[j][v]];
               vals[v] = 1.0;
            }
#ifndef NDEBUG
            snprintfreturn = SCIPsnprintf(cutname, SCIP_MAXSTRLEN, "diag_zero_impl_block_%d_row_%d", i, j);
            assert( snprintfreturn < SCIP_MAXSTRLEN );  /* check whether name fits into string */
#else
            (void) SCIPsnprintf(cutname, SCIP_MAXSTRLEN, "diag_zero_impl_block_%d_row_%d", i, j);
#endif

            /* add the linear constraint sum_j 1.0 * diagvars[j] >= 1.0 */
            SCIP_CALL( SCIPcreateConsLinear(scip, &cons, cutname, ndiagvars[j], vars, vals, 1.0, SCIPinfinity(scip), TRUE, TRUE, TRUE, TRUE, TRUE, FALSE, FALSE, TRUE, TRUE, FALSE) );
            SCIP_CALL( SCIPaddCons(scip, cons) );
#ifdef SCIP_MORE_DEBUG
            SCIPinfoMessage(scip, NULL, "Added lp-constraint: ");
            SCIP_CALL( SCIPprintCons(scip, cons, NULL) );
            SCIPinfoMessage(scip, NULL, "\n");
#endif
            SCIP_CALL( SCIPreleaseCons(scip, &cons) );
            (*naddconss)++;

            SCIPfreeBufferArray(scip, &vars);
            SCIPfreeBufferArray(scip, &vals);
         }
         if ( nconstnonzeroentries[j] == -2 || nconstnonzeroentries[j] > 0 )
         {
            SCIPfreeBufferArray(scip, &diagvars[j]);
         }
      }

      SCIPfreeBufferArray(scip, &ndiagvars);
      SCIPfreeBufferArray(scip, &diagvars);
      for (j = blocksize - 1; j >= 0; j--)
      {
         SCIPfreeBufferArray(scip, &constnonzeroentries[j]);
      }
      SCIPfreeBufferArray(scip, &constnonzeroentries);
      SCIPfreeBufferArray(scip, &nconstnonzeroentries);
   }

   return SCIP_OKAY;
}

/** presolve-routine that adds linear constraints arising from 2 by 2 minor inequalities
 *
 *  For a positive semidefinite matrix \f$X\f$ the following two inequalities hold: \f$X_{ss} + X_{tt} - 2\, X_{st} \geq
 *  0\f$ and \f$X_{ss} + X_{tt} + 2\, X_{st} \geq 0\f$. This follows by using a 2 by 2 minor and multiplying from left
 *  and right by the all-ones vector and \f$[1,-1]\f$, respectively. We add the corresponding linear constraint only to
 *  be propagated.
 *
 *  Translated to the matrix pencil notation the cut looks as follows:
 *  \f[
 *  \sum_{i=1}^m (A_i)_{ss}\, y_i - (A_0)_{ss} + \sum_{i=1}^m (A_i)_{tt}\, y_i - (A_0)_{tt} - 2 \Big(\sum_{i=1}^m (A_i)_{st}\, y_i - (A_0)_{st}\Big) \geq 0
 *  \quad\Leftrightarrow\quad
 *  \sum_{i=1}^m \Big((A_i)_{ss} + (A_i)_{tt} - 2\, (A_i)_{st}\Big)\, y_i \geq (A_0)_{ss} + (A_0)_{tt} - 2 (A_0)_{st}.
 *  \f]
 */
static
SCIP_RETCODE addTwoMinorLinConstraints(
   SCIP*                 scip,               /**< SCIP data structure */
   SCIP_CONS**           conss,              /**< array of constraints */
   int                   nconss,             /**< number of constraints */
   int*                  naddconss           /**< pointer to store how many constraints were added */
   )
{
   char name[SCIP_MAXSTRLEN];
   SCIP_VAR** consvars;
   SCIP_Real* consvals;
   int blocksize;
   int nvars;
   int c;
   int i;

   assert( scip != NULL );
   assert( naddconss != NULL );

   for (c = 0; c < nconss; ++c)
   {
      SCIP_CONSDATA* consdata;
      SCIP_Real** matrices = NULL;
      SCIP_Real* constmatrix;
      SCIP_Real* coef;
      int s;
      int t;

      assert( conss[c] != NULL );
      consdata = SCIPconsGetData(conss[c]);
      assert( consdata != NULL );

      blocksize = consdata->blocksize;
      nvars = consdata->nvars;

      SCIP_CALL( SCIPallocBufferArray(scip, &consvars, nvars) );
      SCIP_CALL( SCIPallocBufferArray(scip, &consvals, nvars) );
      SCIP_CALL( SCIPallocBufferArray(scip, &coef, nvars) );

      /* get matrices */
      SCIP_CALL( SCIPallocBufferArray(scip, &constmatrix, blocksize * blocksize) );
      SCIP_CALL( SCIPconsSdpGetFullConstMatrix(scip, conss[c], constmatrix) );

      SCIP_CALL( SCIPallocBufferArray(scip, &matrices, nvars) );
      for (i = 0; i < nvars; ++i)
      {
         SCIP_CALL( SCIPallocBufferArray(scip, &matrices[i], blocksize * blocksize) );
         SCIP_CALL( SCIPconsSdpGetFullAj(scip, conss[c], i, matrices[i]) );
      }

      /* loop over all possible entries */
      for (s = 0; s < blocksize; ++s)
      {
         for (t = 0; t < s; ++t)
         {
            SCIP_CONS* cons;
            SCIP_Real val;
            SCIP_Real lhs;
            SCIP_Real activitylb = 0.0;
            int nconsvars = 0;
            int cnt = 0;

            /* skip diagonal entries */
            if ( s == t )
               continue;

            /* collect coefficients */
            BMSclearMemoryArray(coef, nvars);
            for (i = 0; i < nvars; ++i)
            {
               val = matrices[i][s * blocksize + t];
               if ( ! SCIPisZero(scip, val) )
               {
                  coef[i] = -2.0 * val;
                  ++cnt;
               }
            }

            /* only proceed if off-diagonal is nonempty */
            if ( cnt == 0 )
               continue;

            /* add diagonal entries for s */
            for (i = 0; i < nvars; ++i)
            {
               val = matrices[i][s * blocksize + s];
               if ( ! SCIPisZero(scip, val) )
                  coef[i] += val;
            }

            /* add diagonal entries for t */
            for (i = 0; i < nvars; ++i)
            {
               val = matrices[i][t * blocksize + t];
               if ( ! SCIPisZero(scip, val) )
                  coef[i] += val;
            }

            /* get constraint */
            for (i = 0; i < nvars; ++i)
            {
               if ( ! SCIPisZero(scip, coef[i]) )
               {
                  consvals[nconsvars] = coef[i];
                  consvars[nconsvars] = consdata->vars[i];
                  ++nconsvars;

                  /* compute lower bound on activity */
                  if ( coef[i] > 0 )
                     activitylb += coef[i] * SCIPvarGetLbGlobal(consdata->vars[i]);
                  else
                     activitylb += coef[i] * SCIPvarGetUbGlobal(consdata->vars[i]);
               }
            }

            /* only proceed if cut is nontrivial */
            if ( nconsvars <= 0 )
               continue;

            /* compute rhs */
            lhs = constmatrix[s * blocksize + s] + constmatrix[t * blocksize + t] - 2.0 * constmatrix[s * blocksize + t];

            /* only proceed if constraint is not redundant */
            if ( SCIPisGE(scip, activitylb, lhs) )
               continue;

            /* add linear constraint (only propagate) */
            (void) SCIPsnprintf(name, SCIP_MAXSTRLEN, "2x2minorlin#%d#%d", s, t);
            SCIP_CALL( SCIPcreateConsLinear(scip, &cons, name, nconsvars, consvars, consvals, lhs, SCIPinfinity(scip),
                  TRUE, TRUE, FALSE, FALSE, TRUE, FALSE, FALSE, TRUE, TRUE, FALSE) );
            SCIP_CALL( SCIPaddCons(scip, cons) );
#ifdef SCIP_MORE_DEBUG
            SCIPinfoMessage(scip, NULL, "Added 2x2 minor linear constraint: ");
            SCIP_CALL( SCIPprintCons(scip, cons, NULL) );
            SCIPinfoMessage(scip, NULL, "\n");
#endif
            SCIP_CALL( SCIPreleaseCons(scip, &cons) );
            ++(*naddconss);
         }
      }

      for (i = 0; i < nvars; ++i)
         SCIPfreeBufferArray(scip, &matrices[i]);
      SCIPfreeBufferArray(scip, &matrices);
      SCIPfreeBufferArray(scip, &constmatrix);
      SCIPfreeBufferArray(scip, &coef);
      SCIPfreeBufferArray(scip, &consvals);
      SCIPfreeBufferArray(scip, &consvars);
   }

   return SCIP_OKAY;
}

/** Presolve-routine that adds a linear cut arising from 2 by 2 minor inequalities \f$\sum_{i=1}^m (A_i)_{st} y_i \geq (A_0)_{st} - \sqrt{(A_0)_{ss} (A_0)_{tt}}\f$,
 *  if \f$(A_i)_{ss} = (A_i)_{tt} = 0\f$ and \f$(A_0)_{ss} (A_0)_{tt} > 0\f$ for all \f$i,s,t\f$.
 *
 *  See the dissertation of T. Gally, page 150.
 */
static
SCIP_RETCODE addTwoMinorProdConstraints(
   SCIP*                 scip,               /**< SCIP data structure */
   SCIP_CONS**           conss,              /**< array of constraints */
   int                   nconss,             /**< number of constraints */
   int*                  naddconss           /**< pointer to store how many constraints were added */
   )
{
   char name[SCIP_MAXSTRLEN];
   SCIP_VAR** consvars;
   SCIP_Real* consvals;
   int blocksize;
   int nvars;
   int c;
   int i;
   int j;

   assert( scip != NULL );
   assert( naddconss != NULL );

   for (c = 0; c < nconss; ++c)
   {
      SCIP_CONSDATA* consdata;
      SCIP_Real** matrices = NULL;
      SCIP_Real* constmatrix;

      assert( conss[c] != NULL );
      consdata = SCIPconsGetData(conss[c]);
      assert( consdata != NULL );

      blocksize = consdata->blocksize;
      nvars = consdata->nvars;

      SCIP_CALL( SCIPallocBufferArray(scip, &consvars, nvars) );
      SCIP_CALL( SCIPallocBufferArray(scip, &consvals, nvars) );

      SCIP_CALL( SCIPallocBufferArray(scip, &constmatrix, blocksize * blocksize) );
      SCIP_CALL( SCIPconsSdpGetFullConstMatrix(scip, conss[c], constmatrix) );

      /* loop over all nonzero matrix entries in the constant part */
      for (j = 0; j < consdata->constnnonz; ++j)
      {
         SCIP_Real val;
         SCIP_Real prod;
         int s;
         int t;

         s = consdata->constrow[j];
         t = consdata->constcol[j];

         /* skip diagonal entries */
         if ( s == t )
            continue;

         /* compute matrices if not yet done */
         if ( matrices == NULL )
         {
            SCIP_CALL( SCIPallocBufferArray(scip, &matrices, nvars) );
            for (i = 0; i < nvars; ++i)
            {
               SCIP_CALL( SCIPallocBufferArray(scip, &matrices[i], blocksize * blocksize) );
               SCIP_CALL( SCIPconsSdpGetFullAj(scip, conss[c], i, matrices[i]) );
            }
         }

         /* check whether diagonal entries in the matrices are all 0 */
         for (i = 0; i < nvars; ++i)
         {
            if ( ! SCIPisZero(scip, matrices[i][s * blocksize + s]) )
               break;
            if ( ! SCIPisZero(scip, matrices[i][t * blocksize + t]) )
               break;
         }
         if ( i < nvars )
            continue;

         /* check if product is sufficiently positive */
         prod = constmatrix[s * blocksize + s] * constmatrix[t * blocksize + t];
         if ( SCIPisEfficacious(scip, prod) )
         {
            SCIP_CONS* cons;
            SCIP_Real activitylb = 0.0;
            SCIP_Real lhs;
            int nconsvars = 0;

            /* fill in constraint */
            for (i = 0; i < nvars; ++i)
            {
               val = matrices[i][s * blocksize + t];
               if ( ! SCIPisZero(scip, val) )
               {
                  consvals[nconsvars] = val;
                  consvars[nconsvars] = consdata->vars[i];
                  ++nconsvars;

                  /* compute lower bound on activity */
                  if ( val > 0 )
                     activitylb += val * SCIPvarGetLbGlobal(consdata->vars[i]);
                  else
                     activitylb += val * SCIPvarGetUbGlobal(consdata->vars[i]);
               }
            }

            lhs = consdata->constval[j] - sqrt(prod);

            /* only proceed if constraint is not redundant */
            if ( SCIPisGE(scip, activitylb, lhs) )
               continue;

            /* add linear constraint (only propagate) */
            (void) SCIPsnprintf(name, SCIP_MAXSTRLEN, "2x2minorprod#%d#%d", s, t);
            SCIP_CALL( SCIPcreateConsLinear(scip, &cons, name, nconsvars, consvars, consvals, lhs, SCIPinfinity(scip),
                  TRUE, TRUE, FALSE, FALSE, TRUE, FALSE, FALSE, TRUE, TRUE, FALSE) );
            SCIP_CALL( SCIPaddCons(scip, cons) );
#ifdef SCIP_MORE_DEBUG
            SCIPinfoMessage(scip, NULL, "Added 2x2 minor product constraint: ");
            SCIP_CALL( SCIPprintCons(scip, cons, NULL) );
            SCIPinfoMessage(scip, NULL, "\n");
#endif
            SCIP_CALL( SCIPreleaseCons(scip, &cons) );
            ++(*naddconss);
         }
      }

      if ( matrices != NULL )
      {
         for (i = 0; i < nvars; ++i)
            SCIPfreeBufferArray(scip, &matrices[i]);
         SCIPfreeBufferArray(scip, &matrices);
      }
      SCIPfreeBufferArray(scip, &constmatrix);
      SCIPfreeBufferArray(scip, &consvals);
      SCIPfreeBufferArray(scip, &consvars);
   }

   return SCIP_OKAY;
}

/** detects if there are blocks with size one and transforms them to lp-rows */
static
SCIP_RETCODE move_1x1_blocks_to_lp(
   SCIP*                 scip,               /**< SCIP data structure */
   SCIP_CONSHDLR*        conshdlr,           /**< constraint handler */
   SCIP_CONS**           conss,              /**< array of constraints to check */
   int                   nconss,             /**< number of constraints to check */
   int*                  naddconss,          /**< pointer to store how many constraints were added */
   int*                  ndelconss,          /**< pointer to store how many constraints were deleted */
   int*                  nchgbds,            /**< pointer to store how many bounds were changed */
   SCIP_RESULT*          result              /**< pointer to store if this routine was successfull or if it detected infeasibility */
   )
{
   char cutname[SCIP_MAXSTRLEN];
   SCIP_CONSDATA* consdata;
   SCIP_CONSHDLRDATA* conshdlrdata;
   SCIP_CONS* cons;
   SCIP_VAR** vars;
   SCIP_Real* coeffs;
   SCIP_Real rhs;
   int nnonz;
   int nvars;
   int i;
   int j;
   int v;
#ifndef NDEBUG
   int snprintfreturn; /* used to assert the return code of snprintf */
#endif

   assert( scip != NULL );
   assert( conshdlr != NULL );
   assert( strcmp(SCIPconshdlrGetName(conshdlr), CONSHDLR_NAME) == 0 || strcmp(SCIPconshdlrGetName(conshdlr), CONSHDLRRANK1_NAME) == 0 );
   assert( result != NULL );

   conshdlrdata = SCIPconshdlrGetData(conshdlr);
   assert( conshdlrdata != NULL );

   for (i = 0; i < nconss && *result != SCIP_CUTOFF; ++i)
   {
      consdata = SCIPconsGetData(conss[i]);
      assert( consdata != NULL );

      /* if there is a 1x1 SDP-Block */
      if ( consdata->blocksize == 1 )
      {
         int cnt = 0;

         nvars = consdata->nvars;
         nnonz = consdata->nnonz;
         SCIP_CALL( SCIPallocBufferArray(scip, &vars, nvars) );
         SCIP_CALL( SCIPallocBufferArray(scip, &coeffs, nnonz) );

         /* get all lhs-entries */
         for (v = 0; v < nvars; v++)
         {
            assert( consdata->nvarnonz[v] <= 1 ); /* in a 1x1 block there may be at most one entry per variable */

            for (j = 0; j < consdata->nvarnonz[v]; j++)
            {
               assert( consdata->col[v][j] == 0 && consdata->row[v][j] == 0 ); /* if the block has size 1, all entries should have row and col equal to 0 */
               if ( ! SCIPisZero(scip, consdata->val[v][j]) )
               {
                  coeffs[cnt] = consdata->val[v][j];
                  vars[cnt] = consdata->vars[v];
                  ++cnt;
               }
            }
         }

         /* get rhs */
         assert( consdata->constnnonz <= 1 ); /* the 1x1 constant matrix may only have one entry */

         rhs = (consdata->constnnonz == 1) ? consdata->constval[0] : 0.0; /* if this one entry is not 0, than this is the rhs, otherwise it's 0 */

         /* if there is more than one nonzero left-hand-side-entry, add a linear constraint, otherwise update the variable bound */
         if ( cnt > 1 )
         {
            /* add new linear cons */
#ifndef NDEBUG
            snprintfreturn = SCIPsnprintf(cutname, SCIP_MAXSTRLEN, "1x1block_%d", ++(conshdlrdata->n1x1blocks));
            assert( snprintfreturn < SCIP_MAXSTRLEN ); /* check whether name fits into string */
#else
            (void) SCIPsnprintf(cutname, SCIP_MAXSTRLEN, "1x1block_%d", ++(conshdlrdata->n1x1blocks));
#endif

            SCIP_CALL( SCIPcreateConsLinear(scip, &cons, cutname, cnt, vars, coeffs, rhs, SCIPinfinity(scip),
                  TRUE, TRUE, TRUE, TRUE, TRUE, FALSE, FALSE, TRUE, TRUE, FALSE) );

            SCIP_CALL( SCIPaddCons(scip, cons) );
#ifdef SCIP_MORE_DEBUG
            SCIPinfoMessage(scip, NULL, "Added lp-constraint: ");
            SCIP_CALL( SCIPprintCons(scip, cons, NULL) );
            SCIPinfoMessage(scip, NULL, "\n");
#endif
            SCIP_CALL( SCIPreleaseCons(scip, &cons) );

            (*naddconss)++;
         }
         else if ( cnt == 1 )
         {
            SCIP_Bool infeasible = FALSE;
            SCIP_Bool tightened;

            /* try to tighten bound */
            if ( SCIPisPositive(scip, coeffs[0]) )
            {
               SCIP_CALL( SCIPtightenVarLb(scip, vars[0], rhs / coeffs[0], FALSE, &infeasible, &tightened) );
               if ( tightened )
               {
                  SCIPdebugMsg(scip, "Tightend lower bound of <%s> to %g because of diagonal values of SDP-constraint %s!\n",
                     SCIPvarGetName(vars[0]), SCIPvarGetLbGlobal(vars[0]), SCIPconsGetName(conss[i]));
                  ++(*nchgbds);
               }
            }
            else
            {
               assert( SCIPisNegative(scip, coeffs[0]) );
               SCIP_CALL( SCIPtightenVarUb(scip, vars[0], rhs / coeffs[0], FALSE, &infeasible, &tightened) );
               if ( tightened )
               {
                  SCIPdebugMsg(scip, "Tightend upper bound of <%s> to %g because of diagonal values of SDP-constraint %s!\n",
                     SCIPvarGetName(vars[0]), SCIPvarGetUbGlobal(vars[0]), SCIPconsGetName(conss[i]));
                  ++(*nchgbds);
               }
            }

            if ( infeasible )
               *result = SCIP_CUTOFF;
         }
         else
         {
            assert( cnt == 0 );
            SCIPdebugMsg(scip, "Detected 1x1 SDP-block without any nonzero coefficients \n");
            if ( SCIPisFeasGT(scip, rhs, 0.0) )
            {
               SCIPdebugMsg(scip, "Detected infeasibility in 1x1 SDP-block without any nonzero coefficients but with strictly positive rhs\n");
               *result = SCIP_CUTOFF;
            }
         }

         /* delete old 1x1 sdpcone */
         SCIP_CALL( SCIPdelCons(scip, conss[i]) );
         (*ndelconss)++;

         SCIPfreeBufferArray(scip, &coeffs);
         SCIPfreeBufferArray(scip, &vars);
      }
   }
   return SCIP_OKAY;
}

/** unlock variable */
static
SCIP_RETCODE unlockVar(
   SCIP*                 scip,               /**< SCIP pointer */
   SCIP_CONSDATA*        consdata,           /**< data of constraint */
   int                   v                   /**< index of variable */
   )
{
   assert( scip != NULL );
   assert( consdata != NULL );
   assert( 0 <= v && v < consdata->nvars );

   if ( consdata->locks != NULL )
   {
      assert( consdata->locks[v] == -2 || consdata->locks[v] == -1 || consdata->locks[v] == 0 || consdata->locks[v] == 1 );

      if ( consdata->locks[v] == 1 )
      {
         SCIP_CALL( SCIPaddVarLocksType(scip, consdata->vars[v], SCIP_LOCKTYPE_MODEL, 0, -1) );
      }
      else if ( consdata->locks[v] == - 1 )
      {
         SCIP_CALL( SCIPaddVarLocksType(scip, consdata->vars[v], SCIP_LOCKTYPE_MODEL, -1, 0) );
      }
      else if ( consdata->locks[v] == 0 )
      {
         SCIP_CALL( SCIPaddVarLocksType(scip, consdata->vars[v], SCIP_LOCKTYPE_MODEL, -1, -1) );
      }
   }

   return SCIP_OKAY;
}

/** update locks of variable after aggregation */
static
SCIP_RETCODE updateVarLocks(
   SCIP*                 scip,               /**< SCIP pointer */
   SCIP_CONS*            cons,               /**< constraint */
   int                   v                   /**< index of variable */
   )
{
   SCIP_CONSDATA* consdata;
   SCIP_Real eigenvalue;
   SCIP_Real* Aj;
   int blocksize;
   int newlock = -2;

   assert( scip != NULL );
   assert( cons != NULL );

   consdata = SCIPconsGetData(cons);
   assert( consdata != NULL );
   assert( consdata->locks != NULL );
   assert( 0 <= v && v < consdata->nvars );

   /* rank-1 constraints are always up- and down-locked */
   if ( consdata->rankone )
   {
      SCIP_CALL( unlockVar(scip, consdata, v) );
      consdata->locks[v] = 0;
      SCIP_CALL( SCIPaddVarLocksType(scip, consdata->vars[v], SCIP_LOCKTYPE_MODEL, 1, 1) );
      return SCIP_OKAY;
   }

   blocksize = consdata->blocksize;
   SCIP_CALL( SCIPallocBufferArray(scip, &Aj, blocksize * blocksize) );

   SCIP_CALL( SCIPconsSdpGetFullAj(scip, cons, v, Aj) );

   /* compute new lock as in consLockSdp */
   SCIP_CALL( SCIPlapackComputeIthEigenvalue(SCIPbuffer(scip), FALSE, blocksize, Aj, 1, &eigenvalue, NULL) );
   if ( SCIPisNegative(scip, eigenvalue) )
      newlock = 1;  /* up-lock */

   if ( SCIPisPositive(scip, eigenvalue) )
      newlock = -1; /* down-lock */
   else
   {
      SCIP_CALL( SCIPlapackComputeIthEigenvalue(SCIPbuffer(scip), FALSE, blocksize, Aj, blocksize, &eigenvalue, NULL) );
      if ( SCIPisPositive(scip, eigenvalue) )
      {
         if ( newlock == 1 )
            newlock = 0; /* up- and down-lock */
         else
            newlock = -1; /* down-lock */
      }
   }

   SCIPfreeBufferArray(scip, &Aj);

   /* if new lock is not equal to the old one, unlock variable and add new locks */
   if ( newlock != consdata->locks[v] )
   {
      SCIP_CALL( unlockVar(scip, consdata, v) );
      if ( newlock == 1 )  /* up-lock */
      {
         SCIP_CALL( SCIPaddVarLocksType(scip, consdata->vars[v], SCIP_LOCKTYPE_MODEL, 0, 1) );
      }
      else if ( newlock == -1 )  /* down-lock */
      {
         SCIP_CALL( SCIPaddVarLocksType(scip, consdata->vars[v], SCIP_LOCKTYPE_MODEL, 1, 0) );
      }
      else if ( newlock == 0 )  /* up and down lock */
      {
         SCIP_CALL( SCIPaddVarLocksType(scip, consdata->vars[v], SCIP_LOCKTYPE_MODEL, 1, 1) );
      }
      else
         assert( newlock == -2 );

      consdata->locks[v] = newlock;
   }

   return SCIP_OKAY;
}

#ifndef NDEBUG
/** check whether variable locks are correctly set */
static
SCIP_RETCODE checkVarsLocks(
   SCIP*                 scip,               /**< SCIP pointer */
   SCIP_CONS*            cons                /**< constraint */
   )
{
   SCIP_CONSDATA* consdata;
   SCIP_Real* Aj;
   int blocksize;
   int v;

   assert( scip != NULL );
   assert( cons != NULL );

   consdata = SCIPconsGetData(cons);
   assert( consdata != NULL );
   assert( consdata->locks != NULL );

   /* rank-1 constraints should always be up- and down-locked */
   if ( consdata->rankone )
   {
      for (v = 0; v < consdata->nvars; ++v)
         assert( consdata->locks[v] == 0 );
      return SCIP_OKAY;
   }

   blocksize = consdata->blocksize;
   SCIP_CALL( SCIPallocBufferArray(scip, &Aj, blocksize * blocksize) );

   for (v = 0; v < consdata->nvars; ++v)
   {
      SCIP_Real eigenvalue;
      int newlock = -2;

      SCIP_CALL( SCIPconsSdpGetFullAj(scip, cons, v, Aj) );

      /* compute new lock as in consLockSdp */
      SCIP_CALL( SCIPlapackComputeIthEigenvalue(SCIPbuffer(scip), FALSE, blocksize, Aj, 1, &eigenvalue, NULL) );
      if ( SCIPisNegative(scip, eigenvalue) )
         newlock = 1;  /* up-lock */

      if ( SCIPisPositive(scip, eigenvalue) )
         newlock = -1; /* down-lock */
      else
      {
         SCIP_CALL( SCIPlapackComputeIthEigenvalue(SCIPbuffer(scip), FALSE, blocksize, Aj, blocksize, &eigenvalue, NULL) );
         if ( SCIPisPositive(scip, eigenvalue) )
         {
            if ( newlock == 1 )
               newlock = 0; /* up- and down-lock */
            else
               newlock = -1; /* down-lock */
         }
      }

      assert( newlock == consdata->locks[v] );
   }

   SCIPfreeBufferArray(scip, &Aj);

   return SCIP_OKAY;
}
#endif

/** local function to perform (parts of) multiaggregation of a single variable within fixAndAggrVars */
static
SCIP_RETCODE multiaggrVar(
   SCIP*                 scip,               /**< SCIP pointer */
   SCIP_CONS*            cons,               /**< constraint to multiaggregate for */
   int                   v,                  /**< position of the variable that gets (multi-)aggregated */
   SCIP_VAR**            aggrvars,           /**< variables this has to be (multi-)aggregated to */
   SCIP_Real*            scalars,            /**< scalar parts to multiply with for each variable this is aggregated to */
   int                   naggrvars,          /**< number of variables this is (multi-)aggregated to */
   SCIP_Real             constant,           /**< the constant part for the (multi-)aggregation */
   int*                  savedcol,           /**< array of columns for nonzeros that need to be added to the constant part */
   int*                  savedrow,           /**< array of rows for nonzeros that need to be added to the constant part */
   SCIP_Real*            savedval,           /**< array of values for nonzeros that need to be added to the constant part */
   int*                  nfixednonz,         /**< length of the arrays of saved nonzeros for the constant part */
   int*                  vararraylength      /**< length of the variable array */
   )
{
   SCIP_CONSDATA* consdata;
   int startind;
   int aggrind;
   int aggrtargetlength;
   int globalnvars;
   int aggrconsind;
   int i;

   assert( scip != NULL );
   assert( cons != NULL );
   assert( scalars != NULL );
   assert( naggrvars > 0 );
   assert( savedcol != NULL );
   assert( savedrow != NULL );
   assert( savedval != NULL );
   assert( nfixednonz != NULL );

   consdata = SCIPconsGetData(cons);
   assert( consdata != NULL );
   assert( consdata->locks != NULL );
   assert( 0 <= v && v < consdata->nvars );

   /* save the current nfixednonz-index, all entries starting from here will need to be added to the variables this is aggregated to */
   startind = *nfixednonz;

   if ( SCIPisEQ(scip, constant, 0.0) )
   {
      /* if there is no constant part, we just save the nonzeros to add them to the variables they are aggregated to, we do this to be able to remove
       * the nonzero-arrays for this variable to be able to fill it with a newly inserted variable, as copying all variables, if we created an empty
       * gap in the variable arrays, will be more time consuming then copying all variables (as we will usually have more variables than nonzeros per
       * variable */
      for (i = 0; i < consdata->nvarnonz[v]; i++)
      {
         savedcol[*nfixednonz] = consdata->col[v][i];
         savedrow[*nfixednonz] = consdata->row[v][i];
         savedval[*nfixednonz] = consdata->val[v][i];
         (*nfixednonz)++;
      }
   }
   else
   {
      for (i = 0; i < consdata->nvarnonz[v]; i++)
      {
         savedcol[*nfixednonz] = consdata->col[v][i];
         savedrow[*nfixednonz] = consdata->row[v][i];
         savedval[*nfixednonz] = consdata->val[v][i] * constant;
         (*nfixednonz)++;
      }
   }
   assert( *nfixednonz - startind == consdata->nvarnonz[v] );

   /* sort them by nondecreasing row and then col to make the search for already existing entries easier (this is done here, because it
    * only needs to be done once and not for each variable this is multiaggregated to), we add startind to the pointers to only start where we started
    * inserting, the number of elements added to the saved arrays for this variable is nfixednonz - startind */
   SCIPsdpVarfixerSortRowCol(savedrow + startind, savedcol + startind, savedval + startind, *nfixednonz - startind);

   /* free the memory for the entries of the aggregated variable */
   SCIPfreeBlockMemoryArray(scip, &(consdata->val[v]), consdata->nvarnonz[v]);
   SCIPfreeBlockMemoryArray(scip, &(consdata->row[v]), consdata->nvarnonz[v]);
   SCIPfreeBlockMemoryArray(scip, &(consdata->col[v]), consdata->nvarnonz[v]);

   /* unlock variable */
   SCIP_CALL( unlockVar(scip, consdata, v) );

   /* fill the empty spot of the (multi-)aggregated variable with the last variable of this constraint (as they don't have to be sorted) */
   SCIP_CALL( SCIPreleaseVar(scip, &consdata->vars[v]) );
   consdata->col[v] = consdata->col[consdata->nvars - 1];
   consdata->row[v] = consdata->row[consdata->nvars - 1];
   consdata->val[v] = consdata->val[consdata->nvars - 1];
   consdata->nvarnonz[v] = consdata->nvarnonz[consdata->nvars - 1];
   consdata->vars[v] = consdata->vars[consdata->nvars - 1];
   consdata->locks[v] = consdata->locks[consdata->nvars - 1];
   (consdata->nvars)--;

   /* iterate over all variables this was aggregated to and insert the corresponding nonzeros */
   for (aggrind = 0; aggrind < naggrvars; aggrind++)
   {
      /* check if the variable already exists in this block */
      aggrconsind = -1;
      for (i = 0; i < consdata->nvars; i++)
      {
         if ( consdata->vars[i] == aggrvars[aggrind] )
         {
            aggrconsind = i;
            break;
         }
      }

      if ( aggrconsind > -1 )
      {
         /* if the varialbe to aggregate to is already part of this sdp-constraint, just add the nonzeros of the old variable to it */

         /* resize the arrays to the maximally needed length */
         aggrtargetlength = consdata->nvarnonz[aggrconsind] + *nfixednonz - startind;
         SCIP_CALL( SCIPreallocBlockMemoryArray(scip, &(consdata->row[aggrconsind]), consdata->nvarnonz[aggrconsind], aggrtargetlength) );
         SCIP_CALL( SCIPreallocBlockMemoryArray(scip, &(consdata->col[aggrconsind]), consdata->nvarnonz[aggrconsind], aggrtargetlength) );
         SCIP_CALL( SCIPreallocBlockMemoryArray(scip, &(consdata->val[aggrconsind]), consdata->nvarnonz[aggrconsind], aggrtargetlength) );

         if ( SCIPisEQ(scip, constant, 0.0) )
         {
            /* in this case we saved the original values in savedval, we add startind to the pointers to only add those from
             * the current variable, the number of entries is the current position minus the position whre we started */
            SCIP_CALL( SCIPsdpVarfixerMergeArrays(SCIPblkmem(scip), SCIPepsilon(scip), savedrow + startind, savedcol + startind, savedval + startind,
                  *nfixednonz - startind, TRUE, scalars[aggrind], consdata->row[aggrconsind], consdata->col[aggrconsind],
                  consdata->val[aggrconsind], &(consdata->nvarnonz[aggrconsind]), aggrtargetlength) );
         }
         else
         {
            /* in this case we saved the original values * constant, so we now have to divide by constant, we add startind to the pointers
             * to only add those from the current variable, the number of entries is the current position minus the position whre we started */
            SCIP_CALL( SCIPsdpVarfixerMergeArrays(SCIPblkmem(scip), SCIPepsilon(scip), savedrow + startind, savedcol + startind, savedval + startind,
                  *nfixednonz - startind, TRUE, scalars[aggrind] / constant, consdata->row[aggrconsind], consdata->col[aggrconsind],
                  consdata->val[aggrconsind], &(consdata->nvarnonz[aggrconsind]), aggrtargetlength) );
         }

         /* shrink them again if nonzeros could be combined */
         assert( consdata->nvarnonz[aggrconsind] <= aggrtargetlength );
         SCIP_CALL( SCIPreallocBlockMemoryArray(scip, &(consdata->row[aggrconsind]), aggrtargetlength, consdata->nvarnonz[aggrconsind]) );
         SCIP_CALL( SCIPreallocBlockMemoryArray(scip, &(consdata->col[aggrconsind]), aggrtargetlength, consdata->nvarnonz[aggrconsind]) );
         SCIP_CALL( SCIPreallocBlockMemoryArray(scip, &(consdata->val[aggrconsind]), aggrtargetlength, consdata->nvarnonz[aggrconsind]) );

         SCIP_CALL( updateVarLocks(scip, cons, aggrconsind) );
      }
      else
      {
         /* the variable has to be added to this constraint */
         SCIPdebugMsg(scip, "adding variable %s to SDP constraint %s because of (multi-)aggregation\n", SCIPvarGetName(aggrvars[aggrind]), SCIPconsGetName(cons));

         /* check if we have to enlarge the arrays */
         if ( consdata->nvars == *vararraylength )
         {
            globalnvars = SCIPgetNVars(scip);

            /* we don't want to enlarge this by one for every variable added, so we immediately set it to the maximum possible size */
            SCIP_CALL( SCIPreallocBlockMemoryArray(scip, &consdata->col, *vararraylength, globalnvars) );
            SCIP_CALL( SCIPreallocBlockMemoryArray(scip, &consdata->row, *vararraylength, globalnvars) );
            SCIP_CALL( SCIPreallocBlockMemoryArray(scip, &consdata->val, *vararraylength, globalnvars) );
            SCIP_CALL( SCIPreallocBlockMemoryArray(scip, &consdata->nvarnonz, *vararraylength, globalnvars) );
            SCIP_CALL( SCIPreallocBlockMemoryArray(scip, &consdata->vars, *vararraylength, globalnvars) );
            SCIP_CALL( SCIPreallocBlockMemoryArray(scip, &consdata->locks, *vararraylength, globalnvars) );
            *vararraylength = globalnvars;
         }

         /* we insert this variable at the last position, as the ordering doesn't matter */
         SCIP_CALL( SCIPcaptureVar(scip, aggrvars[aggrind]) );
         consdata->vars[consdata->nvars] = aggrvars[aggrind];

         /* as there were no nonzeros thus far, we can just duplicate the saved arrays to get the nonzeros for the new variable */
         SCIP_CALL( SCIPduplicateBlockMemoryArray(scip, &(consdata->col[consdata->nvars]), savedcol + startind, *nfixednonz - startind) ); /*lint !e776*/
         SCIP_CALL( SCIPduplicateBlockMemoryArray(scip, &(consdata->row[consdata->nvars]), savedrow + startind, *nfixednonz - startind) ); /*lint !e776*/

         /* if scalars[aggrind] = constant, we would multiply with 1, if constant = 0, we didn't divide by constant, so in these cases, we can just
          * memcopy the array of nonzero-values */
         /* TODO: only checking scalar and constant for feas-equality might lead to big differences, if the nonzeros they are multiplied with are big,
          * e.g. scalar = 0, constant = 10^(-6), nonzero = 10^(10) leads to new nonzero of 10^4 instead of 0 */
         if ( SCIPisEQ(scip, scalars[aggrind], constant) || SCIPisEQ(scip, constant, 0.0) )
         {
            SCIP_CALL( SCIPduplicateBlockMemoryArray(scip, &(consdata->val[consdata->nvars]), savedval + startind, *nfixednonz - startind) ); /*lint !e776*/
            consdata->nvarnonz[consdata->nvars] = *nfixednonz - startind; /* as there were no nonzeros thus far, the number of nonzeros equals
                                                                           * the number of nonzeros of the aggregated variable */
         }
         else  /* we have to multiply all entries by scalar before inserting them */
         {
            SCIP_CALL( SCIPallocBlockMemoryArray(scip, &(consdata->val[consdata->nvars]), *nfixednonz - startind) );

            consdata->nvarnonz[consdata->nvars] = 0;

            for (i = 0; i < *nfixednonz - startind; i++)
            {
               /* if both scalar and savedval are small this might become too small */
               if ( SCIPisPositive(scip, (scalars[i] / constant) * savedval[startind + i]) )
               {
                  consdata->val[consdata->nvars][consdata->nvarnonz[consdata->nvars]] = (scalars[i] / constant) * savedval[startind + i]; /*lint !e679*/
                  consdata->nvarnonz[consdata->nvars]++;
               }
            }
         }

         consdata->locks[consdata->nvars] = -2;
         if ( consdata->nvarnonz[consdata->nvars] > 0 ) /* if scalar and all savedvals were to small */
         {
            consdata->nvars++;
            SCIP_CALL( updateVarLocks(scip, cons, consdata->nvars-1) );
         }
         else
            SCIP_CALL( updateVarLocks(scip, cons, consdata->nvars) );
      }
   }

   /* if the constant part is zero, we may delete the nonzero-entries from the saved arrays (by resetting the nfixednonz entry to where
    * it started, so that these entries will be overwritten */
   if ( SCIPisEQ(scip, constant, 0.0) )
      *nfixednonz = startind;

#ifndef NDEBUG
   SCIP_CALL( checkVarsLocks(scip, cons) );
#endif

   return SCIP_OKAY;
}


/** presolve routine that looks through the data and handles fixed, (multi-)aggregated and negated variables */
static
SCIP_RETCODE fixAndAggrVars(
   SCIP*                 scip,               /**< SCIP data structure */
   SCIP_CONS**           conss,              /**< array with constraints to check */
   int                   nconss,             /**< number of constraints to check */
   SCIP_Bool             aggregate           /**< do we want to (mutli-)aggregate variables ? */
   )
{
   SCIP_CONSDATA* consdata;
   int i;
   int* savedcol;
   int* savedrow;
   SCIP_Real* savedval;
   int c;
   int v;
   int arraylength;
   SCIP_VAR* var;
   SCIP_VAR** aggrvars;
   SCIP_Real scalar;
   SCIP_Real* scalars;
   int naggrvars;
   SCIP_Real constant;
   int requiredsize;
   int globalnvars;
   int vararraylength;

   /* Loop over all variables once, add all fixed to savedrow/col/val; for all multiaggregated variables, if constant-scalar != 0, add
    * constant-scalar * entry to savedrow/col/val and call mergeArrays for all aggrvars for savedrow[startindex of this var] and scalar/constant-scalar;
    * if constant-scalar == 0, add 1*entry to savedrow/col/val, call mergeArrays for all aggrvars for savedrow[startindex of this var] and scalar and later
    * reduce the saved size of savedrow/col/val by the number of nonzeros of the multiaggregated variable to not add them to the constant part later. */

   assert( scip != NULL );
   assert( conss != NULL );
   assert( nconss >= 0 );

   SCIPdebugMsg(scip, "Calling fixAndAggrVars with aggregate = %u.\n", aggregate);

   for (c = 0; c < nconss; ++c)
   {
      int nfixednonz = 0;

      assert( conss[c] != NULL );

      consdata = SCIPconsGetData(conss[c]);
      assert( consdata != NULL );
      assert( consdata->locks != NULL );
      assert( consdata->rankone || strcmp(SCIPconshdlrGetName(SCIPconsGetHdlr(conss[c])), CONSHDLR_NAME) == 0 );
      assert( ! consdata->rankone || strcmp(SCIPconshdlrGetName(SCIPconsGetHdlr(conss[c])), CONSHDLRRANK1_NAME) == 0 );

      /* allocate memory to save nonzeros that need to be fixed */
      SCIP_CALL( SCIPallocBufferArray(scip, &savedcol, consdata->nnonz) );
      SCIP_CALL( SCIPallocBufferArray(scip, &savedrow, consdata->nnonz) );
      SCIP_CALL( SCIPallocBufferArray(scip, &savedval, consdata->nnonz) );

      vararraylength = consdata->nvars;
      globalnvars = SCIPgetNVars(scip);

      for (v = 0; v < consdata->nvars; v++)/*lint --e{850}*/
      {
         SCIP_Bool negated = FALSE;

         /* if the variable is negated, get the negation var */
         if ( SCIPvarIsBinary(consdata->vars[v]) && SCIPvarIsNegated(consdata->vars[v]) )
         {
            negated = TRUE;
            var = SCIPvarGetNegationVar(consdata->vars[v]);
         }
         else
            var = consdata->vars[v];

         /* check if the variable is fixed in SCIP */
         if ( SCIPvarGetStatus(var) == SCIP_VARSTATUS_FIXED || SCIPisEQ(scip, SCIPvarGetLbGlobal(var), SCIPvarGetUbGlobal(var)) )
         {
            assert( SCIPisEQ(scip, SCIPvarGetLbGlobal(var), SCIPvarGetUbGlobal(var)) );

            SCIPdebugMsg(scip, "Treating globally fixed variable %s with value %f!\n", SCIPvarGetName(var), SCIPvarGetLbGlobal(var));

            if ( (! negated && ! SCIPisEQ(scip, SCIPvarGetLbGlobal(var), 0.0)) || (negated && SCIPisEQ(scip, SCIPvarGetLbGlobal(var), 0.0)) )
            {
               /* the nonzeros are saved to later be inserted into the constant part (this is only done after all nonzeros of fixed variables have been
                * assembled, because we need to sort the constant nonzeros and loop over them, which we only want to do once and not once for each fixed
                * variable) */
               for (i = 0; i < consdata->nvarnonz[v]; i++)
               {
                  savedcol[nfixednonz] = consdata->col[v][i];
                  savedrow[nfixednonz] = consdata->row[v][i];

                  /* this is the final value to add, we no longer have to remember from which variable this comes, minus because we have +A_i but -A_0 */
                  if ( ! negated )
                     savedval[nfixednonz] = consdata->val[v][i] * SCIPvarGetLbGlobal(var);
                  else
                     savedval[nfixednonz] = consdata->val[v][i]; /* if it is the negation of a variable fixed to zero, this variable is fixed to one */

                  nfixednonz++;
                  consdata->nnonz--;
               }
            }
            else
            {
               /* if the variable is fixed to zero, the nonzeros will just vanish, so we only reduce the number of nonzeros */
               consdata->nnonz -= consdata->nvarnonz[v];
            }

            /* free the memory of the corresponding entries in col/row/val */
            SCIPfreeBlockMemoryArrayNull(scip, &(consdata->val[v]), consdata->nvarnonz[v]);
            SCIPfreeBlockMemoryArrayNull(scip, &(consdata->row[v]), consdata->nvarnonz[v]);
            SCIPfreeBlockMemoryArrayNull(scip, &(consdata->col[v]), consdata->nvarnonz[v]);

            /* unlock variable */
            SCIP_CALL( unlockVar(scip, consdata, v) );

            /* as the variables don't need to be sorted, we just put the last variable into the empty spot and decrease sizes by one (at the end) */
            SCIP_CALL( SCIPreleaseVar(scip, &(consdata->vars[v])) );
            consdata->col[v] = consdata->col[consdata->nvars - 1];
            consdata->row[v] = consdata->row[consdata->nvars - 1];
            consdata->val[v] = consdata->val[consdata->nvars - 1];
            consdata->nvarnonz[v] = consdata->nvarnonz[consdata->nvars - 1];
            consdata->vars[v] = consdata->vars[consdata->nvars - 1];
            consdata->locks[v] = consdata->locks[consdata->nvars - 1];
            consdata->nvars--;
            v--; /* we need to check again if the variable we just shifted to this position also needs to be fixed */
         }
         else if ( aggregate && (SCIPvarGetStatus(var) == SCIP_VARSTATUS_AGGREGATED || SCIPvarGetStatus(var) == SCIP_VARSTATUS_MULTAGGR) )
         {
            SCIP_CALL( SCIPallocBufferArray(scip, &aggrvars, globalnvars) );
            SCIP_CALL( SCIPallocBufferArray(scip, &scalars, globalnvars) );

            /* this is how they should be initialized before calling SCIPgetProbvarLinearSum */
            if ( ! negated )
            {
               aggrvars[0] = consdata->vars[v];
               naggrvars = 1;
               constant = 0.0;
               scalars[0] = 1.0;
            }
            else
            {
               /* if this variable is the negation of var, than we look for a representation of 1.0 - var */
               aggrvars[0] = consdata->vars[v];
               naggrvars = 1;
               constant = 1.0;
               scalars[0] = -1.0;
            }

            /* get the variables this var was aggregated to */
            SCIP_CALL( SCIPgetProbvarLinearSum(scip, aggrvars, scalars, &naggrvars, globalnvars, &constant, &requiredsize, TRUE) );
            assert( requiredsize <= globalnvars ); /* requiredsize is the number of empty spots in aggrvars needed, globalnvars is the number
                                                    * of spots we provided */

            /* Debugmessages for the (multi-)aggregation */
#ifdef SCIP_DEBUG
            if ( SCIPvarGetStatus(consdata->vars[v]) == SCIP_VARSTATUS_AGGREGATED )
               SCIPdebugMsg(scip, "aggregating variable %s to ", SCIPvarGetName(var));
            else
               SCIPdebugMsg(scip, "multiaggregating variable %s to ", SCIPvarGetName(var));
            for (i = 0; i < naggrvars; i++)
               SCIPdebugMessagePrint(scip, "+ %g %s ", scalars[i], SCIPvarGetName(aggrvars[i]));
            SCIPdebugMessagePrint(scip, "+ %g.\n", constant);
#endif

            /* add the nonzeros to the saved-arrays for the constant part, remove the nonzeros for the old variables and add them to the variables this variable
             * was (multi-)aggregated to */
            SCIP_CALL( multiaggrVar(scip, conss[c], v, aggrvars, scalars, naggrvars, constant, savedcol, savedrow, savedval, &nfixednonz, &vararraylength) );
            v--; /* we need to check again if the variable we just shifted to this position also needs to be fixed */

            SCIPfreeBufferArray(scip, &aggrvars);
            SCIPfreeBufferArray(scip, &scalars);
         }
         else if ( negated && (SCIPvarGetStatus(var) == SCIP_VARSTATUS_LOOSE || SCIPvarGetStatus(var) == SCIP_VARSTATUS_COLUMN) && aggregate )
         {
             /* if var1 is the negation of var2, then this is equivalent to it being aggregated to -var2 + 1 = 1 - var2 */

            SCIPdebugMsg(scip, "Changing variable %s to negation of variable <%s>!\n", SCIPvarGetName(consdata->vars[v]), SCIPvarGetName(var));

            scalar = -1.0;

            SCIP_CALL( multiaggrVar(scip, conss[c], v, &var, &scalar, 1, 1.0, savedcol, savedrow, savedval, &nfixednonz, &vararraylength) );
            v--; /* we need to check again if the variable we just shifted to this position also needs to be fixed */
         }
      }

      /* shrink the variable arrays if they were enlarged too much (or more vars were removed than added) */
      assert( consdata->nvars <= vararraylength );
      if ( consdata->nvars < vararraylength )
      {
         SCIP_CALL( SCIPreallocBlockMemoryArray(scip, &consdata->col, vararraylength, consdata->nvars) );
         SCIP_CALL( SCIPreallocBlockMemoryArray(scip, &consdata->row, vararraylength, consdata->nvars) );
         SCIP_CALL( SCIPreallocBlockMemoryArray(scip, &consdata->val, vararraylength, consdata->nvars) );
         SCIP_CALL( SCIPreallocBlockMemoryArray(scip, &consdata->nvarnonz, vararraylength, consdata->nvars) );
         SCIP_CALL( SCIPreallocBlockMemoryArray(scip, &consdata->vars, vararraylength, consdata->nvars) );
         SCIP_CALL( SCIPreallocBlockMemoryArray(scip, &consdata->locks, vararraylength, consdata->nvars) );
      }

      /* allocate the maximally needed memory for inserting the fixed variables into the constant part */
      arraylength = consdata->constnnonz + nfixednonz;
      SCIP_CALL( SCIPreallocBlockMemoryArray(scip, &(consdata->constcol), consdata->constnnonz, arraylength) );
      SCIP_CALL( SCIPreallocBlockMemoryArray(scip, &(consdata->constrow), consdata->constnnonz, arraylength) );
      SCIP_CALL( SCIPreallocBlockMemoryArray(scip, &(consdata->constval), consdata->constnnonz, arraylength) );

      /* insert the fixed variables into the constant arrays, as we have +A_i but -A_0 we mutliply them by -1 */
      SCIP_CALL( SCIPsdpVarfixerMergeArrays(SCIPblkmem(scip), SCIPepsilon(scip), savedrow, savedcol, savedval, nfixednonz, FALSE, -1.0, consdata->constrow,
            consdata->constcol, consdata->constval, &(consdata->constnnonz), arraylength) );

      assert( consdata->constnnonz <= arraylength ); /* the allocated memory should always be sufficient */

      /* shrink the arrays if nonzeros could be combined */
      SCIP_CALL( SCIPreallocBlockMemoryArray(scip, &(consdata->constcol), arraylength, consdata->constnnonz) );
      SCIP_CALL( SCIPreallocBlockMemoryArray(scip, &(consdata->constrow), arraylength, consdata->constnnonz) );
      SCIP_CALL( SCIPreallocBlockMemoryArray(scip, &(consdata->constval), arraylength, consdata->constnnonz) );

      /* free the saved arrays */
      SCIPfreeBufferArray(scip, &savedval);
      SCIPfreeBufferArray(scip, &savedrow);
      SCIPfreeBufferArray(scip, &savedcol);

      /* recompute sdpnnonz */
      consdata->nnonz = 0;
      for (v = 0; v < consdata->nvars; v++)
         consdata->nnonz += consdata->nvarnonz[v];
   }

   return SCIP_OKAY;
}

/** enforces the SDP constraints for a given solution */
static
SCIP_RETCODE enforceConstraint(
   SCIP*                 scip,               /**< SCIP data structure */
   SCIP_CONSHDLR*        conshdlr,           /**< constraint handler */
   SCIP_CONS**           conss,              /**< constraints to process */
   int                   nconss,             /**< number of constraints */
   SCIP_SOL*             sol,                /**< solution to enforce (NULL for the LP solution) */
   SCIP_RESULT*          result              /**< pointer to store the result of the enforcing call */
   )
{
   char cutname[SCIP_MAXSTRLEN];
   SCIP_CONSDATA* consdata;
   SCIP_CONSHDLRDATA* conshdlrdata;
   SCIP_Bool separated = FALSE;
   SCIP_ROW* row;
   SCIP_Bool infeasible;
   SCIP_Real lhs;
   SCIP_Real* coeff;
   SCIP_Real rhs;
   int nvars;
   int i;
   int j;
#ifndef NDEBUG
   int snprintfreturn; /* used to check the return code of snprintf */
#endif

   *result = SCIP_FEASIBLE;

   for (i = 0; i < nconss; ++i)
   {
      consdata = SCIPconsGetData(conss[i]);
      SCIP_CALL( SCIPconsSdpCheckSdpCons(scip, conss[i], sol, FALSE, result) );
      if ( *result == SCIP_FEASIBLE )
         continue;

      nvars = consdata->nvars;

      /* if the number of variables is 0, but the constraint is not feasible, we can cut off the node */
      if ( nvars == 0 )
      {
         *result = SCIP_CUTOFF;
         return SCIP_OKAY;
      }

      lhs = 0.0;
      coeff = NULL;

      SCIP_CALL( SCIPallocBufferArray(scip, &coeff, nvars) );
      SCIP_CALL( cutUsingEigenvector(scip, conss[i], sol, coeff, &lhs) );

      rhs = SCIPinfinity(scip);
      conshdlrdata = SCIPconshdlrGetData(conshdlr);

#ifndef NDEBUG
      snprintfreturn = SCIPsnprintf(cutname, SCIP_MAXSTRLEN, "sepa_eig_sdp_%d", ++(conshdlrdata->neigveccuts));
      assert( snprintfreturn < SCIP_MAXSTRLEN ); /* check whether the name fits into the string */
#else
      (void) SCIPsnprintf(cutname, SCIP_MAXSTRLEN, "sepa_eig_sdp_%d", ++(conshdlrdata->neigveccuts));
#endif

#if ( SCIP_VERSION >= 700 || (SCIP_VERSION >= 602 && SCIP_SUBVERSION > 0) )
      SCIP_CALL( SCIPcreateEmptyRowConshdlr(scip, &row, conshdlr, cutname , lhs, rhs, FALSE, FALSE, TRUE) );
#else
      SCIP_CALL( SCIPcreateEmptyRowCons(scip, &row, conshdlr, cutname , lhs, rhs, FALSE, FALSE, TRUE) );
#endif
      SCIP_CALL( SCIPcacheRowExtensions(scip, row) );

      for (j = 0; j < nvars; ++j)
      {
         SCIP_CALL( SCIPaddVarToRow(scip, row, consdata->vars[j], coeff[j]) );
      }

      SCIP_CALL( SCIPflushRowExtensions(scip, row) );

#ifdef SCIP_MORE_DEBUG
      SCIPinfoMessage(scip, NULL, "Added cut %s: ", cutname);
      SCIPinfoMessage(scip, NULL, "%f <= ", lhs);
      for (j = 0; j < nvars; j++)
         SCIPinfoMessage(scip, NULL, "+ (%f)*%s", coeff[j], SCIPvarGetName(consdata->vars[j]));
      SCIPinfoMessage(scip, NULL, "\n");
#endif

      SCIP_CALL( SCIPaddRow(scip, row, FALSE, &infeasible) );

      if ( infeasible )
      {
         *result = SCIP_CUTOFF;

         SCIP_CALL( SCIPreleaseRow(scip, &row) );
         SCIPfreeBufferArray(scip, &coeff);

         return SCIP_OKAY;
      }
      else
      {
         SCIP_CALL( SCIPaddPoolCut(scip, row) );

         SCIP_CALL( SCIPresetConsAge(scip, conss[i]) );
         *result = SCIP_SEPARATED;
         separated = TRUE;
      }
      SCIP_CALL( SCIPreleaseRow(scip, &row) );
      SCIPfreeBufferArray(scip, &coeff);
   }

   if ( separated )
      *result = SCIP_SEPARATED;

   return SCIP_OKAY;
}


/** upgrade quadratic constraints to an SDP constraint with rank 1 */
static
SCIP_DECL_QUADCONSUPGD(consQuadConsUpgdSdp)
{
   char name[SCIP_MAXSTRLEN];
   SCIP_CONSHDLR* conshdlr;
   SCIP_CONSHDLRDATA* conshdlrdata;
   SCIP_CONS* lincons;
   SCIP_VAR** linconsvars;
   SCIP_Real* linconsvals;
   SCIP_VAR** linvarsterms;
   SCIP_Real* linvalsterms;
   SCIP_QUADVARTERM* quadvarterms;
   SCIP_BILINTERM* bilinterms;
   int nlinvarterms;
   int nquadvarterms;
   int nbilinterms;
   int nlinconsterms;
   int cnt = 0;
   int j;

   assert( scip != NULL );
   assert( cons != NULL );
   assert( nupgdconss != NULL );
   assert( upgdconss != NULL );

   *nupgdconss = 0;

   /* do not upgrade modifiable/sticking at node constraints */
   if ( SCIPconsIsModifiable(cons) || SCIPconsIsStickingAtNode(cons) )
      return SCIP_OKAY;

   /* do not run in sub-SCIPs to avoid recursive reformulations due to rank 1 constraints */
   if ( SCIPgetSubscipDepth(scip) > 0 )
      return SCIP_OKAY;

   /* make sure there is enough space to store the replacing constraints */
   if ( upgdconsssize < 1 )
   {
      *nupgdconss = -1;
      return SCIP_OKAY;
   }

   conshdlr = SCIPfindConshdlr(scip, CONSHDLRRANK1_NAME);
   if ( conshdlr == NULL )
   {
      SCIPerrorMessage("rank 1 SDP constraint handler not found\n");
      return SCIP_PLUGINNOTFOUND;
   }
   assert( conshdlr != NULL );

   conshdlrdata = SCIPconshdlrGetData(conshdlr);
   assert( conshdlrdata != NULL );

   /* check whether upgrading should be performed */
   if ( ! conshdlrdata->sdpconshdlrdata->upgradquadconss )
      return SCIP_OKAY;

   /* we have to collect all variables appearing in quadratic constraints first */
   if ( conshdlrdata->quadconsvars == NULL )
   {
      SCIP_CONSHDLR* quadconshdlr;
      SCIP_CONS** conss;
      int nconss;
      int nvars;
      int c;
      int i;
      int nsdpvars = 0;

      int** cols;
      int** rows;
      SCIP_Real** vals;
      SCIP_VAR** vars;
      int* nvarnonz;
      int nnonz;
      int nvarscnt;
      int constcol = 0;
      int constrow = 0;
      SCIP_Real constval = -1.0;

      nvars = SCIPgetNVars(scip);
      SCIP_CALL( SCIPallocBlockMemoryArray(scip, &conshdlrdata->quadconsidx, nvars) );
      SCIP_CALL( SCIPallocBlockMemoryArray(scip, &conshdlrdata->quadconsvars, nvars) );
      conshdlrdata->nquadconsidx = nvars;
      for (j = 0; j < nvars; ++j)
         conshdlrdata->quadconsidx[j] = -1;

      quadconshdlr = SCIPfindConshdlr(scip, "quadratic");
      if ( quadconshdlr == NULL )
      {
         SCIPerrorMessage("Quadratic constraint handler not found\n");
         return SCIP_PLUGINNOTFOUND;
      }
      assert( quadconshdlr != NULL );

      conss = SCIPconshdlrGetConss(quadconshdlr);
      nconss = SCIPconshdlrGetNConss(quadconshdlr);

      for (c = 0; c < nconss; ++c)
      {
         assert( conss[c] != NULL );
#ifdef SCIP_MORE_DEBUG
         SCIP_CALL( SCIPprintCons(scip, conss[c], NULL) );
         SCIPinfoMessage(scip, NULL, "\n");
#endif
         nquadvarterms = SCIPgetNQuadVarTermsQuadratic(scip, conss[c]);
         quadvarterms = SCIPgetQuadVarTermsQuadratic(scip, conss[c]);

         for (i = 0; i < nquadvarterms; ++i)
         {
            SCIP_VAR* var;
            int idx;

            assert( quadvarterms != NULL );
            var = quadvarterms[i].var;
            idx = SCIPvarGetProbindex(var);
            assert( 0 <= idx && idx < nvars );
            if ( conshdlrdata->quadconsidx[idx] < 0 )
            {
               conshdlrdata->quadconsvars[nsdpvars] = var;
               conshdlrdata->quadconsidx[idx] = nsdpvars++;
            }
         }

         nbilinterms = SCIPgetNBilinTermsQuadratic(scip, conss[c]);
         bilinterms =  SCIPgetBilinTermsQuadratic(scip, conss[c]);

         for (i = 0; i < nbilinterms; ++i)
         {
            SCIP_VAR* var;
            int idx;

            assert( bilinterms != NULL );
            var = bilinterms[i].var1;
            idx = SCIPvarGetProbindex(var);
            assert( 0 <= idx && idx < nvars );
            if ( conshdlrdata->quadconsidx[idx] < 0 )
            {
               conshdlrdata->quadconsvars[nsdpvars] = var;
               conshdlrdata->quadconsidx[idx] = nsdpvars++;
            }

            var = bilinterms[i].var2;
            idx = SCIPvarGetProbindex(var);
            assert( 0 <= idx && idx < nvars );
            if ( conshdlrdata->quadconsidx[idx] < 0 )
            {
               conshdlrdata->quadconsvars[nsdpvars] = var;
               conshdlrdata->quadconsidx[idx] = nsdpvars++;
            }
         }
      }

      /* create bilinear variables */
      SCIP_CALL( SCIPallocBlockMemoryArray(scip, &conshdlrdata->X, nsdpvars) );
      conshdlrdata->nsdpvars = nsdpvars;

      for (i = 0; i < nsdpvars; ++i)
      {
         SCIP_Real lb1;
         SCIP_Real ub1;
         SCIP_VAR* var1;

         var1 = conshdlrdata->quadconsvars[i];
         assert( var1 != NULL );
         lb1 = SCIPvarGetLbGlobal(var1);
         ub1 = SCIPvarGetUbGlobal(var1);

         SCIP_CALL( SCIPallocBlockMemoryArray(scip, &conshdlrdata->X[i], nsdpvars) );

         for (j = 0; j <= i; ++j)
         {
            SCIP_VARTYPE vartype;
            SCIP_VAR* var2;
            SCIP_Real lb2;
            SCIP_Real ub2;
            SCIP_Real lb;
            SCIP_Real ub;

            var2 = conshdlrdata->quadconsvars[j];
            assert( var2 != NULL );
            lb2 = SCIPvarGetLbGlobal(var2);
            ub2 = SCIPvarGetUbGlobal(var2);

            SCIPsnprintf(name, SCIP_MAXSTRLEN, "X%d#%d", i, j);

            lb = MIN3(lb1 * lb2, lb1 * ub2, ub1 * lb2);
            lb = MIN(lb, ub1 * ub2);
            ub = MAX3(lb1 * lb2, lb1 * ub2, ub1 * lb2);
            ub = MAX(ub, ub1 * ub2);

            if ( SCIPvarIsBinary(var1) && SCIPvarIsBinary(var2) )
               vartype = SCIP_VARTYPE_BINARY;
            else if ( SCIPvarIsIntegral(var1) && SCIPvarIsIntegral(var2) )
               vartype = SCIP_VARTYPE_INTEGER;
            else
               vartype = SCIP_VARTYPE_CONTINUOUS;

            SCIP_CALL( SCIPcreateVarBasic(scip, &(conshdlrdata->X[i][j]), name, lb, ub, 0.0, vartype) );
            SCIP_CALL( SCIPaddVar(scip, conshdlrdata->X[i][j]) );
         }
      }

      /* fill SDP data */
      nnonz = nsdpvars + nsdpvars * (nsdpvars + 1) / 2;
      SCIP_CALL( SCIPallocBufferArray(scip, &cols, nnonz) );
      SCIP_CALL( SCIPallocBufferArray(scip, &rows, nnonz) );
      SCIP_CALL( SCIPallocBufferArray(scip, &vals, nnonz) );
      SCIP_CALL( SCIPallocBufferArray(scip, &vars, nnonz) );
      SCIP_CALL( SCIPallocBufferArray(scip, &nvarnonz, nnonz) );

      /* first the terms for the original variables */
      for (j = 0; j < nsdpvars; ++j)
      {
         SCIP_CALL( SCIPallocBufferArray(scip, &cols[j], 1) );
         SCIP_CALL( SCIPallocBufferArray(scip, &rows[j], 1) );
         SCIP_CALL( SCIPallocBufferArray(scip, &vals[j], 1) );
         nvarnonz[j] = 1;
         cols[j][0] = 0;
         rows[j][0] = 1 + j;
         vals[j][0] = 1.0;
         vars[j] = conshdlrdata->quadconsvars[j];
      }

      /* now the terms for the bilinear terms */
      nvarscnt = nsdpvars;
      for (i = 0; i < nsdpvars; ++i)
      {
         for (j = 0; j <= i; ++j)
         {
            SCIP_CALL( SCIPallocBufferArray(scip, &cols[nvarscnt], 1) );
            SCIP_CALL( SCIPallocBufferArray(scip, &rows[nvarscnt], 1) );
            SCIP_CALL( SCIPallocBufferArray(scip, &vals[nvarscnt], 1) );
            nvarnonz[nvarscnt] = 1;
            cols[nvarscnt][0] = 1 + j;
            rows[nvarscnt][0] = 1 + i;
            vals[nvarscnt][0] = 1.0;
            vars[nvarscnt] = conshdlrdata->X[i][j];
            ++nvarscnt;
         }
      }
      assert( nvarscnt == nsdpvars + nsdpvars * (nsdpvars + 1)/2 );

      /* create corresponding rank 1 SDP constraint */
      SCIP_CALL( SCIPcreateConsSdpRank1(scip, &conshdlrdata->sdpcons, "QuadraticSDPcons", nvarscnt, nvarscnt, 1 + nsdpvars, nvarnonz,
            cols, rows, vals, vars, 1, &constcol, &constrow, &constval) );
      SCIP_CALL( SCIPaddCons(scip, conshdlrdata->sdpcons) );

      /* free local memory */
      for (j = nvarscnt - 1; j >= 0; --j)
      {
         SCIPfreeBufferArray(scip, &vals[j]);
         SCIPfreeBufferArray(scip, &rows[j]);
         SCIPfreeBufferArray(scip, &cols[j]);
      }
      SCIPfreeBufferArray(scip, &nvarnonz);
      SCIPfreeBufferArray(scip, &vars);
      SCIPfreeBufferArray(scip, &vals);
      SCIPfreeBufferArray(scip, &rows);
      SCIPfreeBufferArray(scip, &cols);
   }

   /* create linear constraint for quadratic constraint */
   nlinvarterms = SCIPgetNLinearVarsQuadratic(scip, cons);
   linvarsterms = SCIPgetLinearVarsQuadratic(scip, cons);
   linvalsterms = SCIPgetCoefsLinearVarsQuadratic(scip, cons);
   nquadvarterms = SCIPgetNQuadVarTermsQuadratic(scip, cons);
   quadvarterms = SCIPgetQuadVarTermsQuadratic(scip, cons);
   nbilinterms = SCIPgetNBilinTermsQuadratic(scip, cons);
   bilinterms =  SCIPgetBilinTermsQuadratic(scip, cons);

   /* a quadvarterm consists of a variable x and two coefficients, one for the linear term x and one for the quadratic
      term x^2, where at least one of the two coefficients is nonzero  */
   nlinconsterms = nlinvarterms + 2 * nquadvarterms + nbilinterms;
   SCIP_CALL( SCIPallocBufferArray(scip, &linconsvars, nlinconsterms) );
   SCIP_CALL( SCIPallocBufferArray(scip, &linconsvals, nlinconsterms) );

   /* fill in constraint */
   for (j = 0; j < nlinvarterms; ++j)
   {
      linconsvals[cnt] = linvalsterms[j];
      linconsvars[cnt] = linvarsterms[j];
      assert( linconsvars[cnt] != NULL );
      ++cnt;
   }
   assert( cnt == nlinvarterms );
   for (j = 0; j < nquadvarterms; ++j)
   {
      int idx;

      idx = SCIPvarGetProbindex(quadvarterms[j].var);
      idx = conshdlrdata->quadconsidx[idx];
      assert( 0 <= idx && idx < conshdlrdata->nsdpvars );
      /* add coefficient for linear term corresponding to the current variable (may be zero) */
      linconsvals[cnt] = quadvarterms[j].lincoef;
      linconsvars[cnt] = quadvarterms[j].var;
      assert( linconsvars[cnt] != NULL );
      ++cnt;
      /* add coefficient for quadratic term corresponding to the current variable (may be zero) */
      linconsvals[cnt] = quadvarterms[j].sqrcoef;
      linconsvars[cnt] = conshdlrdata->X[idx][idx];
      assert( linconsvars[cnt] != NULL );
      ++cnt;

      SCIPdebugMsg(scip, "New variable %s corresponds to squared original variable %s\n", SCIPvarGetName(conshdlrdata->X[idx][idx]), SCIPvarGetName(quadvarterms[j].var));
   }
   assert( cnt == nlinvarterms + 2 * nquadvarterms );
   for (j = 0; j < nbilinterms; ++j)
   {
      int idx1;
      int idx2;

      idx1 = SCIPvarGetProbindex(bilinterms[j].var1);
      idx1 = conshdlrdata->quadconsidx[idx1];
      assert( 0 <= idx1 && idx1 < conshdlrdata->nsdpvars );

      idx2 = SCIPvarGetProbindex(bilinterms[j].var2);
      idx2 = conshdlrdata->quadconsidx[idx2];
      assert( 0 <= idx2 && idx2 < conshdlrdata->nsdpvars );

      if ( idx2 > idx1 )
         SCIPswapInts(&idx1, &idx2);

      linconsvals[cnt] = bilinterms[j].coef;
      linconsvars[cnt] = conshdlrdata->X[idx1][idx2];
      assert( linconsvars[cnt] != NULL );
      ++cnt;

      SCIPdebugMsg(scip, "New variable %s corresponds to product of original variables %s and %s\n", SCIPvarGetName(conshdlrdata->X[idx1][idx2]), SCIPvarGetName(bilinterms[j].var1), SCIPvarGetName(bilinterms[j].var2));
   }
   assert( cnt == nlinvarterms + 2 * nquadvarterms + nbilinterms );

   SCIPsnprintf(name, SCIP_MAXSTRLEN, "lin_%s", SCIPconsGetName(cons));
   SCIP_CALL( SCIPcreateConsLinear(scip, &lincons, name, cnt, linconsvars, linconsvals, SCIPgetLhsQuadratic(scip, cons), SCIPgetRhsQuadratic(scip, cons),
         SCIPconsIsInitial(cons), SCIPconsIsSeparated(cons), SCIPconsIsEnforced(cons), SCIPconsIsChecked(cons), SCIPconsIsPropagated(cons), SCIPconsIsLocal(cons),
         FALSE, SCIPconsIsDynamic(cons), SCIPconsIsRemovable(cons), FALSE) );

#ifdef SCIP_MORE_DEBUG
   SCIP_CALL( SCIPprintCons(scip, lincons, NULL) );
   SCIPinfoMessage(scip, NULL, "\n");
#endif

   /* fill in upgdconss - do not mention SDP constraint, since this has been added already */
   upgdconss[0] = lincons;
   *nupgdconss = 1;

   SCIPfreeBufferArray(scip, &linconsvals);
   SCIPfreeBufferArray(scip, &linconsvars);

   return SCIP_OKAY;
}


/*
 * callbacks
 */

/** informs constraint handler that the presolving process is being started */
static
SCIP_DECL_CONSINITPRE(consInitpreSdp)
{/*lint --e{715}*/
   SCIP_CONSHDLRDATA* conshdlrdata;

   assert( conshdlr != NULL );

   conshdlrdata = SCIPconshdlrGetData(conshdlr);
   assert( conshdlrdata != NULL );

   conshdlrdata->neigveccuts = 0; /* this is used to give the eigenvector-cuts distinguishable names */
   conshdlrdata->ndiaggezerocuts = 0; /* this is used to give the diagGEzero-cuts distinguishable names */
   conshdlrdata->n1x1blocks = 0; /* this is used to give the lp constraints resulting from 1x1 sdp-blocks distinguishable names */

   return SCIP_OKAY;
}

/** locks a variable up if the corresponding constraint matrix is not positive semidefinite, locks it down if it is not negative semidefinite */
static
SCIP_DECL_CONSLOCK(consLockSdp)
{/*lint --e{715}*/
   SCIP_Real* Aj;
   SCIP_CONSDATA* consdata;
   int nvars;
   int v;

   consdata = SCIPconsGetData(cons);
   assert( consdata != NULL );
   nvars = consdata->nvars;

   SCIPdebugMsg(scip, "locking method of <%s>.\n", SCIPconsGetName(cons));

   /* rank-1 constraints are always up- and down-locked */
   if ( consdata->rankone )
   {
      if ( consdata->locks == NULL )
         SCIP_CALL( SCIPallocBlockMemoryArray(scip, &consdata->locks, nvars) );

      for (v = 0; v < consdata->nvars; ++v)
      {
         consdata->locks[v] = 0;
         SCIP_CALL( SCIPaddVarLocksType(scip, consdata->vars[v], locktype, nlockspos + nlocksneg, nlockspos + nlocksneg) );
      }
      return SCIP_OKAY;
   }

   /* if locks have not yet been computed */
   if ( consdata->locks == NULL )
   {
      SCIP_Real eigenvalue;
      int blocksize;

      SCIP_CALL( SCIPallocBlockMemoryArray(scip, &consdata->locks, nvars) );

      blocksize = consdata->blocksize;

      SCIP_CALL( SCIPallocBufferArray(scip, &Aj, blocksize * blocksize) ); /*lint !e647*/

      for (v = 0; v < nvars; v++)
      {
         SCIP_CALL( SCIPconsSdpGetFullAj(scip, cons, v, Aj) );
         consdata->locks[v] = -2;  /* unintitialized */

         /* compute the smallest eigenvalue */
         SCIP_CALL( SCIPlapackComputeIthEigenvalue(SCIPbuffer(scip), FALSE, blocksize, Aj, 1, &eigenvalue, NULL) );
         if ( SCIPisNegative(scip, eigenvalue) )
         {
            /* as the lowest eigenvalue is negative, the matrix is not positive semidefinite, so adding more of it can remove positive
             * semidefiniteness of the SDP-matrix */
            SCIP_CALL( SCIPaddVarLocksType(scip, consdata->vars[v], locktype, nlocksneg, nlockspos) );
            consdata->locks[v] = 1; /* up-lock */
         }

         /* if the smallest eigenvalue is already positive, we don't need to compute the biggest one */
         if ( SCIPisPositive(scip, eigenvalue) )
         {
            /* as an eigenvalue is positive, the matrix is not negative semidefinite, so substracting more of it can remove positive
             * semidefiniteness of the SDP-matrix */
            SCIP_CALL( SCIPaddVarLocksType(scip, consdata->vars[v], locktype, nlockspos, nlocksneg) );
            consdata->locks[v] = -1; /* down-lock */
         }
         else
         {
            /* compute the biggest eigenvalue */
            SCIP_CALL( SCIPlapackComputeIthEigenvalue(SCIPbuffer(scip), FALSE, blocksize, Aj, blocksize, &eigenvalue, NULL) );
            if ( SCIPisPositive(scip, eigenvalue) )
            {
               /* as the biggest eigenvalue is positive, the matrix is not negative semidefinite, so substracting more of it can remove positive
                * semidefiniteness of the SDP-matrix */
               SCIP_CALL( SCIPaddVarLocksType(scip, consdata->vars[v], locktype, nlockspos, nlocksneg) );
               if ( consdata->locks[v] == 1 )
               {
                  consdata->locks[v] = 0;  /* up- and down-lock */
               }
               else
                  consdata->locks[v] = -1; /* down-lock */
            }
         }
      }

      SCIPfreeBufferArray(scip, &Aj);
   }
   else
   {
#ifndef NDEBUG
      SCIP_CALL( checkVarsLocks(scip, cons) );
#endif
      for (v = 0; v < nvars; v++)
      {
         if ( consdata->locks[v] == 1 )  /* up-lock */
         {
            SCIP_CALL( SCIPaddVarLocksType(scip, consdata->vars[v], locktype, nlocksneg, nlockspos) );
         }
         else if ( consdata->locks[v] == -1 )  /* down-lock */
         {
            SCIP_CALL( SCIPaddVarLocksType(scip, consdata->vars[v], locktype, nlockspos, nlocksneg) );
         }
         else if ( consdata->locks[v] == 0 )  /* up and down lock */
         {
            SCIP_CALL( SCIPaddVarLocksType(scip, consdata->vars[v], locktype, nlockspos + nlocksneg, nlockspos + nlocksneg) );
         }
         else
            assert( consdata->locks[v] == -2 );
      }
   }

   return SCIP_OKAY;
}

/** after presolving variables are fixed and multiaggregated */
static
SCIP_DECL_CONSEXITPRE(consExitpreSdp)
{/*lint --e{715}*/
   SCIP_CONSHDLRDATA* conshdlrdata;
   int i;
   int j;

   assert( scip != NULL );
   assert( conshdlr != NULL );

   SCIPdebugMsg(scip, "Exitpre method of conshdlr <%s>.\n", SCIPconshdlrGetName(conshdlr));

   if ( conss == NULL )
      return SCIP_OKAY;

   SCIP_CALL( fixAndAggrVars(scip, conss, nconss, TRUE) );

   conshdlrdata = SCIPconshdlrGetData(conshdlr);
   assert( conshdlrdata != NULL );

   SCIPfreeBlockMemoryArrayNull(scip, &conshdlrdata->quadconsidx, conshdlrdata->nquadconsidx);
   SCIPfreeBlockMemoryArrayNull(scip, &conshdlrdata->quadconsvars, conshdlrdata->nquadconsidx);
   if ( conshdlrdata->X != NULL )
   {
      for (i = 0; i < conshdlrdata->nsdpvars; ++i)
      {
         for (j = 0; j <= i; ++j)
         {
            SCIP_CALL( SCIPreleaseVar(scip, &(conshdlrdata->X[i][j])) );
         }
         SCIPfreeBlockMemoryArray(scip, &conshdlrdata->X[i], conshdlrdata->nsdpvars);
      }
      SCIPfreeBlockMemoryArray(scip, &conshdlrdata->X, conshdlrdata->nsdpvars);
   }
   if ( conshdlrdata->sdpcons != NULL )
   {
      SCIP_CALL( SCIPreleaseCons(scip, &conshdlrdata->sdpcons) );
   }

   /* TODO: test if branching and/or separation of Chen et al. can be applied */

   return SCIP_OKAY;
}

/** solving process initialization method of constraint handler (called when branch and bound process is about to begin)
 *
 *  At the beginning of the solution process the stored rank one submatrix is reset.
 */
static
SCIP_DECL_CONSINITSOL(consInitsolSdp)
{/*lint --e{715}*/
   SCIP_CONSHDLRDATA* conshdlrdata;
   int c;
   int i;

   assert( scip != NULL );
   assert( conshdlr != NULL );

   if ( conss == NULL )
      return SCIP_OKAY;

   conshdlrdata = SCIPconshdlrGetData(conshdlr);
   assert( conshdlrdata != NULL );

   if ( SCIPgetSubscipDepth(scip) > 0 || ! conshdlrdata->sdpconshdlrdata->quadconsrank1 )
      return SCIP_OKAY;

   for (c = 0; c < nconss; ++c)
   {
      SCIP_CONSDATA* consdata;

      consdata = SCIPconsGetData(conss[c]);
      assert( consdata != NULL );

      consdata->maxevsubmat[0] = -1;
      consdata->maxevsubmat[1] = -1;

      /* For each constraint, if it should be rank one, add all quadratic constraints given by the 2x2 principal
       * minors. */
      if ( consdata->rankone && ! consdata->addedquadcons )
      {
         SCIP_VAR** quadvars1;
         SCIP_VAR** quadvars2;
         SCIP_VAR** linvars;
         SCIP_CONS* quadcons;
         SCIP_Real* lincoefs;
         SCIP_Real* quadcoefs;
         SCIP_Real* constmatrix;
         SCIP_Real** matrixAk;
         SCIP_Real lhs;
         SCIP_Real aiik;
         SCIP_Real ajjk;
         SCIP_Real aijk;
         SCIP_Real ajjl;
         SCIP_Real aijl;
         SCIP_Real cii;
         SCIP_Real cjj;
         SCIP_Real cij;
         char name[SCIP_MAXSTRLEN];
         int j;
         int k;
         int l;
         int blocksize;

         blocksize = consdata->blocksize;

         SCIP_CALL( SCIPallocBufferArray(scip, &constmatrix, (consdata->blocksize * (consdata->blocksize + 1)) / 2) ); /*lint !e647*/
         SCIP_CALL( SCIPconsSdpGetLowerTriangConstMatrix(scip, conss[c], constmatrix) );

         SCIP_CALL( SCIPallocBufferArray(scip, &quadvars1, consdata->nvars * consdata->nvars) );
         SCIP_CALL( SCIPallocBufferArray(scip, &quadvars2, consdata->nvars * consdata->nvars) );
         SCIP_CALL( SCIPallocBufferArray(scip, &linvars, consdata->nvars) );
         SCIP_CALL( SCIPallocBufferArray(scip, &quadcoefs, consdata->nvars * consdata->nvars) );
         SCIP_CALL( SCIPallocBufferArray(scip, &lincoefs, consdata->nvars) );
         SCIP_CALL( SCIPallocBufferArray(scip, &matrixAk, consdata->nvars) );

         for (i = 0; i < consdata->nvars; ++i)
         {
            SCIP_CALL( SCIPallocBufferArray(scip, &matrixAk[i], consdata->blocksize * consdata->blocksize) );
            SCIP_CALL( SCIPconsSdpGetFullAj(scip, conss[c], i, matrixAk[i]) );
         }

         for (i = 0; i < blocksize; ++i)
         {
            for (j = 0; j < i; ++j)
            {
               int cnt = 0;

               cii = constmatrix[SCIPconsSdpCompLowerTriangPos(i,i)];
               cjj = constmatrix[SCIPconsSdpCompLowerTriangPos(j,j)];
               cij = constmatrix[SCIPconsSdpCompLowerTriangPos(i,j)];

               for (k = 0; k < consdata->nvars; ++k)
               {
                  ajjk = matrixAk[k][j * consdata->blocksize + j];
                  aiik = matrixAk[k][i * consdata->blocksize + i];
                  aijk = matrixAk[k][j * consdata->blocksize + i];

                  linvars[k] = consdata->vars[k];
                  lincoefs[k] = -cii * ajjk - cjj * aiik + cij * aijk;

                  for (l = 0; l < consdata->nvars; ++l)
                  {
                     ajjl = matrixAk[l][j * consdata->blocksize + j];
                     aijl = matrixAk[l][j * consdata->blocksize + i];

                     quadvars1[cnt] = consdata->vars[k];
                     quadvars2[cnt] = consdata->vars[l];
                     quadcoefs[cnt] = aiik * ajjl - aijk * aijl;
                     ++cnt;
                  }
               }
               assert( cnt == consdata->nvars * consdata->nvars );

               lhs = cij * cij - cii * cjj;

               (void) SCIPsnprintf(name, SCIP_MAXSTRLEN, "quadcons#%d#%d#%d", i, j, c);

               /* create quadratic constraint */
               SCIP_CALL( SCIPcreateConsQuadratic(scip, &quadcons, name, consdata->nvars, linvars, lincoefs, consdata->nvars * consdata->nvars, quadvars1, quadvars2, quadcoefs, lhs, lhs,
                     FALSE,     /* initial */
                     TRUE,      /* separate */
                     TRUE,      /* enforce */
                     TRUE,      /* check */
                     TRUE,      /* propagate */
                     FALSE,     /* local */
                     FALSE,     /* modifiable */
                     FALSE,     /* dynamic */
                     TRUE) );   /* removable */

#ifdef SCIP_MORE_DEBUG
               SCIP_CALL( SCIPprintCons(scip, quadcons, NULL) );
               SCIPinfoMessage(scip, NULL, "\n");
#endif

               SCIP_CALL( SCIPaddCons(scip, quadcons) );
               SCIP_CALL( SCIPreleaseCons(scip, &quadcons) );
            }
         }
         for (i = 0; i < consdata->nvars; ++i)
            SCIPfreeBufferArray(scip, &matrixAk[i]);

         SCIPfreeBufferArray(scip, &matrixAk);
         SCIPfreeBufferArray(scip, &lincoefs);
         SCIPfreeBufferArray(scip, &quadcoefs);
         SCIPfreeBufferArray(scip, &linvars);
         SCIPfreeBufferArray(scip, &quadvars2);
         SCIPfreeBufferArray(scip, &quadvars1);
         SCIPfreeBufferArray(scip, &constmatrix);
      }
      consdata->addedquadcons = TRUE;
   }
   return SCIP_OKAY;
}

/** presolving method of constraint handler */
static
SCIP_DECL_CONSPRESOL(consPresolSdp)
{/*lint --e{715}*/
   SCIP_CONSHDLRDATA* conshdlrdata;

   assert( conshdlr != NULL );
   assert( result != NULL );

   conshdlrdata = SCIPconshdlrGetData(conshdlr);
   assert( conshdlrdata != NULL );

   *result = SCIP_DIDNOTRUN;

   if ( nrounds == 0 )
   {
      int noldaddconss;
      int nolddelconss;
      int noldchgbds;

      *result = SCIP_DIDNOTFIND;

      noldaddconss = *naddconss;
      nolddelconss = *ndelconss;
      noldchgbds = *nchgbds;
      SCIP_CALL( move_1x1_blocks_to_lp(scip, conshdlr, conss, nconss, naddconss, ndelconss, nchgbds, result) );
      if ( *result != SCIP_CUTOFF && (noldaddconss != *naddconss || nolddelconss != *ndelconss || noldchgbds != *nchgbds) )
         *result = SCIP_SUCCESS;

      /* In the following, we add linear constraints to be propagated. This is needed only once. We assume that this is
       * only necessary in the main SCIP instance. */
      if ( SCIPgetSubscipDepth(scip) == 0 && ! conshdlrdata->triedlinearconss )
      {
         conshdlrdata->triedlinearconss = TRUE;
         if ( *result != SCIP_CUTOFF && conshdlrdata->diaggezerocuts )
         {
            noldaddconss = *naddconss;
            noldchgbds = *nchgbds;
            SCIP_CALL( diagGEzero(scip, conshdlr, conss, nconss, naddconss, nchgbds, result) );
            SCIPdebugMsg(scip, "Diagonal entries: added %d cuts and changed %d bounds.\n", *naddconss - noldaddconss, *nchgbds - noldchgbds);
            if ( *result != SCIP_CUTOFF && ( noldaddconss != *naddconss || noldchgbds != *nchgbds ) )
               *result = SCIP_SUCCESS;
         }

         if ( *result != SCIP_CUTOFF && conshdlrdata->diagzeroimplcuts )
         {
            noldaddconss = *naddconss;
            SCIP_CALL( diagZeroImpl(scip, conss, nconss, naddconss) );
            SCIPdebugMsg(scip, "Added %d cuts for implication from 0 diagonal.\n", *naddconss - noldaddconss);
            if ( noldaddconss != *naddconss )
               *result = SCIP_SUCCESS;
         }

         if ( *result != SCIP_CUTOFF && conshdlrdata->twominorlinconss )
         {
            noldaddconss = *naddconss;
            SCIP_CALL( addTwoMinorLinConstraints(scip, conss, nconss, naddconss) );
            SCIPdebugMsg(scip, "Added %d linear constraints for 2 by 2 minors.\n", *naddconss - noldaddconss);
            if ( noldaddconss != *naddconss )
               *result = SCIP_SUCCESS;
         }

         if ( *result != SCIP_CUTOFF && conshdlrdata->twominorprodconss )
         {
            noldaddconss = *naddconss;
            SCIP_CALL( addTwoMinorProdConstraints(scip, conss, nconss, naddconss) );
            SCIPdebugMsg(scip, "Added %d linear constraints for products of 2 by 2 minors.\n", *naddconss - noldaddconss);
            if ( noldaddconss != *naddconss )
               *result = SCIP_SUCCESS;
         }
      }
   }

   return SCIP_OKAY;
}

/** creates transformed constraint */
static
SCIP_DECL_CONSTRANS(consTransSdp)
{/*lint --e{715}*/
   SCIP_CONSDATA* sourcedata;
   SCIP_CONSDATA* targetdata;
#ifdef OMP
   SCIP_CONSHDLRDATA* conshdlrdata;
#endif
#ifndef NDEBUG
   int snprintfreturn; /* used to check the return code of snprintf */
#endif
   int i;
   char transname[SCIP_MAXSTRLEN];

   sourcedata = SCIPconsGetData(sourcecons);
   assert( sourcedata != NULL );

  SCIPdebugMsg(scip, "Transforming constraint <%s>\n", SCIPconsGetName(sourcecons));

#ifdef OMP
   conshdlrdata = SCIPconshdlrGetData(conshdlr);
   SCIPdebugMsg(scip, "Setting number of threads to %d via OpenMP in Openblas.\n", conshdlrdata->nthreads);
   omp_set_num_threads(conshdlrdata->nthreads);
#endif

   SCIP_CALL( SCIPallocBlockMemory(scip, &targetdata) );

   /* copy some general data */
   targetdata->nvars = sourcedata->nvars;
   targetdata->nnonz = sourcedata->nnonz;
   targetdata->blocksize = sourcedata->blocksize;

   SCIP_CALL( SCIPduplicateBlockMemoryArray(scip, &(targetdata->nvarnonz), sourcedata->nvarnonz, sourcedata->nvars) );

   /* copy the non-constant nonzeros */
   SCIP_CALL( SCIPallocBlockMemoryArray(scip, &(targetdata->col), sourcedata->nvars) );
   SCIP_CALL( SCIPallocBlockMemoryArray(scip, &(targetdata->row), sourcedata->nvars) );
   SCIP_CALL( SCIPallocBlockMemoryArray(scip, &(targetdata->val), sourcedata->nvars) );

   for (i = 0; i < sourcedata->nvars; i++)
   {
      SCIP_CALL( SCIPduplicateBlockMemoryArray(scip, &(targetdata->col[i]), sourcedata->col[i], sourcedata->nvarnonz[i]) );
      SCIP_CALL( SCIPduplicateBlockMemoryArray(scip, &(targetdata->row[i]), sourcedata->row[i], sourcedata->nvarnonz[i]) );
      SCIP_CALL( SCIPduplicateBlockMemoryArray(scip, &(targetdata->val[i]), sourcedata->val[i], sourcedata->nvarnonz[i]) );
   }
   SCIP_CALL( SCIPallocBlockMemoryArray(scip, &(targetdata->vars), sourcedata->nvars) );
   if ( sourcedata->locks )
   {
      SCIP_CALL( SCIPduplicateBlockMemoryArray(scip, &(targetdata->locks), sourcedata->locks, sourcedata->nvars) );
   }
   else
      targetdata->locks = NULL;

   /* copy & transform the vars array */
   for (i = 0; i < sourcedata->nvars; i++)
   {
      targetdata->vars[i] = SCIPvarGetTransVar(sourcedata->vars[i]);
      SCIP_CALL( SCIPcaptureVar(scip, targetdata->vars[i]) );
   }

   /* copy the constant nonzeros */
   targetdata->constnnonz = sourcedata->constnnonz;

   if ( sourcedata->constnnonz > 0 )
   {
      SCIP_CALL( SCIPduplicateBlockMemoryArray(scip, &(targetdata->constcol), sourcedata->constcol, sourcedata->constnnonz));
      SCIP_CALL( SCIPduplicateBlockMemoryArray(scip, &(targetdata->constrow), sourcedata->constrow, sourcedata->constnnonz));
      SCIP_CALL( SCIPduplicateBlockMemoryArray(scip, &(targetdata->constval), sourcedata->constval, sourcedata->constnnonz));
   }
   else
   {
      targetdata->constcol = NULL;
      targetdata->constrow = NULL;
      targetdata->constval = NULL;
   }

   /* copy the maxrhsentry */
   targetdata->maxrhsentry = sourcedata->maxrhsentry;

   /* copy rankone */
   targetdata->rankone = sourcedata->rankone;

   /* copy maxevsubmat */
   SCIP_CALL( SCIPduplicateBlockMemoryArray(scip, &(targetdata->maxevsubmat), sourcedata->maxevsubmat, 2) );

   /* copy addedquadcons */
   targetdata->addedquadcons = sourcedata->addedquadcons;

   /* name the transformed constraint */
#ifndef NDEBUG
      snprintfreturn = SCIPsnprintf(transname, SCIP_MAXSTRLEN, "t_%s", SCIPconsGetName(sourcecons));
      assert( snprintfreturn < SCIP_MAXSTRLEN ); /* check whether the name fits into the string */
#else
      (void) SCIPsnprintf(transname, SCIP_MAXSTRLEN, "t_%s", SCIPconsGetName(sourcecons));
#endif

   /* create target constraint */
   SCIP_CALL( SCIPcreateCons(scip, targetcons, transname, conshdlr, targetdata,
         SCIPconsIsInitial(sourcecons), SCIPconsIsSeparated(sourcecons), SCIPconsIsEnforced(sourcecons),
         SCIPconsIsChecked(sourcecons), SCIPconsIsPropagated(sourcecons),  SCIPconsIsLocal(sourcecons),
         SCIPconsIsModifiable(sourcecons), SCIPconsIsDynamic(sourcecons), SCIPconsIsRemovable(sourcecons),
         SCIPconsIsStickingAtNode(sourcecons)) );

   return SCIP_OKAY;
}

/** checks feasiblity of constraint, e.g. the positive semidefiniteness */
static
SCIP_DECL_CONSCHECK(consCheckSdp)
{/*lint --e{715}*/
   SCIP_CONS* violcons;
   SCIP_CONSDATA* consdata;
   SCIP_CONSHDLRDATA* conshdlrdata;
   SCIP_VAR** linvars;
   SCIP_VAR*  var;
   SCIP_SOL* bestrank1approx;
   SCIP_Real* matrix;
   SCIP_Real* fullmatrix;
   SCIP_Real* eigenvalues;
   SCIP_Real* eigenvectors;
   SCIP_Real* scaledeigenvectors;
   SCIP_Real* matrixC;
   SCIP_Real* matrixAj;
   SCIP_Real* linmatrix;
   SCIP_Real* rhsmatrix;
   SCIP_Real* lssolu;
   SCIP_Real* linvals;
   SCIP_Real* colmatrix;
   SCIP_Bool rank1result;
   SCIP_Bool stored;

   int c;
   int i;
   int j;
   int k;
   int l;
#ifdef PRINTMATRICES
   int r;
   int s;
#endif
   int idx;
   int blocksize;
   int nviolrank1 = 0;
   int cnt;
   int nvars;
   int nrank1vars = 0;
   int linrows = 0; /* the number of rows of the linear equation system is given by the total number of entries
      (lower-triangular) in all violated rank-1 constraints altogether */
   int lincnt = 0;
   int nsdpvars;
   int* rank1considx;
   int* indviolrank1conss;

   SCIP_VAR** rank1consvars;


   assert( scip != NULL );
   assert( result != NULL );
   assert( conss != NULL );

   *result = SCIP_FEASIBLE;

#ifdef PRINTMATRICES
   SCIP_CALL( SCIPprintSol(scip, sol, NULL, FALSE) );
#endif

   /* check positive semidefiniteness */
   for (i = 0; i < nconss; ++i)
   {
      SCIP_CALL( SCIPconsSdpCheckSdpCons(scip, conss[i], sol, printreason, result) );
#ifdef PRINTMATRICES
      SCIPinfoMessage(scip, NULL, "Solution is %d for constraint %s.\n", *result, SCIPconsGetName(conss[i]) );
#endif
      if ( *result == SCIP_INFEASIBLE )
         return SCIP_OKAY;
   }

   /* check if heuristic should be executed */
   conshdlrdata = SCIPconshdlrGetData(conshdlr);
   assert( conshdlrdata != NULL );
   if ( ! conshdlrdata->sdpconshdlrdata->rank1approxheur )
   {
      return SCIP_OKAY;
   }

   /* do not run in sub-SCIPs to avoid recursive reformulations due to rank 1 constraints */
   if ( SCIPgetSubscipDepth(scip) > 0 )
      return SCIP_OKAY;

   SCIP_CALL( SCIPallocBufferArray(scip, &indviolrank1conss, nconss) );

   /* check for rank-1 if necessary */
   SCIPdebugMsg(scip, "Check rank-1 constraints if there are any.\n");
   for (i = 0; i < nconss; ++i)
   {
      consdata = SCIPconsGetData(conss[i]);
      assert( consdata != NULL );

      if ( consdata->rankone )
      {
         SCIP_CALL( isMatrixRankOne(scip, conss[i], sol, &rank1result) );
         if ( ! rank1result )
         {
            /* save index of violated rank-1 constraint */
            indviolrank1conss[nviolrank1] = i;
            ++nviolrank1;
         }
      }
   }

   /* if there are no (violated) rank-1 constraint, we are finished. Otherwise, try to compute a feasible primal
      solution by computing the best rank-1 approximation for each violated rank-1 constraint and solve an LP to find a
      solution for the appearing variables */
   if ( nviolrank1 == 0 )
   {
      SCIPdebugMsg(scip, "Found no violated rank-1 constraints.\n");
      SCIPfreeBufferArray(scip, &indviolrank1conss);
      return SCIP_OKAY;
   }

   SCIPdebugMsg(scip, "Found %d violated rank-1 constraints, thus apply rank-1 approximation heuristic!\n", nviolrank1);

   /* we have to collect all variables appearing in violated SDPrank1-constraints first */
   nvars = SCIPgetNVars(scip);
   SCIP_CALL( SCIPallocBufferArray(scip, &rank1considx, nvars) );
   SCIP_CALL( SCIPallocBufferArray(scip, &rank1consvars, nvars) );

   for (j = 0; j < nvars; ++j)
      rank1considx[j] = -1;

   for (c = 0; c < nviolrank1; ++c)
   {
      assert( conss[indviolrank1conss[c]] != NULL );

      /* todo: write function to only get number of variables and variables of an SDP constraint */
      consdata = SCIPconsGetData(conss[indviolrank1conss[c]]);
      assert( consdata != NULL );

      nsdpvars = consdata->nvars;
      linrows += consdata->blocksize * (consdata->blocksize + 1) / 2;

      for (i = 0; i < nsdpvars; ++i)
      {
         var = consdata->vars[i];
         idx = SCIPvarGetProbindex(var);
         assert( 0 <= idx && idx < nvars );
         if ( rank1considx[idx] < 0 )
         {
            rank1consvars[nrank1vars] = var;
            rank1considx[idx] = nrank1vars++;
         }
      }
   }

   /* initialize matrix of linear equation system */
   SCIP_CALL( SCIPallocClearBufferArray(scip, &linmatrix, linrows * nrank1vars) );
   SCIP_CALL( SCIPallocClearBufferArray(scip, &rhsmatrix, MAX(linrows,nrank1vars)) );

   for (i = 0; i < nviolrank1; ++i)
   {
      /* get violated rank-1 constraint */
      violcons = conss[indviolrank1conss[i]];
      consdata = SCIPconsGetData(violcons);

      assert( consdata != NULL );

      blocksize = consdata->blocksize;

      SCIPdebugMsg(scip, "\n Start with violated rank-1 constraint %s, is %d out of %d violated rank-1 constraints.\n\n", SCIPconsGetName(violcons), i + 1, nviolrank1);

      /* allocate memory to store full matrix */
      SCIP_CALL( SCIPallocBufferArray(scip, &matrix, (blocksize * (blocksize+1))/2 ) );
      SCIP_CALL( SCIPallocBufferArray(scip, &fullmatrix, blocksize * blocksize ) );
      SCIP_CALL( SCIPallocBufferArray(scip, &eigenvalues, blocksize) );
      SCIP_CALL( SCIPallocBufferArray(scip, &eigenvectors, blocksize * blocksize) );
      SCIP_CALL( SCIPallocBufferArray(scip, &matrixC, blocksize * blocksize) );
      SCIP_CALL( SCIPallocBufferArray(scip, &matrixAj, blocksize * blocksize) );
      SCIP_CALL( SCIPallocBufferArray(scip, &linvars, consdata->nvars) );
      SCIP_CALL( SCIPallocBufferArray(scip, &linvals, consdata->nvars) );

      /* compute the matrix \f$ \sum_j A_j y_j - A_0 \f$ */
      SCIP_CALL( computeSdpMatrix(scip, violcons, sol, matrix) );

      /* expand it because LAPACK wants the full matrix instead of the lower triangular part */
      SCIP_CALL( expandSymMatrix(blocksize, matrix, fullmatrix) );

#ifdef PRINTMATRICES
      /* SCIPSDP uses row-first format! */
      printf("Full SDP-constraint matrix Z: \n");
      for (j = 0; j < blocksize; ++j)
      {
         for (k = 0; k < blocksize; ++k)
            printf("%.5f  ", fullmatrix[j*blocksize + k]);
         printf("\n");
      }

      /* Double-check that fullmatrix is in row-first format */
      printf("Full SDP-constraint matrix Z in row-first format: \n");
      for (j = 0; j < blocksize * blocksize; ++j)
         printf("%.5f  ", fullmatrix[j]);
      printf("\n");
#endif

      /* compute EVD */
      SCIP_CALL( SCIPlapackComputeEigenvectorDecomposition(SCIPbuffer(scip), blocksize, fullmatrix, eigenvalues, eigenvectors) );

#ifdef PRINTMATRICES
      /* caution: LAPACK uses column-first format! */
      printf("Eigenvectors of Z: \n");
      for (j = 0; j < blocksize; ++j)
      {
         for (k = 0; k < blocksize; ++k)
            printf("%.5f  ", eigenvectors[k*blocksize + j]);
         printf("\n");
      }

      /* Double-check that eigenvectors is in column-first format */
      printf("Eigenvectors of Z in column-first format: \n");
      for (j = 0; j < blocksize * blocksize; ++j)
         printf("%.5f  ", eigenvectors[j]);
      printf("\n");

      printf("Eigenvalues of Z: \n");
      for (j = 0; j < blocksize; ++j)
         printf("%.5f ", eigenvalues[j]);
      printf("\n");
#endif

      /* duplicate memory of eigenvectors to compute diag(0,...,0,lambda_max) * U^T */
      SCIP_CALL( SCIPduplicateBufferArray(scip, &scaledeigenvectors, eigenvectors, blocksize*blocksize) );

      /* set all eigenvalues except the largest to zero (using the property that LAPACK returns them in ascending
         order) */
      for (j = 0; j < blocksize-1; ++j)
      {
         assert( ! SCIPisFeasNegative(scip, eigenvalues[j]) ); /* otherwise constraint is not psd */
         eigenvalues[j] = 0.0;
      }

      /* compute diag(0,...,0,lambda_max) * U^T. Note that scaledeigenvectors on entry is U in column-first format,
         i.e., U^T in row-first format. Thus, on exit, scaledeigenvectors contains diag(0,...,0,lambda_max) * U^T in
         row-first format. */
      SCIP_CALL( scaleRowsMatrix(blocksize, scaledeigenvectors, eigenvalues) );

#ifdef PRINTMATRICES
      printf("Scaled eigenvectors of Z (only keep largest eigenvalue and corresponding eigenvector) : \n");
      for (j = 0; j < blocksize; ++j)
      {
         for (k = 0; k < blocksize; ++k)
         {
            printf("%.5f  ", scaledeigenvectors[j*blocksize + k]);
         }
         printf("\n");
      }

      /* Double-check that scaledeigenvectors is in row-first format */
      printf("Scaled eigenvectors of Z in row-first format: \n");
      for (j = 0; j < blocksize * blocksize; ++j)
         printf("%.5f  ", scaledeigenvectors[j]);
      printf("\n");
#endif

      /* compute U * [diag(0,...,0,lambda_max) * U^T]: Since eigenvectors, which contains U, already comes in LAPACK's
         column-first format, eigenvectors does not need to be transposed! scaledeigenvectors models
         [diag(0,...,0,lambda_max) * U^T in SCIPSDP's row-first format, so that scaledeigenvectors needs to be
         transposed for LAPACK! */
      SCIP_CALL( SCIPlapackMatrixMatrixMult(blocksize, blocksize, eigenvectors, FALSE, blocksize, blocksize, scaledeigenvectors,
            TRUE, fullmatrix) );
      cnt = 0;

#ifdef PRINTMATRICES
      printf("Best rank-1 approximation of Z: \n");
      for (j = 0; j < blocksize; ++j)
      {
         for (k = 0; k < blocksize; ++k)
            printf("%.5f  ", fullmatrix[j*blocksize + k]);
         printf("\n");
      }

      /* Double-check that fullmatrix (best rank-1 approximation) is in row-first format */
      printf("Best rank-1 approximation of Z in row-first format: \n");
      for (j = 0; j < blocksize * blocksize; ++j)
         printf("%.5f  ", fullmatrix[j]);
      printf("\n");
#endif

      /* update linear equation system */

      /* compute constant matrix A_0 in row-first format*/
      SCIP_CALL( SCIPconsSdpGetFullConstMatrix(scip, violcons, matrixC) );

#ifdef PRINTMATRICES
      printf("Constant matrix A_0 of SDP-constraint: \n");
      for (j = 0; j < blocksize; ++j)
      {
         for (k = 0; k < blocksize; ++k)
            printf("%.5f  ", matrixC[j*blocksize + k]);
         printf("\n");
      }

      /* Double-check that matrixA0 is in row-first format */
      printf("Constant matrix A_0 of SDP-constraint in row-first format: \n");
      for (j = 0; j < blocksize * blocksize; ++j)
         printf("%.5f  ", matrixC[j]);
      printf("\n");
#endif

      cnt = 0;
      for (j = 0; j < blocksize; ++j)
      {
         for (k = 0; k <= j; ++k)
         {
            for (l = 0; l < consdata->nvars; ++l)
            {
               /* compute matrix A_j in row-first format */
               SCIP_CALL( SCIPconsSdpGetFullAj(scip, violcons, l, matrixAj) );

#ifdef PRINTMATRICES
               printf("Coefficient matrix A_%d of SDP-constraint: \n", l+1);
               for (r = 0; r < blocksize; ++r)
               {
                  for (s = 0; s < blocksize; ++s)
                     printf("%.5f  ", matrixAj[r*blocksize + s]);
                  printf("\n");
               }

               /* Double-check that matrixAj is in row-first format */
               printf("Constant matrix A_0 of SDP-constraint in row-first format: \n");
               for (r = 0; r < blocksize * blocksize; ++r)
                  printf("%.5f  ", matrixAj[r]);
               printf("\n");
#endif

               idx = SCIPvarGetProbindex(consdata->vars[l]);
               idx = rank1considx[idx];
               assert( 0 <= idx && idx < nrank1vars );
               assert( lincnt <= linrows );
               linmatrix[lincnt * nrank1vars + idx] = matrixAj[j * blocksize + k];
            }
            rhsmatrix[lincnt] = matrixC[j * blocksize + k] + fullmatrix[j * blocksize + k];
            ++cnt;
            ++lincnt;
         }
      }

      /* free memory for full matrix, eigenvalues and eigenvectors */
      SCIPfreeBufferArray(scip, &linvals);
      SCIPfreeBufferArray(scip, &linvars);
      SCIPfreeBufferArray(scip, &matrixAj);
      SCIPfreeBufferArray(scip, &matrixC);
      SCIPfreeBufferArray(scip, &scaledeigenvectors);
      SCIPfreeBufferArray(scip, &eigenvectors);
      SCIPfreeBufferArray(scip, &eigenvalues);
      SCIPfreeBufferArray(scip, &fullmatrix);
      SCIPfreeBufferArray(scip, &matrix);
   }

   assert( lincnt == linrows );

#ifdef PRINTMATRICES
   printf("Matrix for linear equation system, in row-first format:\n");
   for (j = 0; j < linrows; ++j)
   {
      for (k = 0; k < nrank1vars; ++k)
      {
         printf("%.5f  ", linmatrix[j * nrank1vars + k]);
      }
      printf("\n");
   }

   /* Double-check that linmatrix is in row-first format */
   printf("Matrix for linear equation system in row-first format: \n");
   for (r = 0; r < linrows * nrank1vars; ++r)
      printf("%.5f  ", linmatrix[r]);
   printf("\n");

   printf("Right-hand for linear equation system:\n");
   for (j = 0; j < nrank1vars; ++j)
   {
      printf("%.5f  ", rhsmatrix[j]);
   }
   printf("\n");
#endif

   /* solve linear equation system with LAPACK */
   SCIP_CALL( SCIPallocBufferArray(scip, &lssolu, nrank1vars) );

   /* caution: LAPACK wants matrices in columns-first format, but SCIPSDP represents matrices in row-first format */
   SCIP_CALL( SCIPallocBufferArray(scip, &colmatrix, linrows * nrank1vars ) );

   SCIP_CALL( convertRowToColFormatFullMatrix(linrows, nrank1vars, linmatrix, colmatrix) );

#ifdef PRINTMATRICES
   printf("Matrix for linear equation system, in col-first format:\n");
   for (j = 0; j < linrows; ++j)
   {
      for (l = 0; l < nrank1vars; ++l)
      {
         printf("%.5f  ", colmatrix[l * linrows + j]);
      }
      printf("\n");
   }

   /* Double-check that colmatrix is in col-first format */
   printf("Matrix for linear equation system in col-first format: \n");
   for (r = 0; r < linrows * nrank1vars; ++r)
      printf("%.5f  ", colmatrix[r]);
   printf("\n");
#endif

   SCIP_CALL( SCIPlapackLinearSolve( SCIPbuffer(scip), linrows, nrank1vars, colmatrix, rhsmatrix, lssolu) );

   /* copy current solution */
   SCIP_CALL( SCIPcreateSolCopy(scip, &bestrank1approx, sol) );

   /* update solution with values from linear equations system solution from LAPACK */
   for (i = 0; i < nrank1vars; ++i)
   {
      var = rank1consvars[i];
      SCIP_CALL( SCIPsetSolVal(scip, bestrank1approx, var, lssolu[i]) );
   }

   SCIP_CALL( SCIPtrySolFree(scip, &bestrank1approx, FALSE, TRUE, TRUE, TRUE, TRUE, &stored) );

   SCIPfreeBufferArray(scip, &colmatrix);
   SCIPfreeBufferArray(scip, &lssolu);
   SCIPfreeBufferArray(scip, &rhsmatrix);
   SCIPfreeBufferArray(scip, &linmatrix);

   stored = FALSE;

   if ( stored )
      SCIPdebugMsg(scip, "Best Rank-1 Approximation Heuristic found feasible primal solution\n");
   else
      SCIPdebugMsg(scip, "Primal solution found by Best Rank-1 Approximation Heuristic is not feasible!\n");

   SCIPfreeBufferArray(scip, &rank1consvars);
   SCIPfreeBufferArray(scip, &rank1considx);
   SCIPfreeBufferArray(scip, &indviolrank1conss);

   return SCIP_OKAY;
}

/** enforce pseudo solution method
 *
 *  Returns didnotrun if objinfeasible, computes feasibility otherwise.
 */
static
SCIP_DECL_CONSENFOPS(consEnfopsSdp)
{/*lint --e{715}*/
   int i;

   assert( scip != NULL );
   assert( result != NULL );
   assert( conss != NULL );

   *result = SCIP_DIDNOTRUN;

   if ( objinfeasible )
   {
      SCIPdebugMsg(scip, "-> pseudo solution is objective infeasible, return.\n");
      return SCIP_OKAY;
   }

   for (i = 0; i < nconss; ++i)
   {
      SCIP_CALL( SCIPconsSdpCheckSdpCons(scip, conss[i], NULL, FALSE, result) );

      if (*result == SCIP_INFEASIBLE)
      {
         /* if it is infeasible for one SDP constraint, it is infeasible for the whole problem */
         SCIPdebugMsg(scip, "-> pseudo solution infeasible for SDP-constraint %s, return.\n", SCIPconsGetName(conss[i]));
         return SCIP_OKAY;
      }
   }

   *result = SCIP_FEASIBLE;

   SCIPdebugMsg(scip, "-> pseudo solution feasible for all SDP-constraints.\n");

   return SCIP_OKAY;
}


/** Enforce lp solution; if some block is not psd, an eigenvector cut is added.
 */
static
SCIP_DECL_CONSENFOLP(consEnfolpSdp)
{/*lint --e{715}*/
   assert( scip != NULL );
   assert( conshdlr != NULL );
   assert( conss != NULL );
   assert( result != NULL );

   return enforceConstraint(scip, conshdlr, conss, nconss, NULL, result);
}

/** Enforce relaxation solution; if some block is not psd, an eigenvector cut is added.
 */
static
SCIP_DECL_CONSENFORELAX(consEnforelaxSdp)
{/*lint --e{715}*/
   assert( scip != NULL );
   assert( conshdlr != NULL );
   assert( conss != NULL );
   assert( result != NULL );

   return enforceConstraint(scip, conshdlr, conss, nconss, sol, result);
}

/** separates a solution using constraint specific ideas, gives cuts to SCIP */
static
SCIP_DECL_CONSSEPASOL(consSepasolSdp)
{/*lint --e{715}*/
   int i;

   assert( result != NULL );
   *result = SCIP_DIDNOTFIND;

   for (i = 0; i < nusefulconss; ++i)
   {
      SCIP_CALL( separateSol(scip, conshdlr, conss[i], sol, result) );
   }

   return SCIP_OKAY;
}

/** separation method of constraint handler for LP solution */
static
SCIP_DECL_CONSSEPALP(consSepalpSdp)
{/*lint --e{715}*/
   int i;

   assert( result != NULL );
   *result = SCIP_DIDNOTFIND;

   for (i = 0; i < nusefulconss; ++i)
   {
      SCIP_CALL( separateSol(scip, conshdlr, conss[i], NULL, result) );
   }

   return SCIP_OKAY;
}

/** delete method of SDP constrainthandler */
static
SCIP_DECL_CONSDELETE(consDeleteSdp)
{/*lint --e{715}*/
   int i;

   assert( cons != NULL );
   assert( consdata != NULL );

   SCIPdebugMsg(scip, "deleting SDP constraint <%s>.\n", SCIPconsGetName(cons));

   /* release memory for rank one constraint */
   SCIPfreeBlockMemoryArrayNull(scip, &(*consdata)->maxevsubmat, 2);

   for (i = 0; i < (*consdata)->nvars; i++)
   {
      SCIPfreeBlockMemoryArrayNull(scip, &(*consdata)->val[i], (*consdata)->nvarnonz[i]);
      SCIPfreeBlockMemoryArrayNull(scip, &(*consdata)->row[i], (*consdata)->nvarnonz[i]);
      SCIPfreeBlockMemoryArrayNull(scip, &(*consdata)->col[i], (*consdata)->nvarnonz[i]);
   }

   /* release all variables */
   for (i = 0; i < (*consdata)->nvars; i++)
   {
      SCIP_CALL( SCIPreleaseVar(scip, &((*consdata)->vars[i])) );
   }

   SCIPfreeBlockMemoryArrayNull(scip, &(*consdata)->vars, (*consdata)->nvars);
   SCIPfreeBlockMemoryArrayNull(scip, &(*consdata)->locks, (*consdata)->nvars);
   SCIPfreeBlockMemoryArrayNull(scip, &(*consdata)->constval, (*consdata)->constnnonz);
   SCIPfreeBlockMemoryArrayNull(scip, &(*consdata)->constrow, (*consdata)->constnnonz);
   SCIPfreeBlockMemoryArrayNull(scip, &(*consdata)->constcol, (*consdata)->constnnonz);
   SCIPfreeBlockMemoryArrayNull(scip, &(*consdata)->val, (*consdata)->nvars);
   SCIPfreeBlockMemoryArrayNull(scip, &(*consdata)->row, (*consdata)->nvars);
   SCIPfreeBlockMemoryArrayNull(scip, &(*consdata)->col, (*consdata)->nvars);
   SCIPfreeBlockMemoryArrayNull(scip, &(*consdata)->nvarnonz, (*consdata)->nvars);
   SCIPfreeBlockMemory(scip, consdata);

   return SCIP_OKAY;
}

/** free method of SDP constrainthandler */
static
SCIP_DECL_CONSFREE(consFreeSdp)
{/*lint --e{715}*/
   SCIP_CONSHDLRDATA* conshdlrdata;

   SCIPdebugMsg(scip, "Freeing constraint handler <%s>.\n", SCIPconshdlrGetName(conshdlr));

   conshdlrdata = SCIPconshdlrGetData(conshdlr);
   assert( conshdlrdata != NULL );

   SCIPfreeMemory(scip, &conshdlrdata);
   SCIPconshdlrSetData(conshdlr, NULL);

   return SCIP_OKAY;
}

/** copy SDP constraint handler */
static
SCIP_DECL_CONSHDLRCOPY(conshdlrCopySdp)
{
   assert(scip != NULL);
   assert(conshdlr != NULL);
   assert(strcmp(SCIPconshdlrGetName(conshdlr), CONSHDLR_NAME) == 0);

   SCIP_CALL( SCIPincludeConshdlrSdp(scip) );

   *valid = TRUE;

   return SCIP_OKAY;
}

/** copy rank 1 SDP constraint handler */
static
SCIP_DECL_CONSHDLRCOPY(conshdlrCopySdpRank1)
{
   assert(scip != NULL);
   assert(conshdlr != NULL);
   assert(strcmp(SCIPconshdlrGetName(conshdlr), CONSHDLRRANK1_NAME) == 0);

   SCIP_CALL( SCIPincludeConshdlrSdpRank1(scip) );

   *valid = TRUE;

   return SCIP_OKAY;
}

/** copy an SDP constraint */
static
SCIP_DECL_CONSCOPY(consCopySdp)
{/*lint --e{715}*/
   char copyname[SCIP_MAXSTRLEN];
   SCIP_CONSDATA* sourcedata;
   SCIP_Bool success;
   SCIP_VAR** targetvars;
   SCIP_VAR* var;
   int i;
#ifndef NDEBUG
   int snprintfreturn; /* used to check the return code of snprintf */
#endif

   assert( scip != NULL );
   assert( sourcescip != NULL );
   assert( sourcecons != NULL );
   assert( valid != NULL );

   SCIPdebugMsg(scip, "Copying SDP constraint <%s>\n", SCIPconsGetName(sourcecons));

   *valid = TRUE;

   /* as we can only map active variables, we have to make sure, that the constraint contains no fixed or (multi-)aggregated vars, after
    * exitpresolve (stage 6) this should always be the case, earlier than that we need to call fixAndAggrVars */
   if ( SCIPgetStage(sourcescip) <= SCIP_STAGE_EXITPRESOLVE )
   {
      SCIP_CALL( fixAndAggrVars(sourcescip, &sourcecons, 1, TRUE) );
   }

   sourcedata = SCIPconsGetData(sourcecons);
   assert( sourcedata != NULL );
   assert( sourcedata->rankone || strcmp(SCIPconshdlrGetName(SCIPconsGetHdlr(sourcecons)), CONSHDLR_NAME) == 0 );
   assert( ! sourcedata->rankone || strcmp(SCIPconshdlrGetName(SCIPconsGetHdlr(sourcecons)), CONSHDLRRANK1_NAME) == 0 );

   SCIP_CALL( SCIPallocBufferArray(scip, &targetvars, sourcedata->nvars) );

   /* map all variables in the constraint */
   for (i = 0; i < sourcedata->nvars; i++)
   {
      SCIP_CALL( SCIPgetVarCopy(sourcescip, scip, sourcedata->vars[i], &var, varmap, consmap, global, &success) );
      if ( success )
         targetvars[i] = var;
      else
         *valid = FALSE;
   }

   /* name the copied constraint */
#ifndef NDEBUG
   snprintfreturn = SCIPsnprintf(copyname, SCIP_MAXSTRLEN, "c_%s", name == NULL ? SCIPconsGetName(sourcecons) : name);
   assert( snprintfreturn < SCIP_MAXSTRLEN ); /* check whether the name fits into the string */
#else
   (void) SCIPsnprintf(copyname, SCIP_MAXSTRLEN, "c_%s", name == NULL ? SCIPconsGetName(sourcecons) : name);
#endif

   /* create the new constraint */
   if ( ! sourcedata->rankone )
   {
      SCIP_CALL( SCIPcreateConsSdp(scip, cons, copyname, sourcedata->nvars, sourcedata->nnonz, sourcedata->blocksize, sourcedata->nvarnonz,
            sourcedata->col, sourcedata->row, sourcedata->val, targetvars, sourcedata->constnnonz,
            sourcedata->constcol, sourcedata->constrow, sourcedata->constval) );
   }
   else
   {
      SCIP_CALL( SCIPcreateConsSdpRank1(scip, cons, copyname, sourcedata->nvars, sourcedata->nnonz, sourcedata->blocksize, sourcedata->nvarnonz,
            sourcedata->col, sourcedata->row, sourcedata->val, targetvars, sourcedata->constnnonz,
            sourcedata->constcol, sourcedata->constrow, sourcedata->constval) );
   }

   SCIPfreeBufferArray(scip, &targetvars);

   return SCIP_OKAY;
}

/** print an SDP constraint */
static
SCIP_DECL_CONSPRINT(consPrintSdp)
{/*lint --e{715}*/
#ifdef PRINT_HUMAN_READABLE
   SCIP_CONSDATA* consdata;
   SCIP_Real* fullmatrix;
   int v;
   int i;
   int j;

   assert( scip != NULL );
   assert( cons != NULL );

   consdata = SCIPconsGetData(cons);
   assert( consdata != NULL );

   SCIP_CALL( SCIPallocBufferArray(scip, &fullmatrix, consdata->blocksize * consdata->blocksize) );

   /* print rank1 information */
   SCIPinfoMessage(scip, file, "rank-1? %d\n", consdata->rankone);

   /* print the non-constant matrices, for this they first have to be assembled in fullmatrix */
   for (v = 0; v < consdata->nvars; v++)
   {
      /* assemble the matrix */

      /* first initialize it with zero */
      for (i = 0; i < consdata->blocksize; i++)
      {
         for (j = 0; j < consdata->blocksize; j++)
            fullmatrix[i * consdata->blocksize + j] = 0.0; /*lint !e679*/
      }

      /* then add the nonzeros */
      for (i = 0; i < consdata->nvarnonz[v]; i++)
      {
         fullmatrix[consdata->row[v][i] * consdata->blocksize + consdata->col[v][i]] = consdata->val[v][i]; /* lower triangular entry */ /*lint !e679*/
         fullmatrix[consdata->col[v][i] * consdata->blocksize + consdata->row[v][i]] = consdata->val[v][i]; /* upper triangular entry */ /*lint !e679*/
      }

      /* print it */
      SCIPinfoMessage(scip, file, "+\n");
      for (i = 0; i < consdata->blocksize; i++)
      {
         SCIPinfoMessage(scip, file, "( ");
         for (j = 0; j < consdata->blocksize; j++)
            SCIPinfoMessage(scip, file, "%g ", fullmatrix[i * consdata->blocksize + j]); /*lint !e679*/
         SCIPinfoMessage(scip, file, ")\n");
      }
      SCIPinfoMessage(scip, file, "* %s\n", SCIPvarGetName(consdata->vars[v]));
   }

   /* print the constant-matrix */

   /* assemble the matrix */

   /* first initialize it with zero */
   for (i = 0; i < consdata->blocksize; i++)
   {
      for (j = 0; j < consdata->blocksize; j++)
         fullmatrix[i * consdata->blocksize + j] = 0.0; /*lint !e679*/
   }

   /* then add the nonzeros */
   for (i = 0; i < consdata->constnnonz; i++)
   {
      fullmatrix[consdata->constrow[i] * consdata->blocksize + consdata->constcol[i]] = consdata->constval[i]; /* lower triangular entry */ /*lint !e679*/
      fullmatrix[consdata->constcol[i] * consdata->blocksize + consdata->constrow[i]] = consdata->constval[i]; /* upper triangular entry */ /*lint !e679*/
   }

   /* print it */
   SCIPinfoMessage(scip, file, "-\n");
   for (i = 0; i < consdata->blocksize; i++)
   {
      SCIPinfoMessage(scip, file, "( ");
      for (j = 0; j < consdata->blocksize; j++)
         SCIPinfoMessage(scip, file, "%g ", fullmatrix[i * consdata->blocksize + j]); /*lint !e679*/
      SCIPinfoMessage(scip, file, ")\n");
   }
   SCIPinfoMessage(scip, file, ">= 0\n");

   /* print rank1 information */
   SCIPinfoMessage(scip, file, "rank-1? %d\n", consdata->rankone);

   SCIPfreeBufferArray(scip, &fullmatrix);

   return SCIP_OKAY;
#else
   SCIP_CONSDATA* consdata;
   int i;
   int v;

   assert( scip != NULL );
   assert( cons != NULL );

   consdata = SCIPconsGetData(cons);

   /* print blocksize */
   SCIPinfoMessage(scip, file, "%d\n", consdata->blocksize);

   /* print rank1 information */
   SCIPinfoMessage(scip, file, "    rank-1? %d\n", consdata->rankone);

   /* print A_0 if it exists */
   if ( consdata->constnnonz > 0 )
   {
      SCIPinfoMessage(scip, file, "    A_0: ");

      for (i = 0; i < consdata->constnnonz; i++)
      {
         if ( i < consdata->constnnonz - 1 )
            SCIPinfoMessage(scip, file, "(%d,%d):%.15g, ", consdata->constrow[i], consdata->constcol[i], consdata->constval[i]);
         else
            SCIPinfoMessage(scip, file, "(%d,%d):%.15g", consdata->constrow[i], consdata->constcol[i], consdata->constval[i]);
      }
      SCIPinfoMessage(scip, file, "\n");
   }

   /* print other matrices */
   for (v = 0; v < consdata->nvars; v++)
   {
      SCIPinfoMessage(scip, file, "    <%s>: ", SCIPvarGetName(consdata->vars[v]));
      for (i = 0; i < consdata->nvarnonz[v]; i++)
      {
         if ( i < consdata->nvarnonz[v] - 1 || v < consdata->nvars - 1 )
            SCIPinfoMessage(scip, file, "(%d,%d):%.15g, ", consdata->row[v][i], consdata->col[v][i], consdata->val[v][i]);
         else
            SCIPinfoMessage(scip, file, "(%d,%d):%.15g", consdata->row[v][i], consdata->col[v][i], consdata->val[v][i]);
      }
      /* if this is not the last variable, add a newline */
      if (v < consdata->nvars - 1)
      {
         SCIPinfoMessage(scip, file, "\n");
      }
   }

   return SCIP_OKAY;
#endif
}

/** parse an SDP constraint */
static
SCIP_DECL_CONSPARSE(consParseSdp)
{  /*lint --e{715}*/
   SCIP_Bool parsesuccess;
   SCIP_CONSDATA* consdata = NULL;
   char* pos;
   int currentsize;
   int nvars;
   int i;
   int v;
   int rankoneint;

   assert( scip != NULL );
   assert( str != NULL );

   nvars = SCIPgetNVars(scip);

   assert( success != NULL );
   *success = TRUE;

   /* create constraint data */
   SCIP_CALL( SCIPallocBlockMemory(scip, &consdata) );
   consdata->nvars = 0;
   consdata->nnonz = 0;
   consdata->constnnonz = 0;
   consdata->rankone = 0;
   consdata->addedquadcons = FALSE;
   consdata->locks = NULL;

   SCIP_CALL( SCIPallocBlockMemoryArray(scip, &consdata->nvarnonz, nvars) );
   SCIP_CALL( SCIPallocBlockMemoryArray(scip, &consdata->col, nvars) );
   SCIP_CALL( SCIPallocBlockMemoryArray(scip, &consdata->row, nvars) );
   SCIP_CALL( SCIPallocBlockMemoryArray(scip, &consdata->val, nvars) );
   SCIP_CALL( SCIPallocBlockMemoryArray(scip, &consdata->vars, nvars));

   consdata->constcol = NULL;
   consdata->constrow = NULL;
   consdata->constval = NULL;

   /* parse the blocksize */
   parsesuccess = SCIPstrToIntValue(str, &(consdata->blocksize), &pos);
   *success = *success && parsesuccess;

   /* skip whitespace */
   while ( isspace((unsigned char)*pos) )
      pos++;

   /* parse the rank1-information */
   if ( pos[0] == 'r' && pos[1] == 'a' && pos[2] == 'n' && pos[3] == 'k' && pos[4] == '-' && pos[5] == '1' && pos[6] == '?' )
   {
      pos += 8;                 /* we skip "rank1-? " */
      parsesuccess = SCIPstrToIntValue(pos, &rankoneint, &pos);
      consdata->rankone = (SCIP_Bool) rankoneint;
      *success = *success && parsesuccess;

      printf("rank-1? %d\n", rankoneint);
   }

   /* skip whitespace */
   while( isspace((unsigned char)*pos) )
      pos++;

   /* check if there is a constant part */
   if ( pos[0] == 'A' && pos[1] == '_' && pos[2] == '0' )
   {
      pos += 5; /* we skip "A_0: " */

      SCIP_CALL( SCIPallocBlockMemoryArray(scip, &consdata->constcol, PARSE_STARTSIZE) );
      SCIP_CALL( SCIPallocBlockMemoryArray(scip, &consdata->constrow, PARSE_STARTSIZE) );
      SCIP_CALL( SCIPallocBlockMemoryArray(scip, &consdata->constval, PARSE_STARTSIZE) );

      currentsize = PARSE_STARTSIZE;

      /* as long as there is another entry for the constant part, parse it */
      while (pos[0] == '(')
      {
         pos++; /* remove the '(' */

         /* check if we need to enlarge the arrays */
         if ( consdata->constnnonz == currentsize )
         {
            SCIP_CALL( SCIPreallocBlockMemoryArray(scip, &consdata->constcol, currentsize, PARSE_SIZEFACTOR * currentsize) );
            SCIP_CALL( SCIPreallocBlockMemoryArray(scip, &consdata->constrow, currentsize, PARSE_SIZEFACTOR * currentsize) );
            SCIP_CALL( SCIPreallocBlockMemoryArray(scip, &consdata->constval, currentsize, PARSE_SIZEFACTOR * currentsize) );
            currentsize *= PARSE_SIZEFACTOR;
         }

         parsesuccess = SCIPstrToIntValue(pos, &(consdata->constrow[consdata->constnnonz]), &pos);
         *success = *success && parsesuccess;
         assert( consdata->constrow[consdata->constnnonz] < consdata->blocksize );
         pos++; /* remove the ',' */
         parsesuccess = SCIPstrToIntValue(pos, &(consdata->constcol[consdata->constnnonz]), &pos);
         *success = *success && parsesuccess;
         assert( consdata->constcol[consdata->constnnonz] < consdata->blocksize );
         pos += 2; /* remove the "):" */
         parsesuccess = SCIPstrToRealValue(pos, &(consdata->constval[consdata->constnnonz]), &pos);
         *success = *success && parsesuccess;
         pos ++; /* remove the "," */

         /* if we got an entry in the upper triangular part, switch the entries for lower triangular */
         if ( consdata->constcol[consdata->constnnonz] > consdata->constrow[consdata->constnnonz] )
         {
            i = consdata->constcol[consdata->constnnonz];
            consdata->constcol[consdata->constnnonz] = consdata->constrow[consdata->constnnonz];
            consdata->constrow[consdata->constnnonz] = i;
         }

         consdata->constnnonz++;

         /* skip whitespace */
         while( isspace((unsigned char)*pos) )
            pos++;
      }

      /* resize the arrays to their final size */
      SCIP_CALL( SCIPreallocBlockMemoryArray(scip, &consdata->constcol, currentsize, consdata->constnnonz) );
      SCIP_CALL( SCIPreallocBlockMemoryArray(scip, &consdata->constrow, currentsize, consdata->constnnonz) );
      SCIP_CALL( SCIPreallocBlockMemoryArray(scip, &consdata->constval, currentsize, consdata->constnnonz) );
   }

   /* skip whitespace */
   while( isspace((unsigned char)*pos) )
      pos++;

   /* parse the non-constant part */

   /* while there is another variable, parse it */
   while ( pos[0] == '<' )
   {
      /* add the variable to consdata->vars and create the corresponding nonzero arrays */
      SCIP_CALL( SCIPparseVarName(scip, pos, &(consdata->vars[consdata->nvars]), &pos) );
      SCIP_CALL( SCIPcaptureVar(scip, consdata->vars[consdata->nvars]) );

      consdata->nvarnonz[consdata->nvars] = 0;
      SCIP_CALL( SCIPallocBlockMemoryArray(scip, &(consdata->col[consdata->nvars]), PARSE_STARTSIZE));
      SCIP_CALL( SCIPallocBlockMemoryArray(scip, &(consdata->row[consdata->nvars]), PARSE_STARTSIZE));
      SCIP_CALL( SCIPallocBlockMemoryArray(scip, &(consdata->val[consdata->nvars]), PARSE_STARTSIZE));
      consdata->nvars++;
      currentsize = PARSE_STARTSIZE;

      pos += 2; /* remove the ": " */

      /* while there is another entry, parse it */
      while (pos[0] == '(')
      {
         pos++; /* remove the '(' */

         /* check if we need to enlarge the arrays */
         if ( consdata->nvarnonz[consdata->nvars - 1] == currentsize )
         {
            SCIP_CALL( SCIPreallocBlockMemoryArray(scip, &consdata->col[consdata->nvars - 1], currentsize, PARSE_SIZEFACTOR * currentsize) );
            SCIP_CALL( SCIPreallocBlockMemoryArray(scip, &consdata->row[consdata->nvars - 1], currentsize, PARSE_SIZEFACTOR * currentsize) );
            SCIP_CALL( SCIPreallocBlockMemoryArray(scip, &consdata->val[consdata->nvars - 1], currentsize, PARSE_SIZEFACTOR * currentsize) );
            currentsize *= PARSE_SIZEFACTOR;
         }

         parsesuccess = SCIPstrToIntValue(pos, &(consdata->row[consdata->nvars - 1][consdata->nvarnonz[consdata->nvars - 1]]), &pos);
         *success = *success && parsesuccess;
         assert( consdata->row[consdata->nvars - 1][consdata->nvarnonz[consdata->nvars - 1]] < consdata->blocksize );
         pos++; /* remove the ',' */
         parsesuccess = SCIPstrToIntValue(pos, &(consdata->col[consdata->nvars - 1][consdata->nvarnonz[consdata->nvars - 1]]), &pos);
         *success = *success && parsesuccess;
         assert( consdata->col[consdata->nvars - 1][consdata->nvarnonz[consdata->nvars - 1]] < consdata->blocksize );
         pos += 2; /* remove the "):" */
         parsesuccess = SCIPstrToRealValue(pos, &(consdata->val[consdata->nvars - 1][consdata->nvarnonz[consdata->nvars - 1]]), &pos);
         *success = *success && parsesuccess;
         if ( *pos != '\0' )
            pos ++; /* remove the "," */

         /* if we got an entry in the upper triangular part, switch the entries for lower triangular */
         if ( consdata->col[consdata->nvars - 1][consdata->nvarnonz[consdata->nvars - 1]] >
               consdata->row[consdata->nvars - 1][consdata->nvarnonz[consdata->nvars - 1]] )
         {
            i = consdata->col[consdata->nvars - 1][consdata->nvarnonz[consdata->nvars - 1]];
            consdata->col[consdata->nvars - 1][consdata->nvarnonz[consdata->nvars - 1]] =
                  consdata->row[consdata->nvars - 1][consdata->nvarnonz[consdata->nvars - 1]];
            consdata->row[consdata->nvars - 1][consdata->nvarnonz[consdata->nvars - 1]] = i;
         }

         consdata->nvarnonz[consdata->nvars - 1]++;

         /* skip whitespace */
         while( isspace((unsigned char)*pos) )
            pos++;
      }

      /* resize the arrays to their final size */
      SCIP_CALL( SCIPreallocBlockMemoryArray(scip, &consdata->col[consdata->nvars - 1], currentsize, consdata->nvarnonz[consdata->nvars - 1]) );
      SCIP_CALL( SCIPreallocBlockMemoryArray(scip, &consdata->row[consdata->nvars - 1], currentsize, consdata->nvarnonz[consdata->nvars - 1]) );
      SCIP_CALL( SCIPreallocBlockMemoryArray(scip, &consdata->val[consdata->nvars - 1], currentsize, consdata->nvarnonz[consdata->nvars - 1]) );

      /* skip whitespace */
      while ( isspace((unsigned char)*pos) )
         pos++;
   }

   /* resize the arrays to their final size */
   SCIP_CALL( SCIPreallocBlockMemoryArray(scip, &consdata->nvarnonz, nvars, consdata->nvars) );
   SCIP_CALL( SCIPreallocBlockMemoryArray(scip, &consdata->col, nvars, consdata->nvars) );
   SCIP_CALL( SCIPreallocBlockMemoryArray(scip, &consdata->row, nvars, consdata->nvars) );
   SCIP_CALL( SCIPreallocBlockMemoryArray(scip, &consdata->val, nvars, consdata->nvars) );
   SCIP_CALL( SCIPreallocBlockMemoryArray(scip, &consdata->vars, nvars, consdata->nvars));

   /* compute sdpnnonz */
   for (v = 0; v < consdata->nvars; v++)
      consdata->nnonz += consdata->nvarnonz[v];

   /* set maxevsubmat */
   SCIP_CALL( SCIPallocBlockMemoryArray(scip, &consdata->maxevsubmat, 2) );
   consdata->maxevsubmat[0] = -1;
   consdata->maxevsubmat[1] = -1;

   /* create the constraint */
   SCIP_CALL( SCIPcreateCons(scip, cons, name, conshdlr, consdata, initial, separate, enforce, check, propagate, local, modifiable,
         dynamic, removable, stickingatnode) );

   /* compute maximum rhs entry for later use in the DIMACS Error Norm */
   SCIP_CALL( setMaxRhsEntry(*cons) );

#ifdef SCIP_MORE_DEBUG
   SCIP_CALL( SCIPprintCons(scip, *cons, NULL) );
#endif

   return SCIP_OKAY;
}

/** constraint method of constraint handler which returns the variables */
static
SCIP_DECL_CONSGETVARS(consGetVarsSdp)
{/*lint --e{715}*/
   SCIP_CONSDATA* consdata;
   int nvars;
   int i;

   assert( scip != NULL );
   assert( cons != NULL );
   assert( vars != NULL );
   assert( success != NULL );
   assert( varssize >= 0 );

   consdata = SCIPconsGetData(cons);
   assert( consdata != NULL );

   nvars = consdata->nvars;

   if ( nvars > varssize )
   {
      SCIPdebugMsg(scip, "consGetVarsIndicator called for array of size %d, needed size %d.\n", varssize, nvars);
      *success = FALSE;
      return SCIP_OKAY;
   }

   for (i = 0; i < nvars; i++)
      vars[i] = consdata->vars[i];

   *success = TRUE;

   return SCIP_OKAY;
}

/** constraint method of constraint handler which returns the number of variables */
static
SCIP_DECL_CONSGETNVARS(consGetNVarsSdp)
{/*lint --e{715}*/
   SCIP_CONSDATA* consdata;

   assert( scip != NULL );
   assert( cons != NULL );
   assert( nvars != NULL );
   assert( success != NULL );

   consdata = SCIPconsGetData(cons);
   assert( consdata != NULL );

   *nvars = consdata->nvars;
   *success = TRUE;

   return SCIP_OKAY;
}

/** creates the handler for SDP constraints and includes it in SCIP */
SCIP_RETCODE SCIPincludeConshdlrSdp(
   SCIP*                 scip                /**< SCIP data structure */
   )
{
   SCIP_CONSHDLR* conshdlr = NULL;
   SCIP_CONSHDLRDATA* conshdlrdata = NULL;

   assert( scip != NULL );

   /* allocate memory for the conshdlrdata */
   SCIP_CALL( SCIPallocMemory(scip, &conshdlrdata) );
   conshdlrdata->quadconsrank1 = FALSE;
<<<<<<< HEAD
   conshdlrdata->upgradquadconss = FALSE;
   conshdlrdata->quadconsidx = NULL;
   conshdlrdata->quadconsvars = NULL;
   conshdlrdata->nquadconsidx = 0;
   conshdlrdata->X = NULL;
   conshdlrdata->nsdpvars = 0;
   conshdlrdata->sdpcons = NULL;
=======
   conshdlrdata->triedlinearconss = FALSE;
>>>>>>> 1f6ec3e9
   conshdlrdata->sdpconshdlrdata = conshdlrdata;  /* set this to itself to simplify access of parameters */

   /* include constraint handler */
   SCIP_CALL( SCIPincludeConshdlrBasic(scip, &conshdlr, CONSHDLR_NAME, CONSHDLR_DESC,
         CONSHDLR_ENFOPRIORITY, CONSHDLR_CHECKPRIORITY, CONSHDLR_EAGERFREQ, CONSHDLR_NEEDSCONS,
         consEnfolpSdp, consEnfopsSdp, consCheckSdp, consLockSdp, conshdlrdata) );

   assert( conshdlr != NULL );

   /* set non-fundamental callbacks via specific setter functions */
   SCIP_CALL( SCIPsetConshdlrDelete(scip, conshdlr, consDeleteSdp) );
   SCIP_CALL( SCIPsetConshdlrFree(scip, conshdlr, consFreeSdp) );
   SCIP_CALL( SCIPsetConshdlrCopy(scip, conshdlr, conshdlrCopySdp, consCopySdp) );
   SCIP_CALL( SCIPsetConshdlrInitpre(scip, conshdlr,consInitpreSdp) );
   SCIP_CALL( SCIPsetConshdlrExitpre(scip, conshdlr, consExitpreSdp) );
   SCIP_CALL( SCIPsetConshdlrInitsol(scip, conshdlr, consInitsolSdp) );
   SCIP_CALL( SCIPsetConshdlrPresol(scip, conshdlr, consPresolSdp, CONSHDLR_MAXPREROUNDS, CONSHDLR_PRESOLTIMING) );
   SCIP_CALL( SCIPsetConshdlrSepa(scip, conshdlr, consSepalpSdp, consSepasolSdp, CONSHDLR_SEPAFREQ,
         CONSHDLR_SEPAPRIORITY, CONSHDLR_DELAYSEPA) );
   SCIP_CALL( SCIPsetConshdlrEnforelax(scip, conshdlr, consEnforelaxSdp) );
   SCIP_CALL( SCIPsetConshdlrTrans(scip, conshdlr, consTransSdp) );
   SCIP_CALL( SCIPsetConshdlrPrint(scip, conshdlr, consPrintSdp) );
   SCIP_CALL( SCIPsetConshdlrParse(scip, conshdlr, consParseSdp) );
   SCIP_CALL( SCIPsetConshdlrGetVars(scip, conshdlr, consGetVarsSdp) );
   SCIP_CALL( SCIPsetConshdlrGetNVars(scip, conshdlr, consGetNVarsSdp) );

   /* add parameter */
#ifdef OMP
   SCIP_CALL( SCIPaddIntParam(scip, "constraints/SDP/threads", "number of threads used for OpenBLAS",
         &(conshdlrdata->nthreads), TRUE, DEFAULT_NTHREADS, 1, INT_MAX, NULL, NULL) );
#endif
   SCIP_CALL( SCIPaddBoolParam(scip, "constraints/SDP/diaggezerocuts",
         "Should linear cuts enforcing the non-negativity of diagonal entries of SDP-matrices be added?",
         &(conshdlrdata->diaggezerocuts), TRUE, DEFAULT_DIAGGEZEROCUTS, NULL, NULL) );

   SCIP_CALL( SCIPaddBoolParam(scip, "constraints/SDP/diagzeroimplcuts",
         "Should linear cuts enforcing the implications of diagonal entries of zero in SDP-matrices be added?",
         &(conshdlrdata->diagzeroimplcuts), TRUE, DEFAULT_DIAGZEROIMPLCUTS, NULL, NULL) );

   SCIP_CALL( SCIPaddBoolParam(scip, "constraints/SDP/twominorlinconss",
         "Should linear cuts corresponding to 2 by 2 minors be added?",
         &(conshdlrdata->twominorlinconss), TRUE, DEFAULT_TWOMINORLINCONSS, NULL, NULL) );

   SCIP_CALL( SCIPaddBoolParam(scip, "constraints/SDP/twominorprodconss",
         "Should linear cuts corresponding to products of 2 by 2 minors be added?",
         &(conshdlrdata->twominorprodconss), TRUE, DEFAULT_TWOMINORPRODCONSS, NULL, NULL) );

   SCIP_CALL( SCIPaddBoolParam(scip, "constraints/SDP/quadconsrank1",
         "Should quadratic cons for 2x2 minors be added in the rank-1 case?",
         &(conshdlrdata->quadconsrank1), TRUE, DEFAULT_QUADCONSRANK1, NULL, NULL) );

   SCIP_CALL( SCIPaddBoolParam(scip, "constraints/SDP/upgradquadconss",
         "Should quadratic constraints be upgraded to a rank 1 SDP?",
         &(conshdlrdata->upgradquadconss), TRUE, DEFAULT_UPGRADQUADCONSS, NULL, NULL) );

   SCIP_CALL( SCIPaddBoolParam(scip, "constraints/SDP/rank1approxheur",
         "Should the heuristic that computes the best rank-1 approximation for a given solution be executed?",
         &(conshdlrdata->rank1approxheur), TRUE, DEFAULT_RANK1APPROXHEUR, NULL, NULL) );

   return SCIP_OKAY;
}

/** creates the handler for rank 1 SDP constraints and includes it in SCIP */
SCIP_RETCODE SCIPincludeConshdlrSdpRank1(
   SCIP*                 scip                /**< SCIP data structure */
   )
{
   SCIP_CONSHDLR* conshdlr = NULL;
   SCIP_CONSHDLR* sdpconshdlr;
   SCIP_CONSHDLRDATA* conshdlrdata = NULL;

   assert( scip != NULL );

   /* allocate memory for the conshdlrdata */
   SCIP_CALL( SCIPallocMemory(scip, &conshdlrdata) );

   /* only use one parameter */
   conshdlrdata->diaggezerocuts = FALSE;
   conshdlrdata->diagzeroimplcuts = FALSE;
   conshdlrdata->triedlinearconss = FALSE;
   conshdlrdata->quadconsrank1 = FALSE;
   conshdlrdata->rank1approxheur = FALSE;

   /* parameters are retrieved through the SDP constraint handler */
   sdpconshdlr = SCIPfindConshdlr(scip, CONSHDLR_NAME);
   if ( sdpconshdlr == NULL )
   {
      SCIPerrorMessage("Needs constraint handler <%s> to work.\n", CONSHDLR_NAME);
      return SCIP_PLUGINNOTFOUND;
   }
   conshdlrdata->sdpconshdlrdata = SCIPconshdlrGetData(sdpconshdlr);
   assert( conshdlrdata->sdpconshdlrdata != NULL );

   conshdlrdata->quadconsidx = NULL;
   conshdlrdata->quadconsvars = NULL;
   conshdlrdata->nquadconsidx = 0;
   conshdlrdata->X = NULL;
   conshdlrdata->nsdpvars = 0;
   conshdlrdata->sdpcons = NULL;

   /* include constraint handler */
   SCIP_CALL( SCIPincludeConshdlrBasic(scip, &conshdlr, CONSHDLRRANK1_NAME, CONSHDLRRANK1_DESC,
         CONSHDLR_ENFOPRIORITY, CONSHDLR_CHECKPRIORITY, CONSHDLR_EAGERFREQ, CONSHDLR_NEEDSCONS,
         consEnfolpSdp, consEnfopsSdp, consCheckSdp, consLockSdp, conshdlrdata) );

   assert( conshdlr != NULL );

   /* set non-fundamental callbacks via specific setter functions */
   SCIP_CALL( SCIPsetConshdlrDelete(scip, conshdlr, consDeleteSdp) );
   SCIP_CALL( SCIPsetConshdlrFree(scip, conshdlr, consFreeSdp) );
   SCIP_CALL( SCIPsetConshdlrCopy(scip, conshdlr, conshdlrCopySdpRank1, consCopySdp) );
   SCIP_CALL( SCIPsetConshdlrInitpre(scip, conshdlr,consInitpreSdp) );
   SCIP_CALL( SCIPsetConshdlrExitpre(scip, conshdlr, consExitpreSdp) );
   SCIP_CALL( SCIPsetConshdlrInitsol(scip, conshdlr, consInitsolSdp) );
   SCIP_CALL( SCIPsetConshdlrPresol(scip, conshdlr, consPresolSdp, CONSHDLR_MAXPREROUNDS, CONSHDLR_PRESOLTIMING) );
   SCIP_CALL( SCIPsetConshdlrSepa(scip, conshdlr, consSepalpSdp, consSepasolSdp, CONSHDLR_SEPAFREQ,
         CONSHDLR_SEPAPRIORITY, CONSHDLR_DELAYSEPA) );
   SCIP_CALL( SCIPsetConshdlrEnforelax(scip, conshdlr, consEnforelaxSdp) );
   SCIP_CALL( SCIPsetConshdlrTrans(scip, conshdlr, consTransSdp) );
   SCIP_CALL( SCIPsetConshdlrPrint(scip, conshdlr, consPrintSdp) );
   SCIP_CALL( SCIPsetConshdlrParse(scip, conshdlr, consParseSdp) );
   SCIP_CALL( SCIPsetConshdlrGetVars(scip, conshdlr, consGetVarsSdp) );
   SCIP_CALL( SCIPsetConshdlrGetNVars(scip, conshdlr, consGetNVarsSdp) );

   /* include upgrading function for quadratic constraints */
   SCIP_CALL( SCIPincludeQuadconsUpgrade(scip, consQuadConsUpgdSdp, 0, TRUE, CONSHDLRRANK1_NAME) );

   return SCIP_OKAY;
}

/** for given row and column (i,j) computes the position in the lower triangular part, if
 *  these positions are numbered from 0 to n(n+1)/2 - 1, this needs to be called for i >= j
 */
int SCIPconsSdpCompLowerTriangPos(
   int                   i,                  /**< row index */
   int                   j                   /**< column index */
   )
{
   assert( j >= 0 );
   assert( i >= j );

   return i*(i+1)/2 + j;
}

/** get the data belonging to a single SDP-constraint
 *
 *  In arraylength the length of the nvarnonz, col, row and val arrays has to be given, if it is not sufficient to store all block-pointers that
 *  need to be inserted, a debug message will be thrown and this variable will be set to the needed length.
 *  constnnonz should give the length of the const arrays, if it is too short it will also give the needed number and a debug message is thrown.
 *  rankone and maxevsubmat can be NULL-pointers, if the corresponding information is not needed.
 */
SCIP_RETCODE SCIPconsSdpGetData(
   SCIP*                 scip,               /**< SCIP data structure */
   SCIP_CONS*            cons,               /**< SDP constraint to get data of */
   int*                  nvars,              /**< pointer to store the number of variables in this SDP constraint */
   int*                  nnonz,              /**< pointer to store the number of nonzeros in this SDP constraint */
   int*                  blocksize,          /**< pointer to store the size of this SDP-block */
   int*                  arraylength,        /**< length of the given nvarnonz, col, row and val arrays, if this is too short this will return the needed length*/
   int*                  nvarnonz,           /**< pointer to store the number of nonzeros for each variable, also length of the arrays col/row/val are
                                              *   pointing to */
   int**                 col,                /**< pointer to store the column indices of the nonzeros for each variable */
   int**                 row,                /**< pointer to store the row indices of the nonzeros for each variable */
   SCIP_Real**           val,                /**< pointer to store the values of the nonzeros for each variable */
   SCIP_VAR**            vars,               /**< pointer to store the SCIP variables present in this constraint that correspond to the indices in col/row/val */
   int*                  constnnonz,         /**< pointer to store the number of nonzeros in the constant part of this SDP constraint, also length of
                                              *   the const arrays */
   int*                  constcol,           /**< pointer to store the column indices of the constant nonzeros */
   int*                  constrow,           /**< pointer to store the row indices of the constant nonzeros */
   SCIP_Real*            constval,           /**< pointer to store the values of the constant nonzeros */
   SCIP_Bool*            rankone,            /**< pointer to store if matrix should be rank one (or NULL, if information not necessary) */
   int**                 maxevsubmat,        /**< pointer to store two row indices of 2x2 subdeterminant with maximal eigenvalue [-1,-1 if not yet computed] (or NULL, if information not necessary) */
   SCIP_Bool*            addedquadcons       /**< pointer to store if the quadratic 2x2-minor constraints already added (in the rank1-case) (or NULL, if information not necessary) */
   )
{
   SCIP_CONSDATA* consdata;
   int i;

   assert( scip != NULL );
   assert( cons != NULL );
   assert( nvars != NULL );
   assert( nnonz != NULL );
   assert( blocksize != NULL );
   assert( arraylength != NULL );
   assert( nvarnonz != NULL );
   assert( col != NULL );
   assert( row != NULL );
   assert( val != NULL );
   assert( vars != NULL );
   assert( constnnonz != NULL );

   consdata = SCIPconsGetData(cons);

   assert( consdata->constnnonz == 0 || ( constcol != NULL && constrow != NULL && constval != NULL ) );

   *nvars = consdata->nvars;
   *nnonz = consdata->nnonz;
   *blocksize = consdata->blocksize;

   for (i = 0; i < consdata->nvars; i++)
      vars[i] = consdata->vars[i];

   /* check that the sdp-arrays are long enough to store the information */
   if ( *arraylength < consdata->nvars )
   {
      SCIPdebugMsg(scip, "nvarnonz, col, row and val arrays were not long enough to store the information for cons %s, they need to be at least"
         "size %d, given was only length %d! \n", SCIPconsGetName(cons), consdata->nvars, *arraylength);
      *arraylength = consdata->nvars;
   }
   else
   {
      for (i = 0; i < consdata->nvars; i++)
      {
         nvarnonz[i] = consdata->nvarnonz[i];
         /* set the pointers for each variable */
         col[i] = consdata->col[i];
         row[i] = consdata->row[i];
         val[i] = consdata->val[i];
      }
   }

   /* set the constant pointers (if a constant part exists) */
   if ( consdata->constnnonz > 0 )
   {
      if ( consdata->constnnonz > *constnnonz )
      {
         SCIPdebugMsg(scip, "The constant nonzeros arrays were not long enough to store the information for cons %s, they need to be at least"
            "size %d, given was only length %d! \n", SCIPconsGetName(cons), consdata->constnnonz, *constnnonz);
      }
      else
      {
         for (i = 0; i < consdata->constnnonz; i++)
         {
            constcol[i] = consdata->constcol[i];
            constrow[i] = consdata->constrow[i];
            constval[i] = consdata->constval[i];
         }
      }
   }

   *constnnonz = consdata->constnnonz;

   /* set the information about rankone, the current submatrix with largest minimal eigenvalue ([-1,-1] if not yet
      computed), and the quadratic 2x2-minor constraints if desired */
   if ( rankone != NULL && maxevsubmat != NULL )
   {
      *rankone = consdata->rankone;
      *maxevsubmat[0] = consdata->maxevsubmat[0];
      *maxevsubmat[1] = consdata->maxevsubmat[1];
      *addedquadcons = consdata->addedquadcons;
   }

   return SCIP_OKAY;
}

/** gets the number of nonzeros and constant nonzeros for this SDP constraint
 *
 *  Either nnonz or constnnonz may be NULL if only the other one is needed.
 */
SCIP_RETCODE SCIPconsSdpGetNNonz(
   SCIP*                 scip,               /**< SCIP data structure */
   SCIP_CONS*            cons,               /**< SDP constraint to get number of nonzeros for */
   int*                  nnonz,              /**< pointer to store the number of nonzeros in this SDP constraint */
   int*                  constnnonz          /**< pointer to store the number of nonzeros in the constant part of this SDP constraint */
   )
{
   SCIP_CONSDATA* consdata;

   assert( scip != NULL );
   assert( cons != NULL );

   consdata = SCIPconsGetData(cons);
   assert( consdata != NULL );

   if ( nnonz != NULL )
      *nnonz = consdata->nnonz;

   if ( constnnonz != NULL )
      *constnnonz = consdata->constnnonz;

   return SCIP_OKAY;
}

/** gets the blocksize of the SDP constraint */
int SCIPconsSdpGetBlocksize(
   SCIP*                 scip,               /**< SCIP data structure */
   SCIP_CONS*            cons                /**< SDP constraint to get blocksize for */
   )
{
   SCIP_CONSDATA* consdata;

   assert( scip != NULL );
   assert( cons != NULL );

   consdata = SCIPconsGetData(cons);
   assert( consdata != NULL );

   return consdata->blocksize;
}

/** gets the full constraint Matrix \f$ A_j \f$ for a given variable j */
SCIP_RETCODE SCIPconsSdpGetFullAj(
   SCIP*                 scip,               /**< SCIP data structure */
   SCIP_CONS*            cons,               /**< SDP constraint to get matrix for */
   int                   j,                  /**< the variable j to get the corresponding matrix \f$ A_j \f$ for */
   SCIP_Real*            Aj                  /**< pointer to store the full matrix \f$ A_j \f$ */
   )
{
   SCIP_CONSDATA* consdata;
   int blocksize;
   int i;

   assert( scip != NULL );
   assert( cons != NULL );
   assert( j >= 0 );
   assert( Aj != NULL );

   consdata = SCIPconsGetData(cons);
   assert( consdata != NULL );
   blocksize = consdata->blocksize;

   assert( j < consdata->nvars );

   for (i = 0; i < blocksize * blocksize; i++)
      Aj[i] = 0;

   for (i = 0; i < consdata->nvarnonz[j]; i++)
   {
      Aj[consdata->col[j][i] * blocksize + consdata->row[j][i]] = consdata->val[j][i]; /*lint !e679*/
      Aj[consdata->row[j][i] * blocksize + consdata->col[j][i]] = consdata->val[j][i]; /*lint !e679*/
   }

   return SCIP_OKAY;
}

/** gives an n*n-long array with the full constant matrix */
SCIP_RETCODE SCIPconsSdpGetFullConstMatrix(
   SCIP*                 scip,               /**< SCIP data structure */
   SCIP_CONS*            cons,               /**< SDP constraint to get matrix for */
   SCIP_Real*            mat                 /**< pointer to store the full constant matrix */
   )
{
   SCIP_CONSDATA* consdata;
   int blocksize;
   int i;
   int j;

   assert( scip != NULL );
   assert( cons != NULL );
   assert( mat != NULL );

   consdata = SCIPconsGetData(cons);
   blocksize = consdata->blocksize;

   for (i = 0; i < blocksize; i++)
   {
      for (j = 0; j < blocksize; j++)
         mat[i * blocksize + j] = 0.0; /*lint !e679*/
   }

   for (i = 0; i < consdata->constnnonz; i++)
   {
      mat[consdata->constcol[i] * blocksize + consdata->constrow[i]] = consdata->constval[i]; /*lint !e679*/
      mat[consdata->constrow[i] * blocksize + consdata->constcol[i]] = consdata->constval[i]; /*lint !e679*/
   }

   return SCIP_OKAY;
}

/** gives a 0.5*n*(n+1)-long array with the lower triangular part of the constant matrix indexed by SCIPconsSdpCompLowerTriangPos */
SCIP_RETCODE SCIPconsSdpGetLowerTriangConstMatrix(
   SCIP*                 scip,               /**< SCIP data structure */
   SCIP_CONS*            cons,               /**< SDP constraint to get data of */
   SCIP_Real*            mat                 /**< pointer to store the lower triangular part of the constant matrix */
   )
{
   SCIP_CONSDATA* consdata;
   int blocksize;
   int i;

   assert( scip != NULL );
   assert( cons != NULL );
   assert( mat != NULL );

   consdata = SCIPconsGetData(cons);
   assert( consdata != NULL );

   blocksize = consdata->blocksize;

   /* initialize the matrix with 0 */
   for (i = 0; i < (blocksize * (blocksize + 1)) / 2; i++)
      mat[i] = 0.0;

   for (i = 0; i < consdata->constnnonz; i++)
      mat[SCIPconsSdpCompLowerTriangPos(consdata->constrow[i], consdata->constcol[i])] = consdata->constval[i];

   return SCIP_OKAY;
}

/** Compute a heuristic guess for a good starting solution \f$ \lambda ^* \cdot I \f$.
 *
 *  The solution is computed as
 *  \f[
 *  \lambda^* = \max \Bigg\{S \cdot \max_{i \in [m]} \{|u_i|, |l_i|\} \cdot \max_{i \in [m]} \|A_i\|_\infty + \|C\|_\infty,
 *  \frac{\max_{i \in [m]} b_i}{S \cdot \min_{i \in [m]} \min_{j, \ell \in [n]} (A_i)_{j\ell} } \Bigg\},
 *  \f]
 *  where \f$ S = \frac{ | \text{nonzero-entries of all } A_i | }{0.5 \cdot \text{ blocksize } (\text{ blocksize } + 1)} \f$
 *  measures the sparsity of the matrices.
 */
SCIP_RETCODE SCIPconsSdpGuessInitialPoint(
   SCIP*                 scip,               /**< SCIP data structure */
   SCIP_CONS*            cons,               /**< the constraint for which the initial point should be constructed */
   SCIP_Real*            lambdastar          /**< pointer to store the guess for the initial point */
   )
{
   SCIP_CONSDATA* consdata;
   SCIP_Real sparsity;
   SCIP_Real maxinfnorm;
   SCIP_Real maxconst;
   SCIP_Real mininfnorm;
   SCIP_Real maxobj;
   SCIP_Real maxbound;
   SCIP_Real primalguess;
   SCIP_Real dualguess;
   SCIP_Real compval;
   int blocksize;
   int i;
   int v;

   assert( scip != NULL );
   assert( cons != NULL );
   assert( lambdastar != NULL );
   assert( strcmp(SCIPconshdlrGetName(SCIPconsGetHdlr(cons)), CONSHDLR_NAME) == 0 );

   consdata = SCIPconsGetData(cons);
   assert( consdata != NULL );

   /* If there are no nonzeros, we cannot use the usual formula, since it divides through the number of nonzeros. In this case,
    * however, we will not solve an SDP anyways but at most an LP (more likely the problem will be solved in local presolving,
    * if all variables are fixed and not only those in the SDP-part), so we just take the default value of SDPA.
    */
   if ( consdata->nnonz == 0 )
   {
      *lambdastar = 100.0;
      return SCIP_OKAY;
   }

   blocksize = consdata->blocksize;

   sparsity = consdata->nnonz / (0.5 * blocksize * (blocksize + 1));

   /* compute the maximum entry of the A_i */
   maxinfnorm = 0.0;
   mininfnorm = SCIPinfinity(scip);
   for (v = 0; v < consdata->nvars; v++)
   {
      for (i = 0; i < consdata->nvarnonz[v]; i++)
      {
         if ( SCIPisGT(scip, REALABS(consdata->val[v][i]), maxinfnorm ) )
            maxinfnorm = REALABS(consdata->val[v][i]);
         if ( SCIPisLT(scip, REALABS(consdata->val[v][i]), mininfnorm) )
            mininfnorm = REALABS(consdata->val[v][i]);
      }
   }
   maxconst = 0.0;
   for (i = 0; i < consdata->constnnonz; i++)
   {
      if ( SCIPisGT(scip, REALABS(consdata->constval[i]), maxconst ) )
         maxconst = REALABS(consdata->constval[i]);
   }

   assert( SCIPisGT(scip, mininfnorm, 0.0) );

   /* compute maximum b_i and bound */
   maxobj = 0.0;
   maxbound = 0.0;
   for (v = 0; v < consdata->nvars; v++)
   {
      if ( SCIPisGT(scip, REALABS(SCIPvarGetObj(consdata->vars[v])), maxobj) )
         maxobj = REALABS(SCIPvarGetObj(consdata->vars[v]));
      compval = SCIPisInfinity(scip, REALABS(SCIPvarGetUbGlobal(consdata->vars[v]))) ? 1e+6 : REALABS(SCIPvarGetUbGlobal(consdata->vars[v]));
      if ( SCIPisGT(scip, compval, maxbound) )
         maxbound = compval;
      compval = SCIPisInfinity(scip, REALABS(SCIPvarGetLbGlobal(consdata->vars[v]))) ? 1e+6 : REALABS(SCIPvarGetUbGlobal(consdata->vars[v]));
      if ( SCIPisGT(scip, compval, maxbound) )
         maxbound = compval;
   }

   /* if all variables were unbounded, we set the value to 10^6 */
   if ( SCIPisEQ(scip, maxbound, 0.0) )
      maxbound = 1E+6;

   /* compute primal and dual guess */
   primalguess = maxobj / (sparsity * mininfnorm);
   dualguess = sparsity * maxinfnorm * maxbound + maxconst;

   if ( SCIPisGT(scip, primalguess, dualguess) )
      *lambdastar = primalguess;
   else
      *lambdastar = dualguess;

   return SCIP_OKAY;
}

/** Gets maximum absolute entry of constant matrix \f$ A_0 \f$ */
SCIP_Real SCIPconsSdpGetMaxConstEntry(
   SCIP*                 scip,               /**< SCIP data structure */
   SCIP_CONS*            cons                /**< the constraint to get the maximum constant matrix entry for */
   )
{
   SCIP_CONSDATA* consdata;

   assert( scip != NULL );
   assert( cons != NULL );

   consdata = SCIPconsGetData(cons);

   return consdata->maxrhsentry;
}

/** Gets maximum absolute entry of all matrices \f$ A_i \f$ */
SCIP_Real SCIPconsSdpGetMaxSdpCoef(
   SCIP*                 scip,               /**< SCIP data structure */
   SCIP_CONS*            cons                /**< the constraint to get the maximum constant matrix entry for */
   )
{
   SCIP_CONSDATA* consdata;
   SCIP_Real maxcoef;
   int v;
   int i;

   assert( scip != NULL );
   assert( cons != NULL );

   consdata = SCIPconsGetData(cons);

   maxcoef = 0.0;

   for (v = 0; v < consdata->nvars; v++)
   {
      for (i = 0; i < consdata->nvarnonz[v]; i++)
      {
         if ( SCIPisGT(scip, REALABS(consdata->val[v][i]), maxcoef) )
            maxcoef = REALABS(consdata->val[v][i]);
      }
   }

   return maxcoef;
}

/** Computes an upper bound on the number of nonzeros of the (dual) SDP matrix \f$ Z = \sum_{j=1}^n A_j y_j - A_0 \f$,
 *  this should be used to allocate enough memory before calling SCIPconsSdpComputeSparseSdpMatrix.
 *
 *  Upper bound is computed as \f$ \min \{ \sum_{v \leq m} \text{nvarnonz}(v) + \text{constnnonz}, n \cdot (n+1) / 2 \} \f$.
 */
int SCIPconsSdpComputeUbSparseSdpMatrixLength(
   SCIP_CONS*            cons                /**< the constraint for which the Matrix should be assembled */
   )
{  /*lint --e{715}*/
   SCIP_CONSDATA* consdata;
   int v;
   int ub;
   int denselength;

   assert( cons != NULL );

   consdata = SCIPconsGetData(cons);
   assert( consdata != NULL );

   ub = consdata->constnnonz;

   for (v = 0; v < consdata->nvars; v++)
      ub += consdata->nvarnonz[v];

   denselength = consdata->blocksize * (consdata->blocksize + 1) / 2;

   return (ub <= denselength ? ub : denselength);
}

/** Computes (dual) SDP matrix \f$ Z = \sum_{j=1}^n A_j y_j - A_0 \f$ and returns it in sparse format
 *  @note row, col and val should have memory allocated equal to SCIPconsSdpComputeUbSparseSdpMatrixLength(),
 *        if the memory is not sufficient, length will be set to -1 and an error will be thrown
 */
SCIP_RETCODE SCIPconsSdpComputeSparseSdpMatrix(
   SCIP*                 scip,               /**< SCIP data structure */
   SCIP_CONS*            cons,               /**< the constraint for which the Matrix should be assembled */
   SCIP_SOL*             sol,                /**< the solution to assemble the matrix for */
   int*                  length,             /**< input: allocated memory for row/col/val arrays
                                              *   output: number of nonzeros of the matrix / length of row/col/val arrays */
   int*                  row,                /**< pointer to store row indices of SDP-matrix */
   int*                  col,                /**< pointer to store column indices of SDP-matrix */
   SCIP_Real*            val                 /**< pointer to store values of SDP-matrix */
   )
{
   SCIP_CONSDATA* consdata;
   int i;
   int v;
   int nnonz;

   assert( scip != NULL );
   assert( cons != NULL );
   assert( sol != NULL );
   assert( length != NULL );
   assert( row != NULL );
   assert( col != NULL );
   assert( val != NULL );

   consdata = SCIPconsGetData(cons);
   assert( consdata != NULL );

   /* initialize nnonz/row/col/val with constant arrays */
   nnonz = consdata->constnnonz;
   if ( *length < nnonz )
   {
      *length = -1;
      SCIPerrorMessage("Arrays not long enough in SCIPconsSdpComputeSparseSdpMatrix, length %d given, need at least %d (probably more)\n",
            *length, nnonz);
      return SCIP_ERROR;
   }

   for (i = 0; i < consdata->constnnonz; i++)
   {
      row[i] = consdata->constrow[i];
      col[i] = consdata->constcol[i];
      val[i] = -1 * consdata->constval[i];
   }

   /* add all variable arrays multiplied by corresponding solution value */
   for (v = 0; v < consdata->nvars; v++)
   {
      SCIP_CALL( SCIPsdpVarfixerMergeArrays(SCIPblkmem(scip), SCIPepsilon(scip), consdata->row[v], consdata->col[v], consdata->val[v], consdata->nvarnonz[v],
            FALSE, SCIPgetSolVal(scip, sol, consdata->vars[v]), row, col, val, &nnonz, *length) );
      if ( nnonz > *length )
      {
         *length = -1;
         SCIPerrorMessage("Arrays not long enough in SCIPconsSdpComputeSparseSdpMatrix, length %d given, need at least %d (probably more)\n",
               *length, nnonz);
         return SCIP_ERROR;
      }
   }

   /* update length pointer */
   *length = nnonz;

   return SCIP_OKAY;
}

/** returns whether the matrix should be rank one */
SCIP_Bool SCIPconsSdpShouldBeRankOne(
   SCIP_CONS*            cons                /**< the constraint for which the existence of a rank one constraint should be checked */
   )
{
   SCIP_CONSDATA* consdata;

   assert( cons != NULL );

   consdata = SCIPconsGetData(cons);
   assert( consdata != NULL );

   return consdata->rankone;
}

/** returns two row indices of 2x2 subdeterminant with maximal eigenvalue [or -1,-1 if not available] */
SCIP_RETCODE SCIPconsSdpGetMaxEVSubmat(
   SCIP_CONS*            cons,               /**< the constraint for which the existence of a rank one constraint should be checked */
   int**                 maxevsubmat         /**< pointer to store the two row indices of 2x2 subdeterminant with
                                              *   maximal eigenvalue [or -1,-1 if not available] */
   )
{
   SCIP_CONSDATA* consdata;

   assert( cons != NULL );

   consdata = SCIPconsGetData(cons);
   assert( consdata != NULL );
   assert( maxevsubmat != NULL );

   *maxevsubmat[0] = consdata->maxevsubmat[0];
   *maxevsubmat[1] = consdata->maxevsubmat[1];

   return SCIP_OKAY;
}

/** returns whether the quadratic 2x2-minor constraints are already added (in the rank1-case) */
SCIP_Bool SCIPconsSdpAddedQuadCons(
   SCIP_CONS*            cons                /**< the constraint for which it should be checked whether the quadratic 2x2-minor constraints are already added (in the rank1-case) */
   )
{
   SCIP_CONSDATA* consdata;

   assert( cons != NULL );

   consdata = SCIPconsGetData(cons);
   assert( consdata != NULL );

   return consdata->addedquadcons;
}

/** creates an SDP-constraint */
SCIP_RETCODE SCIPcreateConsSdp(
   SCIP*                 scip,               /**< SCIP data structure */
   SCIP_CONS**           cons,               /**< pointer to hold the created constraint */
   const char*           name,               /**< name of constraint */
   int                   nvars,              /**< number of variables in this SDP constraint */
   int                   nnonz,              /**< number of nonzeros in this SDP constraint */
   int                   blocksize,          /**< size of this SDP-block */
   int*                  nvarnonz,           /**< number of nonzeros for each variable, also length of the arrays col/row/val point to */
   int**                 col,                /**< pointer to column indices of the nonzeros for each variable */
   int**                 row,                /**< pointer to row indices of the nonzeros for each variable */
   SCIP_Real**           val,                /**< pointer to values of the nonzeros for each variable */
   SCIP_VAR**            vars,               /**< SCIP_VARiables present in this SDP constraint that correspond to the indices in col/row/val */
   int                   constnnonz,         /**< number of nonzeros in the constant part of this SDP constraint */
   int*                  constcol,           /**< column indices of the constant nonzeros */
   int*                  constrow,           /**< row indices of the constant nonzeros */
   SCIP_Real*            constval            /**< values of the constant nonzeros */
   )
{
   SCIP_CONSHDLR* conshdlr;
   SCIP_CONSDATA* consdata = NULL;
   int i;
   int j;

   assert( scip != NULL );
   assert( cons != NULL );
   assert( name != NULL );
   assert( nvars >= 0 );
   assert( nnonz >= 0 );
   assert( blocksize >= 0 );
   assert( constnnonz >= 0 );
   assert( nvars == 0 || vars != NULL );
   assert( nnonz == 0 || (nvarnonz != NULL && col != NULL && row != NULL && val != NULL ));
   assert( constnnonz == 0 || (constcol != NULL && constrow != NULL && constval != NULL ));

   conshdlr = SCIPfindConshdlr(scip, "SDP");
   if ( conshdlr == NULL )
   {
      SCIPerrorMessage("SDP constraint handler not found\n");
      return SCIP_PLUGINNOTFOUND;
   }

   /* create constraint data */
   SCIP_CALL( SCIPallocBlockMemory(scip, &consdata) );
   SCIP_CALL( SCIPallocBlockMemoryArray(scip, &consdata->nvarnonz, nvars) );
   SCIP_CALL( SCIPallocBlockMemoryArray(scip, &consdata->col, nvars) );
   SCIP_CALL( SCIPallocBlockMemoryArray(scip, &consdata->row, nvars) );
   SCIP_CALL( SCIPallocBlockMemoryArray(scip, &consdata->val, nvars) );
   SCIP_CALL( SCIPallocBlockMemoryArray(scip, &consdata->constcol, constnnonz) );
   SCIP_CALL( SCIPallocBlockMemoryArray(scip, &consdata->constrow, constnnonz) );
   SCIP_CALL( SCIPallocBlockMemoryArray(scip, &consdata->constval, constnnonz) );
   SCIP_CALL( SCIPallocBlockMemoryArray(scip, &consdata->vars, nvars) );

   for (i = 0; i < nvars; i++)
   {
      assert( nvarnonz[i] >= 0 );

      SCIP_CALL( SCIPallocBlockMemoryArray(scip, &consdata->col[i], nvarnonz[i]));
      SCIP_CALL( SCIPallocBlockMemoryArray(scip, &consdata->row[i], nvarnonz[i]));
      SCIP_CALL( SCIPallocBlockMemoryArray(scip, &consdata->val[i], nvarnonz[i]));
   }

   consdata->nvars = nvars;
   consdata->nnonz = nnonz;
   consdata->constnnonz = constnnonz;
   consdata->blocksize = blocksize;
   consdata->locks = NULL;

   for (i = 0; i < nvars; i++)
   {
      consdata->nvarnonz[i] = nvarnonz[i];

      for (j = 0; j < nvarnonz[i]; j++)
      {
         assert( col[i][j] >= 0 );
         assert( col[i][j] < blocksize );
         assert( row[i][j] >= 0 );
         assert( row[i][j] < blocksize );

         consdata->col[i][j] = col[i][j];
         consdata->row[i][j] = row[i][j];
         consdata->val[i][j] = val[i][j];
      }
   }

   for (i = 0; i < constnnonz; i++)
   {
      consdata->constcol[i] = constcol[i];
      consdata->constrow[i] = constrow[i];
      consdata->constval[i] = constval[i];
   }

   for (i = 0; i < nvars; i++)
   {
      consdata->vars[i] = vars[i];
      SCIP_CALL( SCIPcaptureVar(scip, consdata->vars[i]) );
   }
   SCIPdebugMsg(scip, "creating cons %s.\n", name);

   consdata->rankone = FALSE;

   /* allocate memory for rank one constraint */
   SCIP_CALL( SCIPallocBlockMemoryArray(scip, &consdata->maxevsubmat, 2) );
   consdata->maxevsubmat[0] = -1;
   consdata->maxevsubmat[1] = -1;

   /* quadratic 2x2-minor constraints added? */
   consdata->addedquadcons = FALSE;

   /* create constraint */
   SCIP_CALL( SCIPcreateCons(scip, cons, name, conshdlr, consdata, TRUE, TRUE, TRUE, TRUE, FALSE, FALSE, FALSE, FALSE, FALSE, FALSE) );

   /* compute maximum rhs entry for later use in the DIMACS Error Norm */
   SCIP_CALL( setMaxRhsEntry(*cons) );

   return SCIP_OKAY;
}


/** creates a rank 1 SDP-constraint */
SCIP_RETCODE SCIPcreateConsSdpRank1(
   SCIP*                 scip,               /**< SCIP data structure */
   SCIP_CONS**           cons,               /**< pointer to hold the created constraint */
   const char*           name,               /**< name of constraint */
   int                   nvars,              /**< number of variables in this SDP constraint */
   int                   nnonz,              /**< number of nonzeros in this SDP constraint */
   int                   blocksize,          /**< size of this SDP-block */
   int*                  nvarnonz,           /**< number of nonzeros for each variable, also length of the arrays col/row/val point to */
   int**                 col,                /**< pointer to column indices of the nonzeros for each variable */
   int**                 row,                /**< pointer to row indices of the nonzeros for each variable */
   SCIP_Real**           val,                /**< pointer to values of the nonzeros for each variable */
   SCIP_VAR**            vars,               /**< SCIP_VARiables present in this SDP constraint that correspond to the indices in col/row/val */
   int                   constnnonz,         /**< number of nonzeros in the constant part of this SDP constraint */
   int*                  constcol,           /**< column indices of the constant nonzeros */
   int*                  constrow,           /**< row indices of the constant nonzeros */
   SCIP_Real*            constval            /**< values of the constant nonzeros */
   )
{
   SCIP_CONSHDLR* conshdlr;
   SCIP_CONSDATA* consdata = NULL;
   int i;
   int j;

   assert( scip != NULL );
   assert( cons != NULL );
   assert( name != NULL );
   assert( nvars >= 0 );
   assert( nnonz >= 0 );
   assert( blocksize >= 0 );
   assert( constnnonz >= 0 );
   assert( nvars == 0 || vars != NULL );
   assert( nnonz == 0 || (nvarnonz != NULL && col != NULL && row != NULL && val != NULL ));
   assert( constnnonz == 0 || (constcol != NULL && constrow != NULL && constval != NULL ));

   conshdlr = SCIPfindConshdlr(scip, CONSHDLRRANK1_NAME);
   if ( conshdlr == NULL )
   {
      SCIPerrorMessage("Rank 1 SDP constraint handler not found\n");
      return SCIP_PLUGINNOTFOUND;
   }

   /* create constraint data */
   SCIP_CALL( SCIPallocBlockMemory(scip, &consdata) );
   SCIP_CALL( SCIPallocBlockMemoryArray(scip, &consdata->nvarnonz, nvars) );
   SCIP_CALL( SCIPallocBlockMemoryArray(scip, &consdata->col, nvars) );
   SCIP_CALL( SCIPallocBlockMemoryArray(scip, &consdata->row, nvars) );
   SCIP_CALL( SCIPallocBlockMemoryArray(scip, &consdata->val, nvars) );
   SCIP_CALL( SCIPallocBlockMemoryArray(scip, &consdata->constcol, constnnonz) );
   SCIP_CALL( SCIPallocBlockMemoryArray(scip, &consdata->constrow, constnnonz) );
   SCIP_CALL( SCIPallocBlockMemoryArray(scip, &consdata->constval, constnnonz) );
   SCIP_CALL( SCIPallocBlockMemoryArray(scip, &consdata->vars, nvars) );

   for (i = 0; i < nvars; i++)
   {
      assert( nvarnonz[i] >= 0 );

      SCIP_CALL( SCIPallocBlockMemoryArray(scip, &consdata->col[i], nvarnonz[i]));
      SCIP_CALL( SCIPallocBlockMemoryArray(scip, &consdata->row[i], nvarnonz[i]));
      SCIP_CALL( SCIPallocBlockMemoryArray(scip, &consdata->val[i], nvarnonz[i]));
   }

   consdata->nvars = nvars;
   consdata->nnonz = nnonz;
   consdata->constnnonz = constnnonz;
   consdata->blocksize = blocksize;
   consdata->locks = NULL;

   for (i = 0; i < nvars; i++)
   {
      consdata->nvarnonz[i] = nvarnonz[i];

      for (j = 0; j < nvarnonz[i]; j++)
      {
         assert( col[i][j] >= 0 );
         assert( col[i][j] < blocksize );
         assert( row[i][j] >= 0 );
         assert( row[i][j] < blocksize );

         consdata->col[i][j] = col[i][j];
         consdata->row[i][j] = row[i][j];
         consdata->val[i][j] = val[i][j];
      }
   }

   for (i = 0; i < constnnonz; i++)
   {
      consdata->constcol[i] = constcol[i];
      consdata->constrow[i] = constrow[i];
      consdata->constval[i] = constval[i];
   }

   for (i = 0; i < nvars; i++)
   {
      consdata->vars[i] = vars[i];
      SCIP_CALL( SCIPcaptureVar(scip, consdata->vars[i]) );
   }
   SCIPdebugMsg(scip, "creating cons %s (rank 1).\n", name);
   consdata->rankone = TRUE;

   /* allocate memory for rank one constraint */
   SCIP_CALL( SCIPallocBlockMemoryArray(scip, &consdata->maxevsubmat, 2) );
   consdata->maxevsubmat[0] = -1;
   consdata->maxevsubmat[1] = -1;

   /* quadratic 2x2-minor constraints added? */
   consdata->addedquadcons = FALSE;

   /* create constraint */
   SCIP_CALL( SCIPcreateCons(scip, cons, name, conshdlr, consdata, TRUE, TRUE, TRUE, TRUE, FALSE, FALSE, FALSE, FALSE, FALSE, FALSE) );

   /* compute maximum rhs entry for later use in the DIMACS Error Norm */
   SCIP_CALL( setMaxRhsEntry(*cons) );

   return SCIP_OKAY;
}<|MERGE_RESOLUTION|>--- conflicted
+++ resolved
@@ -138,11 +138,8 @@
    SCIP_Bool             twominorlinconss;   /**< Should linear cuts corresponding to 2 by 2 minors be added? */
    SCIP_Bool             twominorprodconss;  /**< Should linear cuts corresponding to products of 2 by 2 minors be added? */
    SCIP_Bool             quadconsrank1;      /**< Should quadratic cons for 2x2 minors be added in the rank-1 case? */
-<<<<<<< HEAD
    SCIP_Bool             upgradquadconss;    /**< Should quadratic constraints be upgraded to a rank 1 SDP? */
-=======
    SCIP_Bool             triedlinearconss;   /**< Have we tried to add linear constraints? */
->>>>>>> 1f6ec3e9
    SCIP_Bool             rank1approxheur;    /**< Should the heuristic that computes the best rank-1 approximation for a given solution be executed? */
 #ifdef OMP
    int                   nthreads;           /**< number of threads used for OpenBLAS */
@@ -4297,7 +4294,6 @@
    /* allocate memory for the conshdlrdata */
    SCIP_CALL( SCIPallocMemory(scip, &conshdlrdata) );
    conshdlrdata->quadconsrank1 = FALSE;
-<<<<<<< HEAD
    conshdlrdata->upgradquadconss = FALSE;
    conshdlrdata->quadconsidx = NULL;
    conshdlrdata->quadconsvars = NULL;
@@ -4305,9 +4301,7 @@
    conshdlrdata->X = NULL;
    conshdlrdata->nsdpvars = 0;
    conshdlrdata->sdpcons = NULL;
-=======
    conshdlrdata->triedlinearconss = FALSE;
->>>>>>> 1f6ec3e9
    conshdlrdata->sdpconshdlrdata = conshdlrdata;  /* set this to itself to simplify access of parameters */
 
    /* include constraint handler */
