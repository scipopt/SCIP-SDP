--- conflicted
+++ resolved
@@ -1929,7 +1929,7 @@
    solvaljj = SCIPgetSolVal(scip, sol, quadvars2[0]);
    solvalij = SCIPgetSolVal(scip, sol, quadvars1[1]);
 
-   if ( conshdlrdata->validineqsrank1 )
+   if ( conshdlrdata->sdpconshdlrdata->validineqsrank1 )
    {
       /* Check valid inequalities from Chen, Atamtürk and Oren  */
       val1 = (SQRT(lbii) + SQRT(ubii)) * (SQRT(lbjj) + SQRT(ubjj));
@@ -2024,7 +2024,7 @@
       }
    }
 
-   if ( conshdlrdata->branchrank1 )
+   if ( conshdlrdata->sdpconshdlrdata->branchrank1 )
    {
       SCIP_NODE* node1 = NULL;
       SCIP_NODE* node2 = NULL;
@@ -2036,7 +2036,7 @@
       SCIP_Real  alpha;
       SCIP_Bool  branched = FALSE;
 
-      alpha = conshdlrdata->branchbndchg;
+      alpha = conshdlrdata->sdpconshdlrdata->branchbndchg;
 
       /* Branch on the three matrix entries of the 2x2 submatrix with largest minimal eigenvalue -> create six branching
          nodes */
@@ -2748,7 +2748,7 @@
    /* check if heuristic should be executed */
    conshdlrdata = SCIPconshdlrGetData(conshdlr);
    assert( conshdlrdata != NULL );
-   if ( ! conshdlrdata->rank1approxheur )
+   if ( ! conshdlrdata->sdpconshdlrdata->rank1approxheur )
    {
       return SCIP_OKAY;
    }
@@ -3808,12 +3808,7 @@
 
    /* allocate memory for the conshdlrdata */
    SCIP_CALL( SCIPallocMemory(scip, &conshdlrdata) );
-<<<<<<< HEAD
-   conshdlrdata->quadconsrank1 = FALSE;
-   conshdlrdata->rank1approxheur = FALSE;
-=======
    conshdlrdata->sdpconshdlrdata = conshdlrdata;  /* set this to itself to simplify access of parameters */
->>>>>>> 0783598d
 
    /* include constraint handler */
    SCIP_CALL( SCIPincludeConshdlrBasic(scip, &conshdlr, CONSHDLR_NAME, CONSHDLR_DESC,
@@ -3856,6 +3851,22 @@
          "Should quadratic cons for 2x2 minors be added in the rank-1 case?",
          &(conshdlrdata->quadconsrank1), TRUE, DEFAULT_QUADCONSRANK1, NULL, NULL) );
 
+   SCIP_CALL( SCIPaddRealParam(scip, "constraints/SDP/branchbndchg",
+         "Parameter for branching on the variable bounds in the rank-1 case",
+         &(conshdlrdata->branchbndchg), TRUE, DEFAULT_BRANCHBNDCHG, 0.0, 1.0, NULL, NULL) );
+
+   SCIP_CALL( SCIPaddBoolParam(scip, "constraints/SDP/validineqsrank1",
+         "Should valid inequalities from Chen et al. be checked in the rank-1 case?",
+         &(conshdlrdata->validineqsrank1), TRUE, DEFAULT_VALIDINEQSRANK1, NULL, NULL) );
+
+   SCIP_CALL( SCIPaddBoolParam(scip, "constraints/SDP/branchrank1",
+         "Should be branched on the matrix variables of 2x2 submatrices in the rank-1 case?",
+         &(conshdlrdata->branchrank1), TRUE, DEFAULT_BRANCHRANK1, NULL, NULL) );
+
+   SCIP_CALL( SCIPaddBoolParam(scip, "constraints/SDP/rank1approxheur",
+         "Should the heuristic that computes the best rank-1 approximation for a given solution be executed?",
+         &(conshdlrdata->rank1approxheur), TRUE, DEFAULT_RANK1APPROXHEUR, NULL, NULL) );
+
    return SCIP_OKAY;
 }
 
@@ -3877,6 +3888,10 @@
    conshdlrdata->diaggezerocuts = FALSE;
    conshdlrdata->diagzeroimplcuts = FALSE;
    conshdlrdata->quadconsrank1 = FALSE;
+   conshdlrdata->branchbndchg = FALSE;
+   conshdlrdata->validineqsrank1 = FALSE;
+   conshdlrdata->branchrank1 = FALSE;
+   conshdlrdata->rank1approxheur = FALSE;
 
    /* parameters are retrieved through the SDP constraint handler */
    sdpconshdlr = SCIPfindConshdlr(scip, CONSHDLR_NAME);
@@ -3912,26 +3927,6 @@
    SCIP_CALL( SCIPsetConshdlrGetVars(scip, conshdlr, consGetVarsSdp) );
    SCIP_CALL( SCIPsetConshdlrGetNVars(scip, conshdlr, consGetNVarsSdp) );
 
-<<<<<<< HEAD
-   /* add parameter */
-   SCIP_CALL( SCIPaddRealParam(scip, "constraints/SDP/branchbndchg",
-         "Parameter for branching on the variable bounds in the rank-1 case",
-         &(conshdlrdata->branchbndchg), TRUE, DEFAULT_BRANCHBNDCHG, 0.0, 1.0, NULL, NULL) );
-   SCIP_CALL( SCIPaddBoolParam(scip, "constraints/SDP/validineqsrank1",
-         "Should valid inequalities from Chen et al. be checked in the rank-1 case?",
-         &(conshdlrdata->validineqsrank1), TRUE, DEFAULT_VALIDINEQSRANK1, NULL, NULL) );
-   SCIP_CALL( SCIPaddBoolParam(scip, "constraints/SDP/quadconsrank1",
-         "Should quadratic cons for 2x2 minors be added in the rank-1 case?",
-         &(conshdlrdata->quadconsrank1), TRUE, DEFAULT_QUADCONSRANK1, NULL, NULL) );
-   SCIP_CALL( SCIPaddBoolParam(scip, "constraints/SDP/branchrank1",
-         "Should be branched on the matrix variables of 2x2 submatrices in the rank-1 case?",
-         &(conshdlrdata->branchrank1), TRUE, DEFAULT_BRANCHRANK1, NULL, NULL) );
-   SCIP_CALL( SCIPaddBoolParam(scip, "constraints/SDP/rank1approxheur",
-         "Should the heuristic that computes the best rank-1 approximation for a given solution be executed?",
-         &(conshdlrdata->rank1approxheur), TRUE, DEFAULT_RANK1APPROXHEUR, NULL, NULL) );
-
-=======
->>>>>>> 0783598d
    return SCIP_OKAY;
 }
 
