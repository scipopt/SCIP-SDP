/* * * * * * * * * * * * * * * * * * * * * * * * * * * * * * * * * * * * * * */
/*                                                                           */
/* This file is part of SCIPSDP - a solving framework for mixed-integer      */
/* semidefinite programs based on SCIP.                                      */
/*                                                                           */
/* Copyright (C) 2011-2013 Discrete Optimization, TU Darmstadt               */
/*                         EDOM, FAU Erlangen-Nürnberg                       */
/*               2014-2019 Discrete Optimization, TU Darmstadt               */
/*                                                                           */
/*                                                                           */
/* This program is free software; you can redistribute it and/or             */
/* modify it under the terms of the GNU Lesser General Public License        */
/* as published by the Free Software Foundation; either version 3            */
/* of the License, or (at your option) any later version.                    */
/*                                                                           */
/* This program is distributed in the hope that it will be useful,           */
/* but WITHOUT ANY WARRANTY; without even the implied warranty of            */
/* MERCHANTABILITY or FITNESS FOR A PARTICULAR PURPOSE.  See the             */
/* GNU Lesser General Public License for more details.                       */
/*                                                                           */
/* You should have received a copy of the GNU Lesser General Public License  */
/* along with this program; if not, write to the Free Software               */
/* Foundation, Inc., 51 Franklin St, Fifth Floor, Boston, MA 02110-1301, USA.*/
/*                                                                           */
/*                                                                           */
/* Based on SCIP - Solving Constraint Integer Programs                       */
/* Copyright (C) 2002-2019 Zuse Institute Berlin                             */
/* SCIP is distributed under the terms of the SCIP Academic Licence,         */
/* see file COPYING in the SCIP distribution.                                */
/*                                                                           */
/* * * * * * * * * * * * * * * * * * * * * * * * * * * * * * * * * * * * * * */

/**@file   cons_sdp.c
 * @brief  Constraint handler for SDP-constraints
 * @author Sonja Mars
 * @author Lars Schewe
 * @author Tristan Gally
 * @author Frederic Matter
 * @author Marc Pfetsch
 *
 * Constraint handler for semidefinite constraints of the form \f$ \sum_{j=1}^n A_j y_j - A_0 \succeq 0 \f$,
 * where the matrices \f$A_j\f$ and \f$A_0\f$ need to be symmetric. Only the nonzero entries of the matrices
 * are stored.
 *
 * This file also contains a separate constraint handler for handling rank 1 SDP constraints. The callback functions are
 * essentially the same, but some quadratic constraints are added to enforce the rank 1 condition.
 */

/* #define SCIP_DEBUG */
/* #define SCIP_MORE_DEBUG         /\* shows all cuts added and prints constraint after parsing *\/ */
/* #define PRINT_HUMAN_READABLE /\* change the output of PRINTCONS to a better readable format (dense instead of sparse), WHICH CAN NO LONGER BE PARSED *\/ */

#include "cons_sdp.h"

#include <assert.h>                     /*lint !e451*/
#include <string.h>                     /* for NULL, strcmp */
#include <ctype.h>                      /* for isspace */
#include <math.h>
#include "sdpi/lapack_interface.h"

#include "scipsdp/SdpVarmapper.h"
#include "scipsdp/SdpVarfixer.h"

#include "scip/cons_linear.h"           /* for SCIPcreateConsLinear */
#include "scip/cons_quadratic.h"        /* for SCIPcreateConsBasicQuadratic */
#include "scip/scip_cons.h"             /* for SCIPgetConsVars */
#include "scip/scip.h"                  /* for SCIPallocBufferArray, etc */
#include "scip/def.h"

#ifdef OMP
#include "omp.h"                        /* for changing the number of threads */
#endif

/* turn off lint warnings for whole file: */
/*lint --e{788,818}*/

#define CONSHDLR_NAME          "SDP"
#define CONSHDLR_DESC          "SDP constraints of the form \\sum_{j} A_j y_j - A_0 psd"

#define CONSHDLRRANK1_NAME     "SDPrank1"
#define CONSHDLRRANK1_DESC     "rank 1 SDP constraints"

#define CONSHDLR_SEPAPRIORITY  +1000000 /**< priority of the constraint handler for separation */
#define CONSHDLR_ENFOPRIORITY  -2000000 /**< priority of the constraint handler for constraint enforcing */
#define CONSHDLR_CHECKPRIORITY -2000000 /**< priority of the constraint handler for checking feasibility */
#define CONSHDLR_SEPAFREQ             1 /**< frequency for separating cuts; zero means to separate only in the root node */
#define CONSHDLR_EAGERFREQ          100 /**< frequency for using all instead of only the useful constraints in separation,
                                         *   propagation and enforcement, -1 for no eager evaluations, 0 for first only */
#define CONSHDLR_MAXPREROUNDS        -1 /**< maximal number of presolving rounds the constraint handler participates in (-1: no limit) */
#define CONSHDLR_DELAYSEPA        FALSE /**< should separation method be delayed, if other separators found cuts? */
#define CONSHDLR_NEEDSCONS         TRUE /**< should the constraint handler be skipped, if no constraints are available? */

#define CONSHDLR_PRESOLTIMING     SCIP_PRESOLTIMING_FAST
#define PARSE_STARTSIZE               1 /**< initial size of the consdata-arrays when parsing a problem */
#define PARSE_SIZEFACTOR             10 /**< size of consdata-arrays is increased by this factor when parsing a problem */
#define DEFAULT_DIAGGEZEROCUTS     TRUE /**< Should linear cuts enforcing the non-negativity of diagonal entries of SDP-matrices be added? */
#define DEFAULT_DIAGZEROIMPLCUTS   TRUE /**< Should linear cuts enforcing the implications of diagonal entries of zero in SDP-matrices be added? */
#define DEFAULT_QUADCONSRANK1      TRUE /**< Should quadratic cons for 2x2 minors be added in the rank-1 case? */
#ifdef OMP
#define DEFAULT_NTHREADS              1 /**< number of threads used for OpenBLAS */
#endif

/** constraint data for sdp constraints */
struct SCIP_ConsData
{
   int                   nvars;              /**< number of variables in this SDP constraint */
   int                   nnonz;              /**< number of nonzeros in this SDP constraint */
   int                   blocksize;          /**< size of this SDP-block */
   int*                  nvarnonz;           /**< length of the arrays pointed to by col/row/val, number of nonzeros for each variable */
   int**                 col;                /**< pointers to the column indices of the nonzeros for each variable */
   int**                 row;                /**< pointers to the row indices of the nonzeros for each variable */
   SCIP_Real**           val;                /**< pointers to the values of the nonzeros for each variable */
   SCIP_VAR**            vars;               /**< SCIP_VARiables present in this SDP constraint, ordered by their begvar-indices */
   int*                  locks;              /**< whether each variable is up-locked (1), down-locked (-1) or both (0); -2 if not locked (yet) */
   int                   constnnonz;         /**< number of nonzeros in the constant part of this SDP constraint */
   int*                  constcol;           /**< column indices of the constant nonzeros */
   int*                  constrow;           /**< row indices of the constant nonzeros */
   SCIP_Real*            constval;           /**< values of the constant nonzeros */
   SCIP_Real             maxrhsentry;        /**< maximum entry of constant matrix (needed for DIMACS error norm) */
   SCIP_Bool             rankone;            /**< Should matrix be rank one? */
   int*                  maxevsubmat;        /**< two row indices of 2x2 subdeterminant with maximal eigenvalue [or -1,-1 if not available] */
   SCIP_Bool             addedquadcons;      /**< Are the quadratic 2x2-minor constraints already added (in the rank1-case)?  */
};

/** SDP constraint handler data */
struct SCIP_ConshdlrData
{
   int                   neigveccuts;        /**< this is used to give the eigenvector-cuts distinguishable names */
   SCIP_Bool             diaggezerocuts;     /**< Should linear cuts enforcing the non-negativity of diagonal entries of SDP-matrices be added? */
   int                   ndiaggezerocuts;    /**< this is used to give the diagGEzero-cuts distinguishable names */
   int                   n1x1blocks;         /**< this is used to give the lp constraints resulting from 1x1 sdp-blocks distinguishable names */
   SCIP_Bool             diagzeroimplcuts;   /**< Should linear cuts enforcing the implications of diagonal entries of zero in SDP-matrices be added? */
   SCIP_Bool             quadconsrank1;      /**< Should quadratic cons for 2x2 minors be added in the rank-1 case? */
#ifdef OMP
   int                   nthreads;           /**< number of threads used for OpenBLAS */
#endif
};

/** generates matrix in colum-first format (needed by LAPACK) from matrix given in full row-first format (SCIP-SDP
 *  default)
 */
static
SCIP_RETCODE convertRowToColFormatFullMatrix(
   int                   rows,               /**< number of rows */
   int                   cols,               /**< number of columns */
   SCIP_Real*            rowmatrix,          /**< matrix entries given as rows*cols array */
   SCIP_Real*            colmatrix           /**< pointer to array of length blocksize^2 to store rowmatrix in column-first
                                              *   format */
   )
{
   int i;
   int j;
   SCIP_Real act;

   assert( rows > 0 );
   assert( cols > 0 );
   assert( rowmatrix != NULL );
   assert( colmatrix != NULL );

   printf("cols = %d;  rows = %d\n", cols, rows);
   for (i = 0; i < rows; ++i)
   {
      for (j = 0; j < cols; ++j)
      {
         act = rowmatrix[i*cols + j];
         printf("%f  ", act);
         colmatrix[j*rows + i] = act;
      }
      printf("\n");
   }

   return SCIP_OKAY;
}

/** multiplies all entries in the i-th row by scale[i] */
static
SCIP_RETCODE scaleRowsMatrix(
   int                   blocksize,          /* number of rows and columns */
   SCIP_Real*            matrix,             /* matrix entries given as blocksize^2 array */
   SCIP_Real*            scale               /* array of length blocksize to multiply the rows of matrix with */
   )
{
   int r;                       /* rows */
   int c;                       /* columns */

   assert( blocksize >= 0 );
   assert( matrix != NULL );
   assert( scale != NULL );

   for (r = 0; r < blocksize; r++)
   {
      for (c = 0; c < blocksize; c++)
      {
         /* row-first format! */
         matrix[r * blocksize + c] *= scale[r];  /*lint !e679*/
      }
   }

   return SCIP_OKAY;
}

/** takes a 0.5*n*(n+1) array of a symmetric matrix and expands it to an n*n array of the full matrix to input into LAPACK */
static
SCIP_RETCODE expandSymMatrix(
   int                   size,               /**< size of the matrix, named n above */
   SCIP_Real*            symMat,             /**< symmetric matrix indexed via SCIPconsSdpCompLowerTriangPos that should be expanded */
   SCIP_Real*            fullMat             /**< pointer to store the n*n matrix, that is the symmetric expansion of symMat */
   )
{
   int i;
   int j;
   int ind = 0;

   assert( size >= 0 );
   assert( symMat != NULL );
   assert( fullMat != NULL );

   /* traverse the lower triangular part in the order of the indices and copy the values to both lower and upper triangular part */
   for (i = 0; i < size; i++)
   {
      for (j = 0; j <= i; j++)
      {
         assert( ind == SCIPconsSdpCompLowerTriangPos(i,j) );
         fullMat[i*size + j] = symMat[ind]; /*lint !e679*/
         fullMat[j*size + i] = symMat[ind]; /*lint !e679*/
         ind++;
      }
   }

   return SCIP_OKAY;
}

/** For a given vector \f$ y \f$ computes the (length of y) * (length of y + 1) /2 -long array of the lower-triangular part
 *  of the SDP-Matrix \f$ \sum_{j=1}^m A_j y_j - A_0 \f$ for this SDP block, indexed by SCIPconsSdpCompLowerTriangPos.
 */
static
SCIP_RETCODE computeSdpMatrix(
   SCIP*                 scip,               /**< SCIP data structure */
   SCIP_CONS*            cons,               /**< the constraint for which the Matrix should be assembled */
   SCIP_SOL*             y,                  /**< solution to separate */
   SCIP_Real*            matrix              /**< pointer to store the SDP-Matrix */
   )
{
   SCIP_CONSDATA* consdata;
   SCIP_Real yval;
   int blocksize;
   int nvars;
   int ind;
   int i;

   assert( cons != NULL );
   assert( matrix != NULL );

   consdata = SCIPconsGetData(cons);
   nvars = consdata->nvars;
   blocksize = consdata->blocksize;

   /* initialize the matrix with 0 */
   for (i = 0; i < (blocksize * (blocksize + 1))/2; i++)
      matrix[i] = 0.0;

   /* add the non-constant-part */
   for (i = 0; i < nvars; i++)
   {
      yval = SCIPgetSolVal(scip, y, consdata->vars[i]);
      for (ind = 0; ind < consdata->nvarnonz[i]; ind++)
         matrix[SCIPconsSdpCompLowerTriangPos(consdata->row[i][ind], consdata->col[i][ind])] += yval * consdata->val[i][ind];
   }

   /* substract the constant part */
   for (ind = 0; ind < consdata->constnnonz; ind++)
      matrix[SCIPconsSdpCompLowerTriangPos(consdata->constrow[ind], consdata->constcol[ind])] -= consdata->constval[ind];

   return SCIP_OKAY;
}

<<<<<<< HEAD
/** Check whether current matrix is rank one, if not so, sets maxevsubmat */
static
SCIP_RETCODE isMatrixRankOne(
   SCIP*                 scip,               /**< SCIP data structure */
   SCIP_CONS*            cons,               /**< the SDP constraint to check the rank for */
   SCIP_SOL*             sol,                /**< solution to check for rank one */
   SCIP_Bool*            result              /**< result pointer to return whether matrix is rank one */
   )
{
   SCIP_CONSDATA* consdata;
   SCIP_Real* matrix = NULL;
   SCIP_Real* fullmatrix = NULL;
   SCIP_Real eigenvalue;
   int blocksize;
   SCIP_RESULT resultSDPtest;
   int i;
   int j;
   int ind1 = 0;
   int ind2 = 0;
   SCIP_Real submatrix[4];
   SCIP_Real largestminev = 0.0;

   assert( cons != NULL );
   assert( result != NULL );

   consdata = SCIPconsGetData(cons);
   assert( consdata != NULL );

   blocksize = consdata->blocksize;

   resultSDPtest = SCIP_INFEASIBLE;

   SCIP_CALL( SCIPconsSdpCheckSdpCons(scip, cons, sol, FALSE, &resultSDPtest) );

   if ( resultSDPtest == SCIP_INFEASIBLE )
   {
      SCIPerrorMessage("Try to check for a matrix to be rank 1 even if the matrix is not psd.\n");
      return SCIP_ERROR;
   }

   /* allocate memory to store full matrix */
   SCIP_CALL( SCIPallocBufferArray(scip, &matrix, (blocksize * (blocksize+1))/2 ) );
   SCIP_CALL( SCIPallocBufferArray(scip, &fullmatrix, blocksize * blocksize ) );

   /* compute the matrix \f$ \sum_j A_j y_j - A_0 \f$ */
   SCIP_CALL( computeSdpMatrix(scip, cons, sol, matrix) );

   /* expand it because LAPACK wants the full matrix instead of the lower triangular part */
   SCIP_CALL( expandSymMatrix(blocksize, matrix, fullmatrix) );

   /* compute the second largest eigenvalue */
   SCIP_CALL( SCIPlapackComputeIthEigenvalue(SCIPbuffer(scip), FALSE, blocksize, fullmatrix, blocksize - 1, &eigenvalue, NULL) );

   /* the matrix is rank 1 iff the second largest eigenvalue is zero (since the matrix is symmetric and psd) */

   /* changed eigenvalue to 0.1*eigenvalue here, since here seems to be a problem with optimal solutions not satisfying
      SCIPisFeasEQ(scip, 0.1*eigenvalue, 0.0), even if they are feasible for all other constraints, including the
      quadratic 2x2 principal minor constraints. */
   if ( SCIPisFeasEQ(scip, 0.1*eigenvalue, 0.0) )
      *result = TRUE;
   else
   {
      *result = FALSE;

      /* if the matrix is not rank 1, compute minimal eigenvalues of 2x2 minors */
      for (i = 0; i < blocksize; ++i)
      {
         for (j = 0; j < i; ++j)
         {
            submatrix[0] = matrix[SCIPconsSdpCompLowerTriangPos(i,i)];
            submatrix[1] = matrix[SCIPconsSdpCompLowerTriangPos(i,j)];
            submatrix[2] = matrix[SCIPconsSdpCompLowerTriangPos(i,j)];
            submatrix[3] = matrix[SCIPconsSdpCompLowerTriangPos(j,j)];

            SCIP_CALL( SCIPlapackComputeIthEigenvalue(SCIPbuffer(scip), FALSE, 2, submatrix, 1, &eigenvalue, NULL) );
            /* TODO: Compute eigenvalues by solving quadratic constraint */

            if ( eigenvalue > largestminev )
            {
               largestminev = eigenvalue;
               ind1 = i;
               ind2 = j;
            }
         }
      }

      assert( ind1 > 0 || ind2 > 0 );
      assert( SCIPisFeasPositive(scip, largestminev) ); /* because the second largest eigenvalue satisfies SCIPisFeasPositive. */

      /* save indices for submatrix with largest minimal eigenvalue */
      consdata->maxevsubmat[0] = ind1;
      consdata->maxevsubmat[1] = ind2;
   }

   SCIPfreeBufferArray(scip, &fullmatrix);
   SCIPfreeBufferArray(scip, &matrix);

   return SCIP_OKAY;
}

=======
>>>>>>> 184dc997
/** For a given variable-index j and a Vector v computes \f$ v^T A_j v \f$. */
static
SCIP_RETCODE multiplyConstraintMatrix(
   SCIP_CONS*            cons,               /**< the SDP constraint that includes the Matrix \f$ A_j \f$ */
   int                   j,                  /**< variable-index of the matrix to multiply with */
   SCIP_Real*            v,                  /**< vector to multiply with */
   SCIP_Real*            vAv                 /**< pointer to store the the resulting scalar \f$ v^T A_j v \f$ */
   )
{
   SCIP_CONSDATA* consdata;
   int i;

   assert( cons != NULL );
   assert( j >= 0 );
   assert( vAv != NULL );

   consdata = SCIPconsGetData(cons);
   assert( consdata != NULL );

   assert( j < consdata->nvars );

   /* initialize the product with 0 */
   *vAv = 0.0;

   for (i = 0; i < consdata->nvarnonz[j]; i++)
   {
      if (consdata->col[j][i] == consdata->row[j][i])
         *vAv += v[consdata->col[j][i]] * consdata->val[j][i] * v[consdata->row[j][i]];
      else
      {
         /* Multiply by 2, because the matrix is symmetric and there is one identical contribution each from lower and upper triangular part. */
         *vAv += 2.0 * v[consdata->col[j][i]] * consdata->val[j][i] * v[consdata->row[j][i]];
      }
   }

   return SCIP_OKAY;
}

/** Set the maximum absolute value of an entry of the constant matrix.
 *  This must be done before presolving, because otherwise this is influenced by variable fixings (which might lead
 *  to solutions being feasible in presolving no longer being feasible afterwards) */
static
SCIP_RETCODE setMaxRhsEntry(
   SCIP_CONS*            cons                /**< the SDP constraint that includes the Matrix \f$ A_j \f$ */
   )
{
   SCIP_CONSDATA* consdata;
   SCIP_Real max;
   int i;

   consdata = SCIPconsGetData(cons);
   assert( consdata != NULL );

   /* initialize max with zero (this is used if there is no constant-matrix) */
   max = 0.0;

   /* iterate over the entries of the constant matrix, updating max if a higher absolute value is found */
   for (i = 0; i < consdata->constnnonz; i++)
   {
      if ( REALABS(consdata->constval[i]) > max )
         max = REALABS(consdata->constval[i]);
   }

   consdata->maxrhsentry = max;

   return SCIP_OKAY;
}


/** separate current solution with a cut using the eigenvectors and -values of the solution matrix
 *
 *  This function computes the eigenvectors of the matrix, takes the one corresponding to the smallest eigenvalue and
 *  multiplies the matrix with it such that \f$ coeff[i] = x^TA_ix , lhs = x^TA_0x \f$.
 */
static
SCIP_RETCODE cutUsingEigenvector(
   SCIP*                 scip,               /**< SCIP data structure */
   SCIP_CONS*            cons,               /**< the constraint to compute the cut for */
   SCIP_SOL*             sol,                /**< solution to separate */
   SCIP_Real*            coeff,              /**< pointer to store the coefficients of the computed cut */
   SCIP_Real*            lhs                 /**< pointer to store the lhs of the computed cut */
   )
{
   SCIP_CONSDATA* consdata;
   SCIP_Real* eigenvalues = NULL;
   SCIP_Real* matrix = NULL;
   SCIP_Real* fullmatrix = NULL;
   SCIP_Real* fullconstmatrix = NULL;
   SCIP_Real* eigenvector = NULL;
   SCIP_Real* output_vector = NULL;
   int blocksize;
   int j;

   assert( cons != NULL );
   assert( lhs != NULL );

   *lhs = 0.0;

   consdata = SCIPconsGetData(cons);
   assert( consdata != NULL );

   blocksize = consdata->blocksize;

   SCIP_CALL( SCIPallocBufferArray(scip, &eigenvalues, blocksize) );
   SCIP_CALL( SCIPallocBufferArray(scip, &matrix, (blocksize * (blocksize+1))/2 ) ); /*lint !e647*/
   SCIP_CALL( SCIPallocBufferArray(scip, &fullmatrix, blocksize * blocksize ) ); /*lint !e647*/
   SCIP_CALL( SCIPallocBufferArray(scip, &fullconstmatrix, blocksize * blocksize) ); /*lint !e647*/
   SCIP_CALL( SCIPallocBufferArray(scip, &eigenvector, blocksize) );
   SCIP_CALL( SCIPallocBufferArray(scip, &output_vector, blocksize) );

   /* compute the matrix \f$ \sum_j A_j y_j - A_0 \f$ */
   SCIP_CALL( computeSdpMatrix(scip, cons, sol, matrix) );

   /* expand it because LAPACK wants the full matrix instead of the lower triangular part */
   SCIP_CALL( expandSymMatrix(blocksize, matrix, fullmatrix) );

   SCIP_CALL( SCIPlapackComputeIthEigenvalue(SCIPbuffer(scip), TRUE, blocksize, fullmatrix, 1, eigenvalues, eigenvector) );

   /* get full constant matrix */
   SCIP_CALL( SCIPconsSdpGetFullConstMatrix(scip, cons, fullconstmatrix) );

   /* multiply eigenvector with constant matrix to get lhs (after multiplying again with eigenvector from the left) */
   SCIP_CALL( SCIPlapackMatrixVectorMult(blocksize, blocksize, fullconstmatrix, eigenvector, output_vector) );

   for (j = 0; j < blocksize; ++j)
      *lhs += eigenvector[j] * output_vector[j];

   /* compute \f$ v^T A_j v \f$ for eigenvector v and each matrix \f$ A_j \f$ to get the coefficients of the LP cut */
   for (j = 0; j < consdata->nvars; ++j)
   {
      SCIP_CALL( multiplyConstraintMatrix(cons, j, eigenvector, &coeff[j]) );
   }

   SCIPfreeBufferArray(scip, &output_vector);
   SCIPfreeBufferArray(scip, &eigenvector);
   SCIPfreeBufferArray(scip, &fullconstmatrix);
   SCIPfreeBufferArray(scip, &fullmatrix);
   SCIPfreeBufferArray(scip, &matrix);
   SCIPfreeBufferArray(scip, &eigenvalues);

   return SCIP_OKAY;
}

/** checks feasibility for a single SDP constraint */
SCIP_RETCODE SCIPconsSdpCheckSdpCons(
   SCIP*                 scip,               /**< SCIP data structure */
   SCIP_CONS*            cons,               /**< the constraint the solution should be checked for */
   SCIP_SOL*             sol,                /**< the solution to check feasibility for */
   SCIP_Bool             printreason,        /**< should the reason for the violation be printed? */
   SCIP_RESULT*          result              /**< pointer to store the result of the feasibility checking call */
   )
{  /*lint --e{715}*/
   SCIP_CONSDATA* consdata;
   int blocksize;
   SCIP_Real check_value;
   SCIP_Real eigenvalue;
   SCIP_Real* matrix = NULL;
   SCIP_Real* fullmatrix = NULL;

   assert( scip != NULL );
   assert( cons != NULL );
   assert( result != NULL );

   consdata = SCIPconsGetData(cons);
   assert( consdata != NULL );
   assert( consdata->rankone || strcmp(SCIPconshdlrGetName(SCIPconsGetHdlr(cons)), CONSHDLR_NAME) == 0 );
   assert( ! consdata->rankone || strcmp(SCIPconshdlrGetName(SCIPconsGetHdlr(cons)), CONSHDLRRANK1_NAME) == 0 );
   blocksize = consdata->blocksize;

   SCIP_CALL( SCIPallocBufferArray(scip, &matrix, (blocksize * (blocksize+1)) / 2) ); /*lint !e647*/
   SCIP_CALL( SCIPallocBufferArray(scip, &fullmatrix, blocksize * blocksize) ); /*lint !e647*/
   SCIP_CALL( computeSdpMatrix(scip, cons, sol, matrix) );
   SCIP_CALL( expandSymMatrix(blocksize, matrix, fullmatrix) );

   SCIP_CALL( SCIPlapackComputeIthEigenvalue(SCIPbuffer(scip), FALSE, blocksize, fullmatrix, 1, &eigenvalue, NULL) );

   /* This enables checking the second DIMACS Error Norm: err=max{0, -lambda_min(x)/(1+maximumentry of rhs)}, in that case it also needs
    * to be changed in the sdpi (and implemented there first), when checking feasibility of problems where all variables are fixed */
#ifdef DIMACS
   check_value = (-eigenvalue) / (1.0 + consdata->maxrhsentry);
#else
   check_value = -eigenvalue;
#endif

   if ( SCIPisFeasLE(scip, check_value, 0.0) )
      *result = SCIP_FEASIBLE;
   else
   {
      *result = SCIP_INFEASIBLE;
      if ( printreason )
      {
         SCIPinfoMessage(scip, NULL, "SDP-constraint <%s> violated: non psd matrix (eigenvalue %f, dimacs error norm = %f).\n", SCIPconsGetName(cons), eigenvalue, check_value);
         SCIP_CALL( SCIPprintCons(scip, cons, NULL) );
      }
   }

   if ( sol != NULL )
      SCIPupdateSolConsViolation(scip, sol, -eigenvalue, (-eigenvalue) / (1.0 + consdata->maxrhsentry));

   SCIPfreeBufferArray(scip, &fullmatrix);
   SCIPfreeBufferArray(scip, &matrix);

   return SCIP_OKAY;
}

/** separates the current solution */
static
SCIP_RETCODE separateSol(
   SCIP*                 scip,               /**< SCIP data structure */
   SCIP_CONSHDLR*        conshdlr,           /**< the constraint handler itself */
   SCIP_CONS*            cons,               /**< constraint to process */
   SCIP_SOL*             sol,                /**< primal solution that should be separated */
   SCIP_RESULT*          result              /**< pointer to store the result of the separation call */
   )
{
   char cutname[SCIP_MAXSTRLEN];
   SCIP_CONSDATA* consdata;
   SCIP_CONSHDLRDATA* conshdlrdata;
   SCIP_Real lhs = 0.0;
   SCIP_Real* coeff = NULL;
   SCIP_COL** cols;
   SCIP_Real* vals;
   SCIP_ROW* row;
   int nvars;
   int j;
   int len;
#ifndef NDEBUG
   int snprintfreturn; /* this is used to assert that the SCIP string concatenation works */
#endif

   assert( cons != NULL );

   consdata = SCIPconsGetData(cons);
   assert( consdata != NULL );

   nvars = consdata->nvars;
   SCIP_CALL( SCIPallocBufferArray(scip, &coeff, nvars ) );

   SCIP_CALL( cutUsingEigenvector(scip, cons, sol, coeff, &lhs) );

   SCIP_CALL( SCIPallocBufferArray(scip, &cols, nvars ) );
   SCIP_CALL( SCIPallocBufferArray(scip, &vals, nvars ) );

   len = 0;
   for (j = 0; j < nvars; ++j)
   {
      if ( SCIPisZero(scip, coeff[j]) )
         continue;

      cols[len] = SCIPvarGetCol(SCIPvarGetProbvar(consdata->vars[j]));
      vals[len] = coeff[j];
      ++len;
   }

   conshdlrdata = SCIPconshdlrGetData(conshdlr);
   assert( conshdlrdata != NULL );

#ifndef NDEBUG
   snprintfreturn = SCIPsnprintf(cutname, SCIP_MAXSTRLEN, "sepa_eig_sdp_%d", ++(conshdlrdata->neigveccuts));
   assert( snprintfreturn < SCIP_MAXSTRLEN ); /* check whether name fit into string */
#else
   (void) SCIPsnprintf(cutname, SCIP_MAXSTRLEN, "sepa_eig_sdp_%d", ++(conshdlrdata->neigveccuts));
#endif

#if ( SCIP_VERSION >= 602 && SCIP_SUBVERSION > 0 )
   SCIP_CALL( SCIPcreateRowConshdlr(scip, &row, conshdlr, cutname , len, cols, vals, lhs, SCIPinfinity(scip), FALSE, FALSE, TRUE) );
#else
   SCIP_CALL( SCIPcreateRowCons(scip, &row, conshdlr, cutname , len, cols, vals, lhs, SCIPinfinity(scip), FALSE, FALSE, TRUE) );
#endif

   if ( SCIPisCutEfficacious(scip, sol, row) )
   {
      SCIP_Bool infeasible;
#ifdef SCIP_MORE_DEBUG
      SCIPinfoMessage(scip, NULL, "Added cut %s: ", cutname);
      SCIPinfoMessage(scip, NULL, "%f <= ", lhs);
      for (j = 0; j < len; j++)
         SCIPinfoMessage(scip, NULL, "+ (%f)*%s", vals[j], SCIPvarGetName(SCIPcolGetVar(cols[j])));
      SCIPinfoMessage(scip, NULL, "\n");
#endif

      SCIP_CALL( SCIPaddRow(scip, row, FALSE, &infeasible) );
      if ( infeasible )
         *result = SCIP_CUTOFF;
      else
         *result = SCIP_SEPARATED;
      SCIP_CALL( SCIPresetConsAge(scip, cons) );
   }

   SCIP_CALL( SCIPreleaseRow(scip, &row) );

   SCIPfreeBufferArray(scip, &vals);
   SCIPfreeBufferArray(scip, &cols);
   SCIPfreeBufferArray(scip, &coeff);

   return SCIP_OKAY;
}

/** approximates the sdpcone using the fact that every diagonal entry must be non-negative, so it adds the LP-cut
 *  \f$ \sum_{j = 1}^m (A_j)_{kk} y_j - (A_0)_{kk} \geq 0 \quad \forall k \leq n \f$
 */
static
SCIP_RETCODE diagGEzero(
   SCIP*                 scip,               /**< SCIP data structure */
   SCIP_CONSHDLR*        conshdlr,           /**< constraint handler */
   SCIP_CONS**           conss,              /**< array of constraints to add cuts for */
   int                   nconss,             /**< number of constraints to add cuts for */
   int*                  naddconss,          /**< pointer to store how many constraints were added */
   int*                  nchgbds,            /**< pointer to store how many bounds were changed */
   SCIP_RESULT*          result              /**< result pointer */
   )
{
   char cutname[SCIP_MAXSTRLEN];
   SCIP_CONSHDLRDATA* conshdlrdata;
   SCIP_CONSDATA* consdata;
   SCIP_Real* matrix;
   SCIP_Real* consvals;
   int blocksize;
   int nvars;
   int i;
   int j;
   int k;
   int c;
#ifndef NDEBUG
   int snprintfreturn; /* used to check if sdnprintf worked */
#endif

   assert( scip != NULL );
   assert( naddconss != NULL );
   assert( nchgbds != NULL );
   assert( result != NULL );
   assert( *result != SCIP_CUTOFF );

   conshdlrdata = SCIPconshdlrGetData(conshdlr);
   assert( conshdlrdata != NULL );

   for (c = 0; c < nconss; ++c)
   {
      consdata = SCIPconsGetData(conss[c]);
      assert( consdata != NULL );
      assert( consdata->rankone || strcmp(SCIPconshdlrGetName(SCIPconsGetHdlr(conss[c])), CONSHDLR_NAME) == 0 );
      assert( ! consdata->rankone || strcmp(SCIPconshdlrGetName(SCIPconsGetHdlr(conss[c])), CONSHDLRRANK1_NAME) == 0 );

      blocksize = consdata->blocksize;
      nvars = consdata->nvars;

      SCIP_CALL( SCIPallocBufferArray(scip, &matrix, (blocksize * (blocksize + 1)) / 2) ); /*lint !e647*/
      SCIP_CALL( SCIPconsSdpGetLowerTriangConstMatrix(scip, conss[c], matrix) );

      /* allocate coefficients and intit coefficients to 0.0 */
      SCIP_CALL( SCIPallocClearBufferArray(scip, &consvals, blocksize * nvars) ); /*lint !e647*/

      /* get the (k,k)-entry of every matrix A_j */
      for (j = 0; j < nvars; ++j)
      {
         /* go through the nonzeros of A_j and look for diagonal entries */
         for (i = 0; i < consdata->nvarnonz[j]; i++)
         {
            if ( consdata->col[j][i] == consdata->row[j][i] )
               consvals[consdata->col[j][i] * nvars + j] = consdata->val[j][i]; /*lint !e679*/
         }
      }

      /* add the LP-cuts to SCIP */
      for (k = 0; k < blocksize && *result != SCIP_CUTOFF; ++k)
      {
         SCIP_CONS* cons;
         SCIP_Real lhs;
         SCIP_Real lastnonzval = SCIP_INVALID;
         SCIP_VAR* lastnonzvar = NULL;
         int cnt = 0;

         for ( j = 0; j < nvars; ++j)
         {
            if ( ! SCIPisZero(scip, consvals[k * nvars + j]) )
            {
               ++cnt;
               lastnonzval = consvals[k * nvars + j];
               lastnonzvar = consdata->vars[j];
            }
         }

         /* the lhs is the (k,k)-entry of the constant matrix */
         lhs = matrix[SCIPconsSdpCompLowerTriangPos(k,k)];

         if ( cnt == 0 )
         {
            /* if there are not variables but the lhs is positive, we are infeasible */
            if ( SCIPisPositive(scip, lhs) )
               *result = SCIP_CUTOFF;
         }
         else if ( cnt == 1 )
         {
            SCIP_Bool infeasible = FALSE;
            SCIP_Bool tightened;

            assert( lastnonzvar != NULL );

            /* try to tighten bound */
            if ( SCIPisPositive(scip, lastnonzval) )
            {
               SCIP_CALL( SCIPtightenVarLb(scip, lastnonzvar, lhs / lastnonzval, FALSE, &infeasible, &tightened) );
               if ( tightened )
               {
                  SCIPdebugMsg(scip, "Tightend lower bound of <%s> to %g because of diagonal values of SDP-constraint %s!\n",
                     SCIPvarGetName(lastnonzvar), SCIPvarGetLbGlobal(lastnonzvar), SCIPconsGetName(conss[c]));
                  ++(*nchgbds);
               }
            }
            else if ( SCIPisNegative(scip, lastnonzval) )
            {
               SCIP_CALL( SCIPtightenVarUb(scip, lastnonzvar, lhs / lastnonzval, FALSE, &infeasible, &tightened) );
               if ( tightened )
               {
                  SCIPdebugMsg(scip, "Tightend upper bound of <%s> to %g because of diagonal values of SDP-constraint %s!\n",
                     SCIPvarGetName(lastnonzvar), SCIPvarGetUbGlobal(lastnonzvar), SCIPconsGetName(conss[c]));
                  ++(*nchgbds);
               }
            }

            if ( infeasible )
               *result = SCIP_CUTOFF;
         }
         else
         {
#ifndef NDEBUG
            snprintfreturn = SCIPsnprintf(cutname, SCIP_MAXSTRLEN, "diag_ge_zero_%d", ++(conshdlrdata->ndiaggezerocuts));
            assert( snprintfreturn < SCIP_MAXSTRLEN );
#else
            (void) SCIPsnprintf(cutname, SCIP_MAXSTRLEN, "diag_ge_zero_%d", ++(conshdlrdata->ndiaggezerocuts));
#endif

            SCIP_CALL( SCIPcreateConsLinear(scip, &cons, cutname, consdata->nvars, consdata->vars, &consvals[k * consdata->nvars], lhs, SCIPinfinity(scip),
                  TRUE, TRUE, FALSE, FALSE, TRUE, FALSE, FALSE, TRUE, TRUE, FALSE) ); /*lint !e679*/

            SCIP_CALL( SCIPaddCons(scip, cons) );
#ifdef SCIP_MORE_DEBUG
            SCIPinfoMessage(scip, NULL, "Added diagonal lp-constraint: ");
            SCIP_CALL( SCIPprintCons(scip, cons, NULL) );
            SCIPinfoMessage(scip, NULL, "\n");
#endif
            SCIP_CALL( SCIPreleaseCons(scip, &cons) );
            ++(*naddconss);
         }
      }

      SCIPfreeBufferArray(scip, &consvals);
      SCIPfreeBufferArray(scip, &matrix);
   }

   return SCIP_OKAY;
}

/** Presolve-routine that enforces implications of diagonal entries of zero in SDP-matrices, namely that if \f$X_{ij} > 0\f$,
 *  then also \f$X_{ii} > 0\f$ and \f$ X_{jj} > 0\f$.
 *
 *  More precisely, if \f$ (A_0)_{k\ell} \neq 0\f$, \f$ (A_0)_{kk} = 0\f$, \f$ (A_i)_{k\ell} = 0\f$ for all \f$ i \leq m\f$,
 *  \f$ (A_i)_{kk} = 0\f$ for all continuous variables and \f$ \ell_i \geq 0\f$ for all integer variables, we add the cut
 *  \f$ \sum_{\substack{i \in \mathcal{I}:\\ (A_i)_{kk} > 0}} y_i \geq 1.\f$
 */
static
SCIP_RETCODE diagZeroImpl(
   SCIP*                 scip,               /**< SCIP data structure */
   SCIP_CONS**           conss,              /**< array of constraints */
   int                   nconss,             /**< number of constraints */
   int*                  naddconss           /**< pointer to store how many constraints were added */
   )
{
   char cutname[SCIP_MAXSTRLEN];
   /* if entry k is >= 0, gives the number of non-diagonal nonzero-entries in row k of the constant matrix (and the number
    * of entries in constnonzeroentries), if -1 C_kk =!= 0 (which means we didnot allocate memory for diagvars), if -2
    * either A_jk =!= 0 for all j with C_jk =!= 0 or A_kk =!= 0 for some continuous variable (which means we did allocate
    * memory for diagvars but cannot use the cut */
   int* nconstnonzeroentries;
   int** constnonzeroentries;
   SCIP_CONSDATA* consdata;
   SCIP_CONS* cons;
   SCIP_VAR** vars;
   SCIP_Real* vals;
   int** diagvars;
   int* ndiagvars;
   int blocksize;
   int i;
   int j;
   int nvars;
   int v;
   int k;
   int l;
   SCIP_Bool anycutvalid;
#ifndef NDEBUG
   int snprintfreturn;
#endif

   assert( scip != NULL );
   assert( naddconss != NULL );

   for (i = 0; i < nconss; ++i)
   {
      assert( conss[i] != NULL );
      consdata = SCIPconsGetData(conss[i]);
      assert( consdata != NULL );

      blocksize = consdata->blocksize;
      nvars = consdata->nvars;
      SCIP_CALL( SCIPallocBufferArray(scip, &nconstnonzeroentries, blocksize) );
      SCIP_CALL( SCIPallocBufferArray(scip, &constnonzeroentries, blocksize) );
      for (j = 0; j < blocksize; j++)
      {
         nconstnonzeroentries[j] = 0;
         SCIP_CALL( SCIPallocBufferArray(scip, &constnonzeroentries[j], blocksize) );
      }

      /* iterate over all nonzeros of the constant matrix and check which diagonal and non-diagonal entries are nonzero */
      for (j = 0; j < consdata->constnnonz; j++)
      {
         /* if it is a nondiagonal-entry we add this row/column to the constnonzeroentries entries unless we already found a
          * diagonal entry for this row/column */
         if ( (consdata->constcol[j] != consdata->constrow[j]) )
         {
            assert( ! SCIPisZero(scip, consdata->constval[j]) );
            if ( nconstnonzeroentries[consdata->constcol[j]] >= 0 )
            {
               constnonzeroentries[consdata->constcol[j]][nconstnonzeroentries[consdata->constcol[j]]] = consdata->constrow[j];
               nconstnonzeroentries[consdata->constcol[j]]++;
            }

            if ( nconstnonzeroentries[consdata->constrow[j]] >= 0 )
            {
               constnonzeroentries[consdata->constrow[j]][nconstnonzeroentries[consdata->constrow[j]]] = consdata->constcol[j];
               nconstnonzeroentries[consdata->constrow[j]]++;
            }
         }
         /* if we find a diagonal entry in the constant matrix, we remember that we cannot add a cut for this index */
         else
         {
            assert( ! SCIPisZero(scip, consdata->constval[j]) );
            nconstnonzeroentries[consdata->constcol[j]] = -1;
         }
      }

      /* diagvars[j] is an array with all variables with a diagonal entry (j,j) in the corresponding matrix, if nconstnonzeroentries[j] =!= -1 or NULL otherwise
       * the outer array goes over all rows to ease the access, but only for those that are really needed memory will be allocated */
      SCIP_CALL( SCIPallocBufferArray(scip, &diagvars, blocksize) );
      SCIP_CALL( SCIPallocBufferArray(scip, &ndiagvars, blocksize) );
      anycutvalid = FALSE;
      for (j = 0; j < blocksize; ++j)
      {
         ndiagvars[j] = 0;
         if ( nconstnonzeroentries[j] > 0 )
         {
            SCIP_CALL( SCIPallocBufferArray(scip, &(diagvars[j]), nvars) );
            anycutvalid = TRUE;
         }
      }

      /* if no cuts are valid for this block, we free all memory and continue with the next block */
      if ( ! anycutvalid )
      {
         SCIPfreeBufferArray(scip, &ndiagvars);
         SCIPfreeBufferArray(scip, &diagvars);
         for (j = blocksize - 1; j >= 0; j--)
         {
            SCIPfreeBufferArray(scip, &constnonzeroentries[j]);
         }
         SCIPfreeBufferArray(scip, &constnonzeroentries);
         SCIPfreeBufferArray(scip, &nconstnonzeroentries);
         continue;
      }

      /* find all variables with corresponding diagonal entries for a row with nonzero non-diagonal constant entry, also check for entries
       * that prevent the cut from being valid */
      for (v = 0; v < nvars; v++)
      {
         for (j = 0; j < consdata->nvarnonz[v]; j++)
         {
            /* if it is a diagonal entry for an index that might have a valid cut, we add the variable to the corresponding array if it
             * is an integer variable and mark the cut invalid otherwise */
            if ( (consdata->col[v][j] == consdata->row[v][j]) && (nconstnonzeroentries[consdata->col[v][j]] > 0) )
            {
               if ( SCIPvarIsIntegral(consdata->vars[v]) )
               {
                  assert( ! SCIPisEQ(scip, consdata->val[v][j], 0.0) );
                  diagvars[consdata->col[v][j]][ndiagvars[consdata->col[v][j]]] = v;
                  ndiagvars[consdata->col[v][j]]++;
               }
               else
               {
                  nconstnonzeroentries[consdata->col[v][j]] = -2;
               }
            }
            /* If it is a non-diagonal entry, we can no longer use this entry for a cut. If the last entry is removed for a column/row,
             * mark this column/row invalid (but we still have to free memory later, so we have to set it to -2 instead of 0) */
            else if ( consdata->col[v][j] != consdata->row[v][j] )
            {
               if ( nconstnonzeroentries[consdata->col[v][j]] > 0 )
               {
                  /* search for the corresponding row-entry in constnonzeroentries */
                  for (k = 0; k < nconstnonzeroentries[consdata->col[v][j]]; k++)
                  {
                     if ( constnonzeroentries[consdata->col[v][j]][k] == consdata->row[v][j] )
                     {
                        /* if there are remaining entries, we shift them back */
                        if ( nconstnonzeroentries[consdata->col[v][j]] > k + 1 )
                        {
                           for (l = k + 1; l < nconstnonzeroentries[consdata->col[v][j]]; l++)
                              constnonzeroentries[consdata->col[v][j]][l - 1] = constnonzeroentries[consdata->col[v][j]][l];
                        }
                        nconstnonzeroentries[consdata->col[v][j]]--;
                        /* if this was the last entry for this index, we mark it invalid */
                        if ( nconstnonzeroentries[consdata->col[v][j]] == 0 )
                           nconstnonzeroentries[consdata->col[v][j]] = -2;
                        break; /* we should not have another entry for this combination of row and column */
                     }
                  }
               }
               /* do the same for the row */
               if ( nconstnonzeroentries[consdata->row[v][j]] > 0 )
               {
                  /* search for the corresponding row-entry in constnonzeroentries */
                  for (k = 0; k < nconstnonzeroentries[consdata->row[v][j]]; k++)
                  {
                     if ( constnonzeroentries[consdata->row[v][j]][k] == consdata->col[v][j] )
                     {
                        /* if there are remaining entries, we shift them back */
                        if ( nconstnonzeroentries[consdata->row[v][j]] > k + 1 )
                        {
                           for (l = k + 1; l < nconstnonzeroentries[consdata->row[v][j]]; l++)
                              constnonzeroentries[consdata->row[v][j]][l - 1] = constnonzeroentries[consdata->row[v][j]][l];
                        }
                        nconstnonzeroentries[consdata->row[v][j]]--;
                        /* if this was the last entry for this index, we mark it invalid */
                        if ( nconstnonzeroentries[consdata->row[v][j]] == 0 )
                           nconstnonzeroentries[consdata->row[v][j]] = -2;
                        break; /* we should not have another entry for this combination of row and column */
                     }
                  }
               }
            }
         }
      }

      for (j = 0; j < blocksize; ++j)
      {
         if ( nconstnonzeroentries[j] > 0 )
         {
            SCIP_CALL( SCIPallocBufferArray(scip, &vals, ndiagvars[j]) );
            SCIP_CALL( SCIPallocBufferArray(scip, &vars, ndiagvars[j]) );

            /* get the corresponding SCIP variables and set all coefficients to 1 */
            for (v = 0; v < ndiagvars[j]; ++v)
            {
               vars[v] = consdata->vars[diagvars[j][v]];
               vals[v] = 1.0;
            }
#ifndef NDEBUG
            snprintfreturn = SCIPsnprintf(cutname, SCIP_MAXSTRLEN, "diag_zero_impl_block_%d_row_%d", i, j);
            assert( snprintfreturn < SCIP_MAXSTRLEN );  /* check whether name fits into string */
#else
            (void) SCIPsnprintf(cutname, SCIP_MAXSTRLEN, "diag_zero_impl_block_%d_row_%d", i, j);
#endif

            /* add the linear constraint sum_j 1.0 * diagvars[j] >= 1.0 */
            SCIP_CALL(SCIPcreateConsLinear(scip, &cons, cutname , ndiagvars[j], vars, vals, 1.0, SCIPinfinity(scip), TRUE, TRUE, TRUE, TRUE, TRUE, FALSE, FALSE, TRUE, TRUE, FALSE));
            SCIP_CALL(SCIPaddCons(scip, cons));
#ifdef SCIP_MORE_DEBUG
            SCIPinfoMessage(scip, NULL, "Added lp-constraint: ");
            SCIP_CALL( SCIPprintCons(scip, cons, NULL) );
            SCIPinfoMessage(scip, NULL, "\n");
#endif
            SCIP_CALL(SCIPreleaseCons(scip, &cons));
            (*naddconss)++;

            SCIPfreeBufferArray(scip, &vars);
            SCIPfreeBufferArray(scip, &vals);
         }
         if ( nconstnonzeroentries[j] == -2 || nconstnonzeroentries[j] > 0 )
         {
            SCIPfreeBufferArray(scip, &diagvars[j]);
         }
      }

      SCIPfreeBufferArray(scip, &ndiagvars);
      SCIPfreeBufferArray(scip, &diagvars);
      for (j = blocksize - 1; j >= 0; j--)
      {
         SCIPfreeBufferArray(scip, &constnonzeroentries[j]);
      }
      SCIPfreeBufferArray(scip, &constnonzeroentries);
      SCIPfreeBufferArray(scip, &nconstnonzeroentries);
   }

   return SCIP_OKAY;
}

/** detects if there are blocks with size one and transforms them to lp-rows */
static
SCIP_RETCODE move_1x1_blocks_to_lp(
   SCIP*                 scip,               /**< SCIP data structure */
   SCIP_CONSHDLR*        conshdlr,           /**< constraint handler */
   SCIP_CONS**           conss,              /**< array of constraints to check */
   int                   nconss,             /**< number of constraints to check */
   int*                  naddconss,          /**< pointer to store how many constraints were added */
   int*                  ndelconss,          /**< pointer to store how many constraints were deleted */
   int*                  nchgbds,            /**< pointer to store how many bounds were changed */
   SCIP_RESULT*          result              /**< pointer to store if this routine was successfull or if it detected infeasibility */
   )
{
   char cutname[SCIP_MAXSTRLEN];
   SCIP_CONSDATA* consdata;
   SCIP_CONSHDLRDATA* conshdlrdata;
   SCIP_CONS* cons;
   SCIP_VAR** vars;
   SCIP_Real* coeffs;
   SCIP_Real rhs;
   int nnonz;
   int nvars;
   int i;
   int j;
   int v;
#ifndef NDEBUG
   int snprintfreturn; /* used to assert the return code of snprintf */
#endif

   assert( scip != NULL );
   assert( conshdlr != NULL );
   assert( strcmp(SCIPconshdlrGetName(conshdlr), CONSHDLR_NAME) == 0 || strcmp(SCIPconshdlrGetName(conshdlr), CONSHDLRRANK1_NAME) == 0 );
   assert( result != NULL );

   conshdlrdata = SCIPconshdlrGetData(conshdlr);
   assert( conshdlrdata != NULL );

   for (i = 0; i < nconss && *result != SCIP_CUTOFF; ++i)
   {
      consdata = SCIPconsGetData(conss[i]);
      assert( consdata != NULL );

      /* if there is a 1x1 SDP-Block */
      if ( consdata->blocksize == 1 )
      {
         int cnt = 0;

         nvars = consdata->nvars;
         nnonz = consdata->nnonz;
         SCIP_CALL( SCIPallocBufferArray(scip, &vars, nvars) );
         SCIP_CALL( SCIPallocBufferArray(scip, &coeffs, nnonz) );

         /* get all lhs-entries */
         for (v = 0; v < nvars; v++)
         {
            assert( consdata->nvarnonz[v] <= 1 ); /* in a 1x1 block there may be at most one entry per variable */

            for (j = 0; j < consdata->nvarnonz[v]; j++)
            {
               assert( consdata->col[v][j] == 0 && consdata->row[v][j] == 0 ); /* if the block has size 1, all entries should have row and col equal to 0 */
               if ( ! SCIPisZero(scip, consdata->val[v][j]) )
               {
                  coeffs[cnt] = consdata->val[v][j];
                  vars[cnt] = consdata->vars[v];
                  ++cnt;
               }
            }
         }

         /* get rhs */
         assert( consdata->constnnonz <= 1 ); /* the 1x1 constant matrix may only have one entry */

         rhs = (consdata->constnnonz == 1) ? consdata->constval[0] : 0.0; /* if this one entry is not 0, than this is the rhs, otherwise it's 0 */

         /* if there is more than one nonzero left-hand-side-entry, add a linear constraint, otherwise update the variable bound */
         if ( cnt > 1 )
         {
            /* add new linear cons */
#ifndef NDEBUG
            snprintfreturn = SCIPsnprintf(cutname, SCIP_MAXSTRLEN, "1x1block_%d", ++(conshdlrdata->n1x1blocks));
            assert( snprintfreturn < SCIP_MAXSTRLEN ); /* check whether name fits into string */
#else
            (void) SCIPsnprintf(cutname, SCIP_MAXSTRLEN, "1x1block_%d", ++(conshdlrdata->n1x1blocks));
#endif

            SCIP_CALL( SCIPcreateConsLinear(scip, &cons, cutname, cnt, vars, coeffs, rhs, SCIPinfinity(scip),
                  TRUE, TRUE, TRUE, TRUE, TRUE, FALSE, FALSE, TRUE, TRUE, FALSE) );

            SCIP_CALL( SCIPaddCons(scip, cons) );
#ifdef SCIP_MORE_DEBUG
            SCIPinfoMessage(scip, NULL, "Added lp-constraint: ");
            SCIP_CALL( SCIPprintCons(scip, cons, NULL) );
            SCIPinfoMessage(scip, NULL, "\n");
#endif
            SCIP_CALL( SCIPreleaseCons(scip, &cons) );

            (*naddconss)++;
         }
         else if ( cnt == 1 )
         {
            SCIP_Bool infeasible = FALSE;
            SCIP_Bool tightened;

            /* try to tighten bound */
            if ( SCIPisPositive(scip, coeffs[0]) )
            {
               SCIP_CALL( SCIPtightenVarLb(scip, vars[0], rhs / coeffs[0], FALSE, &infeasible, &tightened) );
               if ( tightened )
               {
                  SCIPdebugMsg(scip, "Tightend lower bound of <%s> to %g because of diagonal values of SDP-constraint %s!\n",
                     SCIPvarGetName(vars[0]), SCIPvarGetLbGlobal(vars[0]), SCIPconsGetName(conss[i]));
                  ++(*nchgbds);
               }
            }
            else
            {
               assert( SCIPisNegative(scip, coeffs[0]) );
               SCIP_CALL( SCIPtightenVarUb(scip, vars[0], rhs / coeffs[0], FALSE, &infeasible, &tightened) );
               if ( tightened )
               {
                  SCIPdebugMsg(scip, "Tightend upper bound of <%s> to %g because of diagonal values of SDP-constraint %s!\n",
                     SCIPvarGetName(vars[0]), SCIPvarGetUbGlobal(vars[0]), SCIPconsGetName(conss[i]));
                  ++(*nchgbds);
               }
            }

            if ( infeasible )
               *result = SCIP_CUTOFF;
         }
         else
         {
            assert( cnt == 0 );
            SCIPdebugMsg(scip, "Detected 1x1 SDP-block without any nonzero coefficients \n");
            if ( SCIPisFeasGT(scip, rhs, 0.0) )
            {
               SCIPdebugMsg(scip, "Detected infeasibility in 1x1 SDP-block without any nonzero coefficients but with strictly positive rhs\n");
               *result = SCIP_CUTOFF;
            }
         }

         /* delete old 1x1 sdpcone */
         SCIP_CALL( SCIPdelCons(scip, conss[i]) );
         (*ndelconss)++;

         SCIPfreeBufferArray(scip, &coeffs);
         SCIPfreeBufferArray(scip, &vars);
      }
   }
   return SCIP_OKAY;
}

/** unlock variable */
static
SCIP_RETCODE unlockVar(
   SCIP*                 scip,               /**< SCIP pointer */
   SCIP_CONSDATA*        consdata,           /**< data of constraint */
   int                   v                   /**< index of variable */
   )
{
   assert( scip != NULL );
   assert( consdata != NULL );
   assert( 0 <= v && v < consdata->nvars );

   if ( consdata->locks != NULL )
   {
      assert( consdata->locks[v] == -2 || consdata->locks[v] == -1 || consdata->locks[v] == 0 || consdata->locks[v] == 1 );

      if ( consdata->locks[v] == 1 )
      {
         SCIP_CALL( SCIPaddVarLocksType(scip, consdata->vars[v], SCIP_LOCKTYPE_MODEL, 0, -1) );
      }
      else if ( consdata->locks[v] == - 1 )
      {
         SCIP_CALL( SCIPaddVarLocksType(scip, consdata->vars[v], SCIP_LOCKTYPE_MODEL, -1, 0) );
      }
      else if ( consdata->locks[v] == 0 )
      {
         SCIP_CALL( SCIPaddVarLocksType(scip, consdata->vars[v], SCIP_LOCKTYPE_MODEL, -1, -1) );
      }
   }

   return SCIP_OKAY;
}

/** update locks of variable after aggregation */
static
SCIP_RETCODE updateVarLocks(
   SCIP*                 scip,               /**< SCIP pointer */
   SCIP_CONS*            cons,               /**< constraint */
   int                   v                   /**< index of variable */
   )
{
   SCIP_CONSDATA* consdata;
   SCIP_Real eigenvalue;
   SCIP_Real* Aj;
   int blocksize;
   int newlock = -2;

   assert( scip != NULL );
   assert( cons != NULL );

   consdata = SCIPconsGetData(cons);
   assert( consdata != NULL );
   assert( consdata->locks != NULL );
   assert( 0 <= v && v < consdata->nvars );

   /* rank-1 constraints are always up- and down-locked */
   if ( consdata->rankone )
   {
      SCIP_CALL( unlockVar(scip, consdata, v) );
      consdata->locks[v] = 0;
      SCIP_CALL( SCIPaddVarLocksType(scip, consdata->vars[v], SCIP_LOCKTYPE_MODEL, 1, 1) );
      return SCIP_OKAY;
   }

   blocksize = consdata->blocksize;
   SCIP_CALL( SCIPallocBufferArray(scip, &Aj, blocksize * blocksize) );

   SCIP_CALL( SCIPconsSdpGetFullAj(scip, cons, v, Aj) );

   /* compute new lock as in consLockSdp */
   SCIP_CALL( SCIPlapackComputeIthEigenvalue(SCIPbuffer(scip), FALSE, blocksize, Aj, 1, &eigenvalue, NULL) );
   if ( SCIPisNegative(scip, eigenvalue) )
      newlock = 1;  /* up-lock */

   if ( SCIPisPositive(scip, eigenvalue) )
      newlock = -1; /* down-lock */
   else
   {
      SCIP_CALL( SCIPlapackComputeIthEigenvalue(SCIPbuffer(scip), FALSE, blocksize, Aj, blocksize, &eigenvalue, NULL) );
      if ( SCIPisPositive(scip, eigenvalue) )
      {
         if ( newlock == 1 )
            newlock = 0; /* up- and down-lock */
         else
            newlock = -1; /* down-lock */
      }
   }

   SCIPfreeBufferArray(scip, &Aj);

   /* if new lock is not equal to the old one, unlock variable and add new locks */
   if ( newlock != consdata->locks[v] )
   {
      SCIP_CALL( unlockVar(scip, consdata, v) );
      if ( newlock == 1 )  /* up-lock */
      {
         SCIP_CALL( SCIPaddVarLocksType(scip, consdata->vars[v], SCIP_LOCKTYPE_MODEL, 0, 1) );
      }
      else if ( newlock == -1 )  /* down-lock */
      {
         SCIP_CALL( SCIPaddVarLocksType(scip, consdata->vars[v], SCIP_LOCKTYPE_MODEL, 1, 0) );
      }
      else if ( newlock == 0 )  /* up and down lock */
      {
         SCIP_CALL( SCIPaddVarLocksType(scip, consdata->vars[v], SCIP_LOCKTYPE_MODEL, 1, 1) );
      }
      else
         assert( newlock == -2 );

      consdata->locks[v] = newlock;
   }

   return SCIP_OKAY;
}

#ifndef NDEBUG
/** check whether variable locks are correctly set */
static
SCIP_RETCODE checkVarsLocks(
   SCIP*                 scip,               /**< SCIP pointer */
   SCIP_CONS*            cons                /**< constraint */
   )
{
   SCIP_CONSDATA* consdata;
   SCIP_Real* Aj;
   int blocksize;
   int v;

   assert( scip != NULL );
   assert( cons != NULL );

   consdata = SCIPconsGetData(cons);
   assert( consdata != NULL );
   assert( consdata->locks != NULL );

   /* rank-1 constraints should always be up- and down-locked */
   if ( consdata->rankone )
   {
      for (v = 0; v < consdata->nvars; ++v)
         assert( consdata->locks[v] == 0 );
      return SCIP_OKAY;
   }

   blocksize = consdata->blocksize;
   SCIP_CALL( SCIPallocBufferArray(scip, &Aj, blocksize * blocksize) );

   for (v = 0; v < consdata->nvars; ++v)
   {
      SCIP_Real eigenvalue;
      int newlock = -2;

      SCIP_CALL( SCIPconsSdpGetFullAj(scip, cons, v, Aj) );

      /* compute new lock as in consLockSdp */
      SCIP_CALL( SCIPlapackComputeIthEigenvalue(SCIPbuffer(scip), FALSE, blocksize, Aj, 1, &eigenvalue, NULL) );
      if ( SCIPisNegative(scip, eigenvalue) )
         newlock = 1;  /* up-lock */

      if ( SCIPisPositive(scip, eigenvalue) )
         newlock = -1; /* down-lock */
      else
      {
         SCIP_CALL( SCIPlapackComputeIthEigenvalue(SCIPbuffer(scip), FALSE, blocksize, Aj, blocksize, &eigenvalue, NULL) );
         if ( SCIPisPositive(scip, eigenvalue) )
         {
            if ( newlock == 1 )
               newlock = 0; /* up- and down-lock */
            else
               newlock = -1; /* down-lock */
         }
      }

      assert( newlock == consdata->locks[v] );
   }

   SCIPfreeBufferArray(scip, &Aj);

   return SCIP_OKAY;
}
#endif

/** local function to perform (parts of) multiaggregation of a single variable within fixAndAggrVars */
static
SCIP_RETCODE multiaggrVar(
   SCIP*                 scip,               /**< SCIP pointer */
   SCIP_CONS*            cons,               /**< constraint to multiaggregate for */
   int                   v,                  /**< position of the variable that gets (multi-)aggregated */
   SCIP_VAR**            aggrvars,           /**< variables this has to be (multi-)aggregated to */
   SCIP_Real*            scalars,            /**< scalar parts to multiply with for each variable this is aggregated to */
   int                   naggrvars,          /**< number of variables this is (multi-)aggregated to */
   SCIP_Real             constant,           /**< the constant part for the (multi-)aggregation */
   int*                  savedcol,           /**< array of columns for nonzeros that need to be added to the constant part */
   int*                  savedrow,           /**< array of rows for nonzeros that need to be added to the constant part */
   SCIP_Real*            savedval,           /**< array of values for nonzeros that need to be added to the constant part */
   int*                  nfixednonz,         /**< length of the arrays of saved nonzeros for the constant part */
   int*                  vararraylength      /**< length of the variable array */
   )
{
   SCIP_CONSDATA* consdata;
   int startind;
   int aggrind;
   int aggrtargetlength;
   int globalnvars;
   int aggrconsind;
   int i;

   assert( scip != NULL );
   assert( cons != NULL );
   assert( scalars != NULL );
   assert( naggrvars > 0 );
   assert( savedcol != NULL );
   assert( savedrow != NULL );
   assert( savedval != NULL );
   assert( nfixednonz != NULL );

   consdata = SCIPconsGetData(cons);
   assert( consdata != NULL );
   assert( consdata->locks != NULL );
   assert( 0 <= v && v < consdata->nvars );

   /* save the current nfixednonz-index, all entries starting from here will need to be added to the variables this is aggregated to */
   startind = *nfixednonz;

   if ( SCIPisEQ(scip, constant, 0.0) )
   {
      /* if there is no constant part, we just save the nonzeros to add them to the variables they are aggregated to, we do this to be able to remove
       * the nonzero-arrays for this variable to be able to fill it with a newly inserted variable, as copying all variables, if we created an empty
       * gap in the variable arrays, will be more time consuming then copying all variables (as we will usually have more variables than nonzeros per
       * variable */
      for (i = 0; i < consdata->nvarnonz[v]; i++)
      {
         savedcol[*nfixednonz] = consdata->col[v][i];
         savedrow[*nfixednonz] = consdata->row[v][i];
         savedval[*nfixednonz] = consdata->val[v][i];
         (*nfixednonz)++;
      }
   }
   else
   {
      for (i = 0; i < consdata->nvarnonz[v]; i++)
      {
         savedcol[*nfixednonz] = consdata->col[v][i];
         savedrow[*nfixednonz] = consdata->row[v][i];
         savedval[*nfixednonz] = consdata->val[v][i] * constant;
         (*nfixednonz)++;
      }
   }
   assert( *nfixednonz - startind == consdata->nvarnonz[v] );

   /* sort them by nondecreasing row and then col to make the search for already existing entries easier (this is done here, because it
    * only needs to be done once and not for each variable this is multiaggregated to), we add startind to the pointers to only start where we started
    * inserting, the number of elements added to the saved arrays for this variable is nfixednonz - startind */
   SCIPsdpVarfixerSortRowCol(savedrow + startind, savedcol + startind, savedval + startind, *nfixednonz - startind);

   /* free the memory for the entries of the aggregated variable */
   SCIPfreeBlockMemoryArray(scip, &(consdata->val[v]), consdata->nvarnonz[v]);
   SCIPfreeBlockMemoryArray(scip, &(consdata->row[v]), consdata->nvarnonz[v]);
   SCIPfreeBlockMemoryArray(scip, &(consdata->col[v]), consdata->nvarnonz[v]);

   /* unlock variable */
   SCIP_CALL( unlockVar(scip, consdata, v) );

   /* fill the empty spot of the (multi-)aggregated variable with the last variable of this constraint (as they don't have to be sorted) */
   SCIP_CALL( SCIPreleaseVar(scip, &consdata->vars[v]) );
   consdata->col[v] = consdata->col[consdata->nvars - 1];
   consdata->row[v] = consdata->row[consdata->nvars - 1];
   consdata->val[v] = consdata->val[consdata->nvars - 1];
   consdata->nvarnonz[v] = consdata->nvarnonz[consdata->nvars - 1];
   consdata->vars[v] = consdata->vars[consdata->nvars - 1];
   consdata->locks[v] = consdata->locks[consdata->nvars - 1];
   (consdata->nvars)--;

   /* iterate over all variables this was aggregated to and insert the corresponding nonzeros */
   for (aggrind = 0; aggrind < naggrvars; aggrind++)
   {
      /* check if the variable already exists in this block */
      aggrconsind = -1;
      for (i = 0; i < consdata->nvars; i++)
      {
         if ( consdata->vars[i] == aggrvars[aggrind] )
         {
            aggrconsind = i;
            break;
         }
      }

      if ( aggrconsind > -1 )
      {
         /* if the varialbe to aggregate to is already part of this sdp-constraint, just add the nonzeros of the old variable to it */

         /* resize the arrays to the maximally needed length */
         aggrtargetlength = consdata->nvarnonz[aggrconsind] + *nfixednonz - startind;
         SCIP_CALL( SCIPreallocBlockMemoryArray(scip, &(consdata->row[aggrconsind]), consdata->nvarnonz[aggrconsind], aggrtargetlength) );
         SCIP_CALL( SCIPreallocBlockMemoryArray(scip, &(consdata->col[aggrconsind]), consdata->nvarnonz[aggrconsind], aggrtargetlength) );
         SCIP_CALL( SCIPreallocBlockMemoryArray(scip, &(consdata->val[aggrconsind]), consdata->nvarnonz[aggrconsind], aggrtargetlength) );

         if ( SCIPisEQ(scip, constant, 0.0) )
         {
            /* in this case we saved the original values in savedval, we add startind to the pointers to only add those from
             * the current variable, the number of entries is the current position minus the position whre we started */
            SCIP_CALL( SCIPsdpVarfixerMergeArrays(SCIPblkmem(scip), SCIPepsilon(scip), savedrow + startind, savedcol + startind, savedval + startind,
                  *nfixednonz - startind, TRUE, scalars[aggrind], consdata->row[aggrconsind], consdata->col[aggrconsind],
                  consdata->val[aggrconsind], &(consdata->nvarnonz[aggrconsind]), aggrtargetlength) );
         }
         else
         {
            /* in this case we saved the original values * constant, so we now have to divide by constant, we add startind to the pointers
             * to only add those from the current variable, the number of entries is the current position minus the position whre we started */
            SCIP_CALL( SCIPsdpVarfixerMergeArrays(SCIPblkmem(scip), SCIPepsilon(scip), savedrow + startind, savedcol + startind, savedval + startind,
                  *nfixednonz - startind, TRUE, scalars[aggrind] / constant, consdata->row[aggrconsind], consdata->col[aggrconsind],
                  consdata->val[aggrconsind], &(consdata->nvarnonz[aggrconsind]), aggrtargetlength) );
         }

         /* shrink them again if nonzeros could be combined */
         assert( consdata->nvarnonz[aggrconsind] <= aggrtargetlength );
         SCIP_CALL( SCIPreallocBlockMemoryArray(scip, &(consdata->row[aggrconsind]), aggrtargetlength, consdata->nvarnonz[aggrconsind]) );
         SCIP_CALL( SCIPreallocBlockMemoryArray(scip, &(consdata->col[aggrconsind]), aggrtargetlength, consdata->nvarnonz[aggrconsind]) );
         SCIP_CALL( SCIPreallocBlockMemoryArray(scip, &(consdata->val[aggrconsind]), aggrtargetlength, consdata->nvarnonz[aggrconsind]) );

         SCIP_CALL( updateVarLocks(scip, cons, aggrconsind) );
      }
      else
      {
         /* the variable has to be added to this constraint */
         SCIPdebugMsg(scip, "adding variable %s to SDP constraint %s because of (multi-)aggregation\n", SCIPvarGetName(aggrvars[aggrind]), SCIPconsGetName(cons));

         /* check if we have to enlarge the arrays */
         if ( consdata->nvars == *vararraylength )
         {
            globalnvars = SCIPgetNVars(scip);

            /* we don't want to enlarge this by one for every variable added, so we immediately set it to the maximum possible size */
            SCIP_CALL( SCIPreallocBlockMemoryArray(scip, &consdata->col, *vararraylength, globalnvars) );
            SCIP_CALL( SCIPreallocBlockMemoryArray(scip, &consdata->row, *vararraylength, globalnvars) );
            SCIP_CALL( SCIPreallocBlockMemoryArray(scip, &consdata->val, *vararraylength, globalnvars) );
            SCIP_CALL( SCIPreallocBlockMemoryArray(scip, &consdata->nvarnonz, *vararraylength, globalnvars) );
            SCIP_CALL( SCIPreallocBlockMemoryArray(scip, &consdata->vars, *vararraylength, globalnvars) );
            SCIP_CALL( SCIPreallocBlockMemoryArray(scip, &consdata->locks, *vararraylength, globalnvars) );
            *vararraylength = globalnvars;
         }

         /* we insert this variable at the last position, as the ordering doesn't matter */
         SCIP_CALL( SCIPcaptureVar(scip, aggrvars[aggrind]) );
         consdata->vars[consdata->nvars] = aggrvars[aggrind];

         /* as there were no nonzeros thus far, we can just duplicate the saved arrays to get the nonzeros for the new variable */
         SCIP_CALL( SCIPduplicateBlockMemoryArray(scip, &(consdata->col[consdata->nvars]), savedcol + startind, *nfixednonz - startind) ); /*lint !e776*/
         SCIP_CALL( SCIPduplicateBlockMemoryArray(scip, &(consdata->row[consdata->nvars]), savedrow + startind, *nfixednonz - startind) ); /*lint !e776*/

         /* if scalars[aggrind] = constant, we would multiply with 1, if constant = 0, we didn't divide by constant, so in these cases, we can just
          * memcopy the array of nonzero-values */
         /* TODO: only checking scalar and constant for feas-equality might lead to big differences, if the nonzeros they are multiplied with are big,
          * e.g. scalar = 0, constant = 10^(-6), nonzero = 10^(10) leads to new nonzero of 10^4 instead of 0 */
         if ( SCIPisEQ(scip, scalars[aggrind], constant) || SCIPisEQ(scip, constant, 0.0) )
         {
            SCIP_CALL( SCIPduplicateBlockMemoryArray(scip, &(consdata->val[consdata->nvars]), savedval + startind, *nfixednonz - startind) ); /*lint !e776*/
            consdata->nvarnonz[consdata->nvars] = *nfixednonz - startind; /* as there were no nonzeros thus far, the number of nonzeros equals
                                                                           * the number of nonzeros of the aggregated variable */
         }
         else  /* we have to multiply all entries by scalar before inserting them */
         {
            SCIP_CALL( SCIPallocBlockMemoryArray(scip, &(consdata->val[consdata->nvars]), *nfixednonz - startind) );

            consdata->nvarnonz[consdata->nvars] = 0;

            for (i = 0; i < *nfixednonz - startind; i++)
            {
               /* if both scalar and savedval are small this might become too small */
               if ( SCIPisPositive(scip, (scalars[i] / constant) * savedval[startind + i]) )
               {
                  consdata->val[consdata->nvars][consdata->nvarnonz[consdata->nvars]] = (scalars[i] / constant) * savedval[startind + i]; /*lint !e679*/
                  consdata->nvarnonz[consdata->nvars]++;
               }
            }
         }

         consdata->locks[consdata->nvars] = -2;
         if ( consdata->nvarnonz[consdata->nvars] > 0 ) /* if scalar and all savedvals were to small */
         {
            consdata->nvars++;
            SCIP_CALL( updateVarLocks(scip, cons, consdata->nvars-1) );
         }
         else
            SCIP_CALL( updateVarLocks(scip, cons, consdata->nvars) );
      }
   }

   /* if the constant part is zero, we may delete the nonzero-entries from the saved arrays (by resetting the nfixednonz entry to where
    * it started, so that these entries will be overwritten */
   if ( SCIPisEQ(scip, constant, 0.0) )
      *nfixednonz = startind;

#ifndef NDEBUG
   SCIP_CALL( checkVarsLocks(scip, cons) );
#endif

   return SCIP_OKAY;
}


/** presolve routine that looks through the data and handles fixed, (multi-)aggregated and negated variables */
static
SCIP_RETCODE fixAndAggrVars(
   SCIP*                 scip,               /**< SCIP data structure */
   SCIP_CONS**           conss,              /**< array with constraints to check */
   int                   nconss,             /**< number of constraints to check */
   SCIP_Bool             aggregate           /**< do we want to (mutli-)aggregate variables ? */
   )
{
   SCIP_CONSDATA* consdata;
   int i;
   int* savedcol;
   int* savedrow;
   SCIP_Real* savedval;
   int c;
   int v;
   int arraylength;
   SCIP_VAR* var;
   SCIP_VAR** aggrvars;
   SCIP_Real scalar;
   SCIP_Real* scalars;
   int naggrvars;
   SCIP_Real constant;
   int requiredsize;
   int globalnvars;
   int vararraylength;

   /* Loop over all variables once, add all fixed to savedrow/col/val; for all multiaggregated variables, if constant-scalar != 0, add
    * constant-scalar * entry to savedrow/col/val and call mergeArrays for all aggrvars for savedrow[startindex of this var] and scalar/constant-scalar;
    * if constant-scalar == 0, add 1*entry to savedrow/col/val, call mergeArrays for all aggrvars for savedrow[startindex of this var] and scalar and later
    * reduce the saved size of savedrow/col/val by the number of nonzeros of the mutliagrregated variable to not add them to the constant part later. */

   assert( scip != NULL );
   assert( conss != NULL );
   assert( nconss >= 0 );

   SCIPdebugMsg(scip, "Calling fixAndAggrVars with aggregate = %u.\n", aggregate);

   for (c = 0; c < nconss; ++c)
   {
      int nfixednonz = 0;

      assert( conss[c] != NULL );

      consdata = SCIPconsGetData(conss[c]);
      assert( consdata != NULL );
      assert( consdata->locks != NULL );
      assert( consdata->rankone || strcmp(SCIPconshdlrGetName(SCIPconsGetHdlr(conss[c])), CONSHDLR_NAME) == 0 );
      assert( ! consdata->rankone || strcmp(SCIPconshdlrGetName(SCIPconsGetHdlr(conss[c])), CONSHDLRRANK1_NAME) == 0 );

      /* allocate memory to save nonzeros that need to be fixed */
      SCIP_CALL( SCIPallocBufferArray(scip, &savedcol, consdata->nnonz) );
      SCIP_CALL( SCIPallocBufferArray(scip, &savedrow, consdata->nnonz) );
      SCIP_CALL( SCIPallocBufferArray(scip, &savedval, consdata->nnonz) );

      vararraylength = consdata->nvars;
      globalnvars = SCIPgetNVars(scip);

      for (v = 0; v < consdata->nvars; v++)/*lint --e{850}*/
      {
         SCIP_Bool negated = FALSE;

         /* if the variable is negated, get the negation var */
         if ( SCIPvarIsBinary(consdata->vars[v]) && SCIPvarIsNegated(consdata->vars[v]) )
         {
            negated = TRUE;
            var = SCIPvarGetNegationVar(consdata->vars[v]);
         }
         else
            var = consdata->vars[v];

         /* check if the variable is fixed in SCIP */
         if ( SCIPvarGetStatus(var) == SCIP_VARSTATUS_FIXED || SCIPisEQ(scip, SCIPvarGetLbGlobal(var), SCIPvarGetUbGlobal(var)) )
         {
            assert( SCIPisEQ(scip, SCIPvarGetLbGlobal(var), SCIPvarGetUbGlobal(var)) );

            SCIPdebugMsg(scip, "Treating globally fixed variable %s with value %f!\n", SCIPvarGetName(var), SCIPvarGetLbGlobal(var));

            if ( (! negated && ! SCIPisEQ(scip, SCIPvarGetLbGlobal(var), 0.0)) || (negated && SCIPisEQ(scip, SCIPvarGetLbGlobal(var), 0.0)) )
            {
               /* the nonzeros are saved to later be inserted into the constant part (this is only done after all nonzeros of fixed variables have been
                * assembled, because we need to sort the constant nonzeros and loop over them, which we only want to do once and not once for each fixed
                * variable) */
               for (i = 0; i < consdata->nvarnonz[v]; i++)
               {
                  savedcol[nfixednonz] = consdata->col[v][i];
                  savedrow[nfixednonz] = consdata->row[v][i];

                  /* this is the final value to add, we no longer have to remember from which variable this comes, minus because we have +A_i but -A_0 */
                  if ( ! negated )
                     savedval[nfixednonz] = consdata->val[v][i] * SCIPvarGetLbGlobal(var);
                  else
                     savedval[nfixednonz] = consdata->val[v][i]; /* if it is the negation of a variable fixed to zero, this variable is fixed to one */

                  nfixednonz++;
                  consdata->nnonz--;
               }
            }
            else
            {
               /* if the variable is fixed to zero, the nonzeros will just vanish, so we only reduce the number of nonzeros */
               consdata->nnonz -= consdata->nvarnonz[v];
            }

            /* free the memory of the corresponding entries in col/row/val */
            SCIPfreeBlockMemoryArrayNull(scip, &(consdata->val[v]), consdata->nvarnonz[v]);
            SCIPfreeBlockMemoryArrayNull(scip, &(consdata->row[v]), consdata->nvarnonz[v]);
            SCIPfreeBlockMemoryArrayNull(scip, &(consdata->col[v]), consdata->nvarnonz[v]);

            /* unlock variable */
            SCIP_CALL( unlockVar(scip, consdata, v) );

            /* as the variables don't need to be sorted, we just put the last variable into the empty spot and decrease sizes by one (at the end) */
            SCIP_CALL( SCIPreleaseVar(scip, &(consdata->vars[v])) );
            consdata->col[v] = consdata->col[consdata->nvars - 1];
            consdata->row[v] = consdata->row[consdata->nvars - 1];
            consdata->val[v] = consdata->val[consdata->nvars - 1];
            consdata->nvarnonz[v] = consdata->nvarnonz[consdata->nvars - 1];
            consdata->vars[v] = consdata->vars[consdata->nvars - 1];
            consdata->locks[v] = consdata->locks[consdata->nvars - 1];
            consdata->nvars--;
            v--; /* we need to check again if the variable we just shifted to this position also needs to be fixed */
         }
         else if ( aggregate && (SCIPvarGetStatus(var) == SCIP_VARSTATUS_AGGREGATED || SCIPvarGetStatus(var) == SCIP_VARSTATUS_MULTAGGR) )
         {
            SCIP_CALL( SCIPallocBufferArray(scip, &aggrvars, globalnvars) );
            SCIP_CALL( SCIPallocBufferArray(scip, &scalars, globalnvars) );

            /* this is how they should be initialized before calling SCIPgetProbvarLinearSum */
            if ( ! negated )
            {
               aggrvars[0] = consdata->vars[v];
               naggrvars = 1;
               constant = 0.0;
               scalars[0] = 1.0;
            }
            else
            {
               /* if this variable is the negation of var, than we look for a representation of 1.0 - var */
               aggrvars[0] = consdata->vars[v];
               naggrvars = 1;
               constant = 1.0;
               scalars[0] = -1.0;
            }

            /* get the variables this var was aggregated to */
            SCIP_CALL( SCIPgetProbvarLinearSum(scip, aggrvars, scalars, &naggrvars, globalnvars, &constant, &requiredsize, TRUE) );
            assert( requiredsize <= globalnvars ); /* requiredsize is the number of empty spots in aggrvars needed, globalnvars is the number
                                                    * of spots we provided */

            /* Debugmessages for the (multi-)aggregation */
#ifdef SCIP_DEBUG
            if ( SCIPvarGetStatus(consdata->vars[v]) == SCIP_VARSTATUS_AGGREGATED )
               SCIPdebugMsg(scip, "aggregating variable %s to ", SCIPvarGetName(var));
            else
               SCIPdebugMsg(scip, "multiaggregating variable %s to ", SCIPvarGetName(var));
            for (i = 0; i < naggrvars; i++)
               SCIPdebugMessagePrint(scip, "+ %g %s ", scalars[i], SCIPvarGetName(aggrvars[i]));
            SCIPdebugMessagePrint(scip, "+ %g.\n", constant);
#endif

            /* add the nonzeros to the saved-arrays for the constant part, remove the nonzeros for the old variables and add them to the variables this variable
             * was (multi-)aggregated to */
            SCIP_CALL( multiaggrVar(scip, conss[c], v, aggrvars, scalars, naggrvars, constant, savedcol, savedrow, savedval, &nfixednonz, &vararraylength) );
            v--; /* we need to check again if the variable we just shifted to this position also needs to be fixed */

            SCIPfreeBufferArray(scip, &aggrvars);
            SCIPfreeBufferArray(scip, &scalars);
         }
         else if ( negated && (SCIPvarGetStatus(var) == SCIP_VARSTATUS_LOOSE || SCIPvarGetStatus(var) == SCIP_VARSTATUS_COLUMN) && aggregate )
         {
             /* if var1 is the negation of var2, then this is equivalent to it being aggregated to -var2 + 1 = 1 - var2 */

            SCIPdebugMsg(scip, "Changing variable %s to negation of variable <%s>!\n", SCIPvarGetName(consdata->vars[v]), SCIPvarGetName(var));

            scalar = -1.0;

            SCIP_CALL( multiaggrVar(scip, conss[c], v, &var, &scalar, 1, 1.0, savedcol, savedrow, savedval, &nfixednonz, &vararraylength) );
            v--; /* we need to check again if the variable we just shifted to this position also needs to be fixed */
         }
      }

      /* shrink the variable arrays if they were enlarged too much (or more vars were removed than added) */
      assert( consdata->nvars <= vararraylength );
      if ( consdata->nvars < vararraylength )
      {
         SCIP_CALL( SCIPreallocBlockMemoryArray(scip, &consdata->col, vararraylength, consdata->nvars) );
         SCIP_CALL( SCIPreallocBlockMemoryArray(scip, &consdata->row, vararraylength, consdata->nvars) );
         SCIP_CALL( SCIPreallocBlockMemoryArray(scip, &consdata->val, vararraylength, consdata->nvars) );
         SCIP_CALL( SCIPreallocBlockMemoryArray(scip, &consdata->nvarnonz, vararraylength, consdata->nvars) );
         SCIP_CALL( SCIPreallocBlockMemoryArray(scip, &consdata->vars, vararraylength, consdata->nvars) );
         SCIP_CALL( SCIPreallocBlockMemoryArray(scip, &consdata->locks, vararraylength, consdata->nvars) );
      }

      /* allocate the maximally needed memory for inserting the fixed variables into the constant part */
      arraylength = consdata->constnnonz + nfixednonz;
      SCIP_CALL( SCIPreallocBlockMemoryArray(scip, &(consdata->constcol), consdata->constnnonz, arraylength) );
      SCIP_CALL( SCIPreallocBlockMemoryArray(scip, &(consdata->constrow), consdata->constnnonz, arraylength) );
      SCIP_CALL( SCIPreallocBlockMemoryArray(scip, &(consdata->constval), consdata->constnnonz, arraylength) );

      /* insert the fixed variables into the constant arrays, as we have +A_i but -A_0 we mutliply them by -1 */
      SCIP_CALL( SCIPsdpVarfixerMergeArrays(SCIPblkmem(scip), SCIPepsilon(scip), savedrow, savedcol, savedval, nfixednonz, FALSE, -1.0, consdata->constrow,
            consdata->constcol, consdata->constval, &(consdata->constnnonz), arraylength) );

      assert( consdata->constnnonz <= arraylength ); /* the allocated memory should always be sufficient */

      /* shrink the arrays if nonzeros could be combined */
      SCIP_CALL( SCIPreallocBlockMemoryArray(scip, &(consdata->constcol), arraylength, consdata->constnnonz) );
      SCIP_CALL( SCIPreallocBlockMemoryArray(scip, &(consdata->constrow), arraylength, consdata->constnnonz) );
      SCIP_CALL( SCIPreallocBlockMemoryArray(scip, &(consdata->constval), arraylength, consdata->constnnonz) );

      /* free the saved arrays */
      SCIPfreeBufferArray(scip, &savedval);
      SCIPfreeBufferArray(scip, &savedrow);
      SCIPfreeBufferArray(scip, &savedcol);

      /* recompute sdpnnonz */
      consdata->nnonz = 0;
      for (v = 0; v < consdata->nvars; v++)
         consdata->nnonz += consdata->nvarnonz[v];
   }

   return SCIP_OKAY;
}

<<<<<<< HEAD
#if 0
/** enforces the rank 1 constraint for a given solution  */
static
SCIP_RETCODE enforceRankOne(
   SCIP*                 scip,               /**< SCIP data structure */
   SCIP_CONSHDLR*        conshdlr,           /**< constraint handler */
   SCIP_CONS*            cons,               /**< constraint to process */
   SCIP_SOL*             sol,                /**< solution to enforce (NULL for the LP solution) */
   SCIP_RESULT*          result              /**< pointer to store the result of the enforcing call */
   )
{
   SCIP_CONSHDLRDATA* conshdlrdata;
   SCIP_CONSDATA* consdata;
   SCIP_VAR*  quadvars1[2];
   SCIP_VAR*  quadvars2[2];
   SCIP_Real* matrix;
   SCIP_Real* submatrix;
   SCIP_Real largestminev = 0.0;
   SCIP_Real  lbii;
   SCIP_Real  ubii;
   SCIP_Real  lbjj;
   SCIP_Real  ubjj;
   SCIP_Real  lbij;
   SCIP_Real  ubij;
   SCIP_Real  solvalii;
   SCIP_Real  solvaljj;
   SCIP_Real  solvalij;
   SCIP_Real  val1;
   SCIP_Real  val2;
   SCIP_Real  val3;
   SCIP_Real  val4;
   int blocksize;
   int ind1;
   int ind2;

   assert( conshdlr != NULL );
   assert( scip != NULL );
   assert( conshdlr != NULL );
   assert( cons != NULL );
   assert( result != NULL );

   consdata = SCIPconsGetData(cons);
   assert( consdata != NULL );
   blocksize = consdata->blocksize;

   conshdlrdata = SCIPconshdlrGetData(conshdlr);
   assert( conshdlrdata != NULL );

   SCIP_CALL( SCIPallocBufferArray(scip, &matrix, (blocksize * (blocksize+1)) / 2) ); /*lint !e647*/
   SCIP_CALL( SCIPallocBufferArray(scip, &submatrix, 4) ); /*lint !e647*/

   *result = SCIP_FEASIBLE;

   SCIP_CALL( computeSdpMatrix(scip, cons, sol, matrix) );

   ind1 = consdata->maxevsubmat[0];
   ind2 = consdata->maxevsubmat[1];

   /* get variables and coefficients corresponding to indices (i,i), (j,j) and (i,j) for branching */
   quadvars1[0] = consdata->vars[SCIPconsSdpCompLowerTriangPos(ind1,ind1)];            /* variable corresponding to entry (i,i) */
   quadvars2[0] = consdata->vars[SCIPconsSdpCompLowerTriangPos(ind2,ind2)];            /* variable corresponding to entry (j,j) */
   quadvars1[1] = consdata->vars[SCIPconsSdpCompLowerTriangPos(ind1,ind2)];            /* variable corresponding to entry (i,j) */
   quadvars2[1] = consdata->vars[SCIPconsSdpCompLowerTriangPos(ind1,ind2)];            /* variable corresponding to entry (i,j) */

   /* check if one of the valid inequalities is violated for the current solution */
   lbii = SCIPvarGetLbLocal(quadvars1[0]); /* lower bound for variable corresponding to matrix entry (i,i) */
   ubii = SCIPvarGetUbLocal(quadvars1[0]); /* upper bound for variable corresponding to matrix entry (i,i) */

   lbjj = SCIPvarGetLbLocal(quadvars2[0]); /* lower bound for variable corresponding to matrix entry (j,j) */
   ubjj = SCIPvarGetUbLocal(quadvars2[0]); /* upper bound for variable corresponding to matrix entry (j,j) */

   lbij = SCIPvarGetLbLocal(quadvars1[1]); /* lower bound for variable corresponding to matrix entry (i,j) */
   ubij = SCIPvarGetUbLocal(quadvars1[1]); /* upper bound for variable corresponding to matrix entry (i,j) */

   solvalii = SCIPgetSolVal(scip, sol, quadvars1[0]);
   solvaljj = SCIPgetSolVal(scip, sol, quadvars2[0]);
   solvalij = SCIPgetSolVal(scip, sol, quadvars1[1]);

   if ( conshdlrdata->validineqsrank1 )
   {
      /* Check valid inequalities from Chen, Atamtürk and Oren  */
      val1 = (SQRT(lbii) + SQRT(ubii)) * (SQRT(lbjj) + SQRT(ubjj));
      val2 = SQRT(lbjj * ubjj);
      val3 = SQRT(lbii * ubii);
      val4 = SQRT(lbii * lbjj * ubii * ubjj);

      if ( ! SCIPisFeasGE(scip, solvalij * val1, solvalii * (ubjj + val2) + solvaljj * (ubii + val3) + val4 - ubii * ubjj) )
      {
         SCIP_ROW* cut;
         SCIP_Bool infeasible;

#if ( SCIP_VERSION >= 602 && SCIP_SUBVERSION > 0 )
         SCIP_CALL( SCIPcreateEmptyRowConshdlr(scip, &cut, conshdlr, "", -SCIPinfinity(scip), -val4 + ubii * ubjj, FALSE, FALSE, TRUE) );
#else
         SCIP_CALL( SCIPcreateEmptyRowCons(scip, &cut, conshdlr, "", -SCIPinfinity(scip), -val4 + ubii * ubjj, FALSE, FALSE, TRUE) );
#endif
         SCIP_CALL( SCIPcacheRowExtensions(scip, cut) );

         SCIP_CALL( SCIPaddVarToRow(scip, cut, quadvars1[0], ubjj + val2) );
         SCIP_CALL( SCIPaddVarToRow(scip, cut, quadvars2[0], ubii + val3) );
         SCIP_CALL( SCIPaddVarToRow(scip, cut, quadvars1[1], -val1) );

         SCIP_CALL( SCIPflushRowExtensions(scip, cut) );

         if ( SCIPisCutEfficacious(scip, sol, cut) )
         {
            SCIP_CALL( SCIPaddRow(scip, cut, FALSE, &infeasible) );

            if ( infeasible )
               *result = SCIP_CUTOFF;
            else
               *result = SCIP_SEPARATED;

            SCIPdebug( SCIP_CALL( SCIPprintRow(scip, cut, NULL) ) );
            SCIPdebugMsg(scip, "Succesfully added valid cut based on first valid inequality.\n");
            SCIP_CALL( SCIPreleaseRow(scip, &cut) );

            SCIP_CALL( SCIPresetConsAge(scip, cons) );
         }
         else
         {
            SCIPdebugMsg(scip, "Cut based on first inequality is not efficacious.\n");
            SCIP_CALL( SCIPreleaseRow(scip, &cut) );
         }
      }
      else if ( ! SCIPisFeasGE(scip, solvalij * val1, solvalii * (lbjj + val2) + solvaljj * (lbii + val3) + val4 - lbii * lbjj) )
      {
         SCIP_ROW* cut;
         SCIP_Bool infeasible;

#if ( SCIP_VERSION >= 602 && SCIP_SUBVERSION > 0 )
         SCIP_CALL( SCIPcreateEmptyRowConshdlr(scip, &cut, conshdlr, "", -SCIPinfinity(scip), -val4 + lbii * lbjj, FALSE, FALSE, TRUE) );
#else
         SCIP_CALL( SCIPcreateEmptyRowCons(scip, &cut, conshdlr, "", -SCIPinfinity(scip), -val4 + lbii * lbjj, FALSE, FALSE, TRUE) );
#endif
         SCIP_CALL( SCIPcacheRowExtensions(scip, cut) );

         SCIP_CALL( SCIPaddVarToRow(scip, cut, quadvars1[0], lbjj + val2) );
         SCIP_CALL( SCIPaddVarToRow(scip, cut, quadvars2[0], lbii + val3) );
         SCIP_CALL( SCIPaddVarToRow(scip, cut, quadvars1[1], -val1) );

         SCIP_CALL( SCIPflushRowExtensions(scip, cut) );

         if ( SCIPisCutEfficacious(scip, sol, cut) )
         {
            SCIP_CALL( SCIPaddRow(scip, cut, FALSE, &infeasible) );

            if ( infeasible )
               *result = SCIP_CUTOFF;
            else
               *result = SCIP_SEPARATED;

            SCIPdebug( SCIP_CALL( SCIPprintRow(scip, cut, NULL) ) );
            SCIPdebugMsg(scip, "Succesfully added valid cut based on second valid inequality.\n");
            SCIP_CALL( SCIPreleaseRow(scip, &cut) );

            SCIP_CALL( SCIPresetConsAge(scip, cons) );
         }
         else
         {
            SCIPdebugMsg(scip, "Cut based on second inequality is not efficacious.\n");
            SCIP_CALL( SCIPreleaseRow(scip, &cut) );
         }
      }

      if ( *result == SCIP_CUTOFF || *result == SCIP_SEPARATED )
      {
         SCIPfreeBufferArray(scip, &submatrix);
         SCIPfreeBufferArray(scip, &matrix);
         return SCIP_OKAY;
      }
   }

   if ( conshdlrdata->branchrank1 )
   {
      SCIP_NODE* node1 = NULL;
      SCIP_NODE* node2 = NULL;
      SCIP_NODE* node3 = NULL;
      SCIP_NODE* node4 = NULL;
      SCIP_NODE* node5 = NULL;
      SCIP_NODE* node6 = NULL;
      SCIP_Real  newbound;
      SCIP_Real  alpha;
      SCIP_Bool  branched = FALSE;

      alpha = conshdlrdata->branchbndchg;

      /* Branch on the three matrix entries of the 2x2 submatrix with largest minimal eigenvalue -> create six branching
         nodes */

      /* Up-Branch for variable corresponding to index (i,i) (quadvars1[0]) */
      newbound = alpha * lbii + (1 - alpha) * ubii;

      if ( SCIPisFeasLT(scip, lbii, newbound) )
      {
         SCIP_CALL( SCIPcreateChild(scip, &node1, 1.0, SCIPgetLocalTransEstimate(scip)) );
         SCIP_CALL( SCIPchgVarLbNode(scip, node1, quadvars1[0], newbound) );
         branched = TRUE;
      }

      /* Down-Branch for variable corresponding to index (i,i) (quadvars1[0]) */
      if ( SCIPisFeasGT(scip, ubii, newbound) )
      {
         SCIP_CALL( SCIPcreateChild(scip, &node2, 1.0, SCIPgetLocalTransEstimate(scip)) );
         SCIP_CALL( SCIPchgVarUbNode(scip, node2, quadvars1[0], newbound) );
         branched = TRUE;
      }

      /* Up-Branch for variable corresponding to index (j,j) (quadvars1[1]) */
      newbound = alpha * lbjj + (1 - alpha) * ubjj;

      if ( SCIPisFeasLT(scip, lbjj, newbound) )
      {
         SCIP_CALL( SCIPcreateChild(scip, &node3, 1.0, SCIPgetLocalTransEstimate(scip)) );
         SCIP_CALL( SCIPchgVarLbNode(scip, node3, quadvars2[0], newbound) );
         branched = TRUE;
      }

      /* Down-Branch for variable corresponding to index (j,j) (quadvars1[1]) */
      if ( SCIPisFeasGT(scip, ubjj, newbound) )
      {
         SCIP_CALL( SCIPcreateChild(scip, &node4, 1.0, SCIPgetLocalTransEstimate(scip)) );
         SCIP_CALL( SCIPchgVarUbNode(scip, node4, quadvars2[0], newbound) );
         branched = TRUE;
      }

      /* Up-Branch for variable corresponding to index (i,j) (quadvars2[0]) */
      newbound = alpha * lbij + (1 - alpha) * ubij;

      if ( SCIPisFeasLT(scip, lbij, newbound) )
      {
         SCIP_CALL( SCIPcreateChild(scip, &node5, 1.0, SCIPgetLocalTransEstimate(scip)) );
         SCIP_CALL( SCIPchgVarLbNode(scip, node5, quadvars1[1], newbound) );
         branched = TRUE;
      }

      /* Down-Branch for variable corresponding to index (i,j) (quadvars2[0]) */
      if ( SCIPisFeasGT(scip, ubij, newbound) )
      {
         SCIP_CALL( SCIPcreateChild(scip, &node6, 1.0, SCIPgetLocalTransEstimate(scip)) );
         SCIP_CALL( SCIPchgVarUbNode(scip, node6, quadvars1[1], newbound) );
         branched = TRUE;
      }

      if ( branched )
      {
         /* reset age of constraint that we selected for branching*/
         SCIP_CALL( SCIPresetConsAge(scip, cons) );
         *result = SCIP_BRANCHED;
      }
   }

   SCIPfreeBufferArray(scip, &submatrix);
   SCIPfreeBufferArray(scip, &matrix);

   return SCIP_OKAY;
}
#endif

=======
>>>>>>> 184dc997
/** enforces the SDP constraints for a given solution */
static
SCIP_RETCODE enforceConstraint(
   SCIP*                 scip,               /**< SCIP data structure */
   SCIP_CONSHDLR*        conshdlr,           /**< constraint handler */
   SCIP_CONS**           conss,              /**< constraints to process */
   int                   nconss,             /**< number of constraints */
   SCIP_SOL*             sol,                /**< solution to enforce (NULL for the LP solution) */
   SCIP_RESULT*          result              /**< pointer to store the result of the enforcing call */
   )
{
   char cutname[SCIP_MAXSTRLEN];
   SCIP_CONSDATA* consdata;
   SCIP_CONSHDLRDATA* conshdlrdata;
   SCIP_Bool separated = FALSE;
   SCIP_ROW* row;
   SCIP_Bool infeasible;
   SCIP_Real lhs;
   SCIP_Real* coeff;
   SCIP_Real rhs;
   int nvars;
   int i;
   int j;
#ifndef NDEBUG
   int snprintfreturn; /* used to check the return code of snprintf */
#endif

   *result = SCIP_FEASIBLE;

   for (i = 0; i < nconss; ++i)
   {
      consdata = SCIPconsGetData(conss[i]);
      SCIP_CALL( SCIPconsSdpCheckSdpCons(scip, conss[i], sol, FALSE, result) );
      if ( *result == SCIP_FEASIBLE )
         continue;

      nvars = consdata->nvars;
      lhs = 0.0;
      coeff = NULL;

      SCIP_CALL( SCIPallocBufferArray(scip, &coeff, nvars) );
      SCIP_CALL( cutUsingEigenvector(scip, conss[i], sol, coeff, &lhs) );

      rhs = SCIPinfinity(scip);
      conshdlrdata = SCIPconshdlrGetData(conshdlr);

#ifndef NDEBUG
      snprintfreturn = SCIPsnprintf(cutname, SCIP_MAXSTRLEN, "sepa_eig_sdp_%d", ++(conshdlrdata->neigveccuts));
      assert( snprintfreturn < SCIP_MAXSTRLEN ); /* check whether the name fits into the string */
#else
      (void) SCIPsnprintf(cutname, SCIP_MAXSTRLEN, "sepa_eig_sdp_%d", ++(conshdlrdata->neigveccuts));
#endif

#if ( SCIP_VERSION >= 602 && SCIP_SUBVERSION > 0 )
      SCIP_CALL( SCIPcreateEmptyRowConshdlr(scip, &row, conshdlr, cutname , lhs, rhs, FALSE, FALSE, TRUE) );
#else
      SCIP_CALL( SCIPcreateEmptyRowCons(scip, &row, conshdlr, cutname , lhs, rhs, FALSE, FALSE, TRUE) );
#endif
      SCIP_CALL( SCIPcacheRowExtensions(scip, row) );

      for (j = 0; j < nvars; ++j)
      {
         SCIP_CALL( SCIPaddVarToRow(scip, row, consdata->vars[j], coeff[j]) );
      }

      SCIP_CALL( SCIPflushRowExtensions(scip, row) );

#ifdef SCIP_MORE_DEBUG
      SCIPinfoMessage(scip, NULL, "Added cut %s: ", cutname);
      SCIPinfoMessage(scip, NULL, "%f <= ", lhs);
      for (j = 0; j < nvars; j++)
         SCIPinfoMessage(scip, NULL, "+ (%f)*%s", coeff[j], SCIPvarGetName(consdata->vars[j]));
      SCIPinfoMessage(scip, NULL, "\n");
#endif

      SCIP_CALL( SCIPaddRow(scip, row, FALSE, &infeasible) );

      if ( infeasible )
      {
         *result = SCIP_CUTOFF;

         SCIP_CALL( SCIPreleaseRow(scip, &row) );
         SCIPfreeBufferArray(scip, &coeff);

         return SCIP_OKAY;
      }
      else
      {
         SCIP_CALL( SCIPaddPoolCut(scip, row) );

         SCIP_CALL( SCIPresetConsAge(scip, conss[i]) );
         *result = SCIP_SEPARATED;
         separated = TRUE;
      }
      SCIP_CALL( SCIPreleaseRow(scip, &row) );
      SCIPfreeBufferArray(scip, &coeff);
   }

   if ( separated )
      *result = SCIP_SEPARATED;

   return SCIP_OKAY;
}

/*
 * callbacks
 */

/** informs constraint handler that the presolving process is being started */
static
SCIP_DECL_CONSINITPRE(consInitpreSdp)
{/*lint --e{715}*/
   SCIP_CONSHDLRDATA* conshdlrdata;

   assert( conshdlr != NULL );

   conshdlrdata = SCIPconshdlrGetData(conshdlr);
   assert( conshdlrdata != NULL );

   conshdlrdata->neigveccuts = 0; /* this is used to give the eigenvector-cuts distinguishable names */
   conshdlrdata->ndiaggezerocuts = 0; /* this is used to give the diagGEzero-cuts distinguishable names */
   conshdlrdata->n1x1blocks = 0; /* this is used to give the lp constraints resulting from 1x1 sdp-blocks distinguishable names */

   return SCIP_OKAY;
}

/** locks a variable up if the corresponding constraint matrix is not positive semidefinite, locks it down if it is not negative semidefinite */
static
SCIP_DECL_CONSLOCK(consLockSdp)
{/*lint --e{715}*/
   SCIP_Real* Aj;
   SCIP_CONSDATA* consdata;
   int nvars;
   int v;

   consdata = SCIPconsGetData(cons);
   assert( consdata != NULL );
   nvars = consdata->nvars;

   SCIPdebugMsg(scip, "locking method of <%s>.\n", SCIPconsGetName(cons));

   /* rank-1 constraints are always up- and down-locked */
   if ( consdata->rankone )
   {
      if ( consdata->locks == NULL )
         SCIP_CALL( SCIPallocBlockMemoryArray(scip, &consdata->locks, nvars) );

      for (v = 0; v < consdata->nvars; ++v)
      {
         consdata->locks[v] = 0;
         SCIP_CALL( SCIPaddVarLocksType(scip, consdata->vars[v], locktype, nlockspos + nlocksneg, nlockspos + nlocksneg) );
      }
      return SCIP_OKAY;
   }

   /* if locks have not yet been computed */
   if ( consdata->locks == NULL )
   {
      SCIP_Real eigenvalue;
      int blocksize;

      SCIP_CALL( SCIPallocBlockMemoryArray(scip, &consdata->locks, nvars) );

      blocksize = consdata->blocksize;

      SCIP_CALL( SCIPallocBufferArray(scip, &Aj, blocksize * blocksize) ); /*lint !e647*/

      for (v = 0; v < nvars; v++)
      {
         SCIP_CALL( SCIPconsSdpGetFullAj(scip, cons, v, Aj) );
         consdata->locks[v] = -2;  /* unintitialized */

         /* compute the smallest eigenvalue */
         SCIP_CALL( SCIPlapackComputeIthEigenvalue(SCIPbuffer(scip), FALSE, blocksize, Aj, 1, &eigenvalue, NULL) );
         if ( SCIPisNegative(scip, eigenvalue) )
         {
            /* as the lowest eigenvalue is negative, the matrix is not positive semidefinite, so adding more of it can remove positive
             * semidefiniteness of the SDP-matrix */
            SCIP_CALL( SCIPaddVarLocksType(scip, consdata->vars[v], locktype, nlocksneg, nlockspos) );
            consdata->locks[v] = 1; /* up-lock */
         }

         /* if the smallest eigenvalue is already positive, we don't need to compute the biggest one */
         if ( SCIPisPositive(scip, eigenvalue) )
         {
            /* as an eigenvalue is positive, the matrix is not negative semidefinite, so substracting more of it can remove positive
             * semidefiniteness of the SDP-matrix */
            SCIP_CALL( SCIPaddVarLocksType(scip, consdata->vars[v], locktype, nlockspos, nlocksneg) );
            consdata->locks[v] = -1; /* down-lock */
         }
         else
         {
            /* compute the biggest eigenvalue */
            SCIP_CALL( SCIPlapackComputeIthEigenvalue(SCIPbuffer(scip), FALSE, blocksize, Aj, blocksize, &eigenvalue, NULL) );
            if ( SCIPisPositive(scip, eigenvalue) )
            {
               /* as the biggest eigenvalue is positive, the matrix is not negative semidefinite, so substracting more of it can remove positive
                * semidefiniteness of the SDP-matrix */
               SCIP_CALL( SCIPaddVarLocksType(scip, consdata->vars[v], locktype, nlockspos, nlocksneg) );
               if ( consdata->locks[v] == 1 )
               {
                  consdata->locks[v] = 0;  /* up- and down-lock */
               }
               else
                  consdata->locks[v] = -1; /* down-lock */
            }
         }
      }

      SCIPfreeBufferArray(scip, &Aj);
   }
   else
   {
#ifndef NDEBUG
      SCIP_CALL( checkVarsLocks(scip, cons) );
#endif
      for (v = 0; v < nvars; v++)
      {
         if ( consdata->locks[v] == 1 )  /* up-lock */
         {
            SCIP_CALL( SCIPaddVarLocksType(scip, consdata->vars[v], locktype, nlocksneg, nlockspos) );
         }
         else if ( consdata->locks[v] == -1 )  /* down-lock */
         {
            SCIP_CALL( SCIPaddVarLocksType(scip, consdata->vars[v], locktype, nlockspos, nlocksneg) );
         }
         else if ( consdata->locks[v] == 0 )  /* up and down lock */
         {
            SCIP_CALL( SCIPaddVarLocksType(scip, consdata->vars[v], locktype, nlockspos + nlocksneg, nlockspos + nlocksneg) );
         }
         else
            assert( consdata->locks[v] == -2 );
      }
   }

   return SCIP_OKAY;
}

/** after presolving variables are fixed and multiaggregated */
static
SCIP_DECL_CONSEXITPRE(consExitpreSdp)
{/*lint --e{715}*/
   assert( scip != NULL );

   if ( conss == NULL )
      return SCIP_OKAY;

   SCIP_CALL( fixAndAggrVars(scip, conss, nconss, TRUE) );

   /* TODO: test if branching and/or separation of Chen et al. can be applied */

   return SCIP_OKAY;
}

/** solving process initialization method of constraint handler (called when branch and bound process is about to begin)
 *
 *  At the beginning of the solution process the stored rank one submatrix is reset.
 */
static
SCIP_DECL_CONSINITSOL(consInitsolSdp)
{/*lint --e{715}*/
   SCIP_CONSHDLRDATA* conshdlrdata;
   int c;
   int i;

   assert( scip != NULL );
   assert( conshdlr != NULL );

   if ( conss == NULL )
      return SCIP_OKAY;

   conshdlrdata = SCIPconshdlrGetData(conshdlr);
   assert( conshdlrdata != NULL );

   if ( SCIPgetSubscipDepth(scip) > 0 || ! conshdlrdata->quadconsrank1 )
      return SCIP_OKAY;

   for (c = 0; c < nconss; ++c)
   {
      SCIP_CONSDATA* consdata;

      consdata = SCIPconsGetData(conss[c]);
      assert( consdata != NULL );
      assert( &consdata->maxevsubmat != NULL );
      assert( &consdata->rankone != NULL );
      assert( &consdata->addedquadcons != NULL );

      consdata->maxevsubmat[0] = -1;
      consdata->maxevsubmat[1] = -1;

      /* For each constraint, if it should be rank one, add all quadratic constraints given by the 2x2 principal
       * minors. */
      if ( consdata->rankone && ! consdata->addedquadcons )
      {
         SCIP_VAR** quadvars1;
         SCIP_VAR** quadvars2;
         SCIP_VAR** linvars;
         SCIP_CONS* quadcons;
         SCIP_Real* lincoefs;
         SCIP_Real* quadcoefs;
         SCIP_Real* constmatrix;
         SCIP_Real** matrixAk;
         SCIP_Real lhs;
         SCIP_Real aiik;
         SCIP_Real ajjk;
         SCIP_Real aijk;
         SCIP_Real ajjl;
         SCIP_Real aijl;
         SCIP_Real cii;
         SCIP_Real cjj;
         SCIP_Real cij;
         char name[SCIP_MAXSTRLEN];
         int j;
         int k;
         int l;
         int blocksize;

         blocksize = consdata->blocksize;

         SCIP_CALL( SCIPallocBufferArray(scip, &constmatrix, (consdata->blocksize * (consdata->blocksize + 1)) / 2) ); /*lint !e647*/
         SCIP_CALL( SCIPconsSdpGetLowerTriangConstMatrix(scip, conss[c], constmatrix) );

         SCIP_CALL( SCIPallocBufferArray(scip, &quadvars1, consdata->nvars * consdata->nvars) );
         SCIP_CALL( SCIPallocBufferArray(scip, &quadvars2, consdata->nvars * consdata->nvars) );
         SCIP_CALL( SCIPallocBufferArray(scip, &linvars, consdata->nvars) );
         SCIP_CALL( SCIPallocBufferArray(scip, &quadcoefs, consdata->nvars * consdata->nvars) );
         SCIP_CALL( SCIPallocBufferArray(scip, &lincoefs, consdata->nvars) );
         SCIP_CALL( SCIPallocBufferArray(scip, &matrixAk, consdata->nvars) );

         for (i = 0; i < consdata->nvars; ++i)
         {
            SCIP_CALL( SCIPallocBufferArray(scip, &matrixAk[i], consdata->blocksize * consdata->blocksize) );
            SCIP_CALL( SCIPconsSdpGetFullAj(scip, conss[c], i, matrixAk[i]) );
         }

         for (i = 0; i < blocksize; ++i)
         {
            for (j = 0; j < i; ++j)
            {
               int cnt = 0;

               cii = constmatrix[SCIPconsSdpCompLowerTriangPos(i,i)];
               cjj = constmatrix[SCIPconsSdpCompLowerTriangPos(j,j)];
               cij = constmatrix[SCIPconsSdpCompLowerTriangPos(i,j)];

               for (k = 0; k < consdata->nvars; ++k)
               {
                  ajjk = matrixAk[k][j * consdata->blocksize + j];
                  aiik = matrixAk[k][i * consdata->blocksize + i];
                  aijk = matrixAk[k][j * consdata->blocksize + i];

                  linvars[k] = consdata->vars[k];
                  lincoefs[k] = cii * ajjk + cjj * aiik - cij * aijk;

                  for (l = 0; l < consdata->nvars; ++l)
                  {
                     ajjl = matrixAk[l][j * consdata->blocksize + j];
                     aijl = matrixAk[l][j * consdata->blocksize + i];

                     quadvars1[cnt] = consdata->vars[k];
                     quadvars2[cnt] = consdata->vars[l];
                     quadcoefs[cnt] = aiik * ajjl - aijk * aijl;
                     ++cnt;
                  }
               }
               assert( cnt == consdata->nvars * consdata->nvars );

               lhs = cij * cij - cii * cjj;

               (void) SCIPsnprintf(name, SCIP_MAXSTRLEN, "quadcons#%d#%d#%d", i, j, c);

               /* create quadratic constraint */
               SCIP_CALL( SCIPcreateConsQuadratic(scip, &quadcons, name, consdata->nvars, linvars, lincoefs, consdata->nvars * consdata->nvars, quadvars1, quadvars2, quadcoefs, lhs, lhs,
                     FALSE,     /* initial */
                     TRUE,      /* separate */
                     TRUE,      /* enforce */
                     TRUE,      /* check */
                     TRUE,      /* propagate */
                     FALSE,     /* local */
                     FALSE,     /* modifiable */
                     FALSE,     /* dynamic */
                     TRUE) );   /* removable */

#ifdef SCIP_MORE_DEBUG
               SCIP_CALL( SCIPprintCons(scip, quadcons, NULL) );
               SCIPinfoMessage(scip, NULL, "\n");
#endif

               SCIP_CALL( SCIPaddCons(scip, quadcons) );
               SCIP_CALL( SCIPreleaseCons(scip, &quadcons) );
            }
         }
         for (i = 0; i < consdata->nvars; ++i)
            SCIPfreeBufferArray(scip, &matrixAk[i]);

         SCIPfreeBufferArray(scip, &matrixAk);
         SCIPfreeBufferArray(scip, &lincoefs);
         SCIPfreeBufferArray(scip, &quadcoefs);
         SCIPfreeBufferArray(scip, &linvars);
         SCIPfreeBufferArray(scip, &quadvars2);
         SCIPfreeBufferArray(scip, &quadvars1);
         SCIPfreeBufferArray(scip, &constmatrix);
      }
      consdata->addedquadcons = TRUE;
   }
   return SCIP_OKAY;
}

/** presolving method of constraint handler */
static
SCIP_DECL_CONSPRESOL(consPresolSdp)
{/*lint --e{715}*/
   SCIP_CONSHDLRDATA* conshdlrdata;

   assert( conshdlr != NULL );
   assert( result != NULL );

   conshdlrdata = SCIPconshdlrGetData(conshdlr);
   assert( conshdlrdata != NULL );

   *result = SCIP_DIDNOTRUN;

   if ( nrounds == 0 )
   {
      int noldaddconss;
      int nolddelconss;
      int noldchgbds;

      *result = SCIP_DIDNOTFIND;

      noldaddconss = *naddconss;
      nolddelconss = *ndelconss;
      noldchgbds = *nchgbds;
      SCIP_CALL( move_1x1_blocks_to_lp(scip, conshdlr, conss, nconss, naddconss, ndelconss, nchgbds, result) );
      if ( *result != SCIP_CUTOFF && (noldaddconss != *naddconss || nolddelconss != *ndelconss || noldchgbds != *nchgbds) )
         *result = SCIP_SUCCESS;

      if ( *result != SCIP_CUTOFF && conshdlrdata->diaggezerocuts )
      {
         noldaddconss = *naddconss;
         noldchgbds = *nchgbds;
         SCIP_CALL( diagGEzero(scip, conshdlr, conss, nconss, naddconss, nchgbds, result) );
         SCIPdebugMsg(scip, "Diagonal entries: added %d cuts and changed %d bounds.\n", *naddconss - noldaddconss, *nchgbds - noldchgbds);
         if ( *result != SCIP_CUTOFF && ( noldaddconss != *naddconss || noldchgbds != *nchgbds ) )
            *result = SCIP_SUCCESS;
      }

      if ( *result != SCIP_CUTOFF && conshdlrdata->diagzeroimplcuts )
      {
         noldaddconss = *naddconss;
         SCIP_CALL( diagZeroImpl(scip, conss, nconss, naddconss) );
         SCIPdebugMsg(scip, "Added %d cuts for implication from 0 diagonal.\n", *naddconss - noldaddconss);
         if ( noldaddconss != *naddconss )
            *result = SCIP_SUCCESS;
      }
   }

   return SCIP_OKAY;
}

/** creates transformed constraint */
static
SCIP_DECL_CONSTRANS(consTransSdp)
{/*lint --e{715}*/
   SCIP_CONSDATA* sourcedata;
   SCIP_CONSDATA* targetdata;
#ifdef OMP
   SCIP_CONSHDLRDATA* conshdlrdata;
#endif
#ifndef NDEBUG
   int snprintfreturn; /* used to check the return code of snprintf */
#endif
   int i;
   char transname[SCIP_MAXSTRLEN];

   sourcedata = SCIPconsGetData(sourcecons);
   assert( sourcedata != NULL );

  SCIPdebugMsg(scip, "Transforming constraint <%s>\n", SCIPconsGetName(sourcecons));

#ifdef OMP
   conshdlrdata = SCIPconshdlrGetData(conshdlr);
   SCIPdebugMsg(scip, "Setting number of threads to %d via OpenMP in Openblas.\n", conshdlrdata->nthreads);
   omp_set_num_threads(conshdlrdata->nthreads);
#endif

   SCIP_CALL( SCIPallocBlockMemory(scip, &targetdata) );

   /* copy some general data */
   targetdata->nvars = sourcedata->nvars;
   targetdata->nnonz = sourcedata->nnonz;
   targetdata->blocksize = sourcedata->blocksize;

   SCIP_CALL( SCIPduplicateBlockMemoryArray(scip, &(targetdata->nvarnonz), sourcedata->nvarnonz, sourcedata->nvars) );

   /* copy the non-constant nonzeros */
   SCIP_CALL( SCIPallocBlockMemoryArray(scip, &(targetdata->col), sourcedata->nvars) );
   SCIP_CALL( SCIPallocBlockMemoryArray(scip, &(targetdata->row), sourcedata->nvars) );
   SCIP_CALL( SCIPallocBlockMemoryArray(scip, &(targetdata->val), sourcedata->nvars) );

   for (i = 0; i < sourcedata->nvars; i++)
   {
      SCIP_CALL( SCIPduplicateBlockMemoryArray(scip, &(targetdata->col[i]), sourcedata->col[i], sourcedata->nvarnonz[i]) );
      SCIP_CALL( SCIPduplicateBlockMemoryArray(scip, &(targetdata->row[i]), sourcedata->row[i], sourcedata->nvarnonz[i]) );
      SCIP_CALL( SCIPduplicateBlockMemoryArray(scip, &(targetdata->val[i]), sourcedata->val[i], sourcedata->nvarnonz[i]) );
   }
   SCIP_CALL( SCIPallocBlockMemoryArray(scip, &(targetdata->vars), sourcedata->nvars) );
   if ( sourcedata->locks )
   {
      SCIP_CALL( SCIPduplicateBlockMemoryArray(scip, &(targetdata->locks), sourcedata->locks, sourcedata->nvars) );
   }
   else
      targetdata->locks = NULL;

   /* copy & transform the vars array */
   for (i = 0; i < sourcedata->nvars; i++)
   {
      targetdata->vars[i] = SCIPvarGetTransVar(sourcedata->vars[i]);
      SCIP_CALL( SCIPcaptureVar(scip, targetdata->vars[i]) );
   }

   /* copy the constant nonzeros */
   targetdata->constnnonz = sourcedata->constnnonz;

   if ( sourcedata->constnnonz > 0 )
   {
      SCIP_CALL( SCIPduplicateBlockMemoryArray(scip, &(targetdata->constcol), sourcedata->constcol, sourcedata->constnnonz));
      SCIP_CALL( SCIPduplicateBlockMemoryArray(scip, &(targetdata->constrow), sourcedata->constrow, sourcedata->constnnonz));
      SCIP_CALL( SCIPduplicateBlockMemoryArray(scip, &(targetdata->constval), sourcedata->constval, sourcedata->constnnonz));
   }
   else
   {
      targetdata->constcol = NULL;
      targetdata->constrow = NULL;
      targetdata->constval = NULL;
   }

   /* copy the maxrhsentry */
   targetdata->maxrhsentry = sourcedata->maxrhsentry;

   /* copy rankone */
   targetdata->rankone = sourcedata->rankone;

   /* copy maxevsubmat */
   SCIP_CALL( SCIPduplicateBlockMemoryArray(scip, &(targetdata->maxevsubmat), sourcedata->maxevsubmat, 2) );

   /* copy addedquadcons */
   targetdata->addedquadcons = sourcedata->addedquadcons;

   /* name the transformed constraint */
#ifndef NDEBUG
      snprintfreturn = SCIPsnprintf(transname, SCIP_MAXSTRLEN, "t_%s", SCIPconsGetName(sourcecons));
      assert( snprintfreturn < SCIP_MAXSTRLEN ); /* check whether the name fits into the string */
#else
      (void) SCIPsnprintf(transname, SCIP_MAXSTRLEN, "t_%s", SCIPconsGetName(sourcecons));
#endif

   /* create target constraint */
   SCIP_CALL( SCIPcreateCons(scip, targetcons, transname, conshdlr, targetdata,
         SCIPconsIsInitial(sourcecons), SCIPconsIsSeparated(sourcecons), SCIPconsIsEnforced(sourcecons),
         SCIPconsIsChecked(sourcecons), SCIPconsIsPropagated(sourcecons),  SCIPconsIsLocal(sourcecons),
         SCIPconsIsModifiable(sourcecons), SCIPconsIsDynamic(sourcecons), SCIPconsIsRemovable(sourcecons),
         SCIPconsIsStickingAtNode(sourcecons)) );

   return SCIP_OKAY;
}

/** checks feasiblity of constraint, e.g. the positive semidefiniteness */
static
SCIP_DECL_CONSCHECK(consCheckSdp)
{/*lint --e{715}*/
<<<<<<< HEAD
   SCIP_CONS* violcons;
   SCIP_CONSDATA* consdata;
   SCIP_VAR** linvars;
   SCIP_VAR*  var;
   SCIP_SOL* bestrank1approx;
   SCIP_Real* matrix;
   SCIP_Real* fullmatrix;
   SCIP_Real* eigenvalues;
   SCIP_Real* eigenvectors;
   SCIP_Real* scaledeigenvectors;
   SCIP_Real* matrixC;
   SCIP_Real* matrixAj;
   SCIP_Real* linmatrix;
   SCIP_Real* rhsmatrix;
   SCIP_Real* lssolu;
   SCIP_Real* linvals;
   SCIP_Real* colmatrix;
   SCIP_Bool rank1result;
   SCIP_Bool stored;
   SCIP_Bool usesubscip = FALSE;        /* use a subscip insetad of an LP to solve linear equation system in best rank-1
                                           approximation heuristic */
   int i;
   int j;
   int k;
   int l;
   int r;
   int s;
   int blocksize;
   int nviolrank1 = 0;
   int cnt;
   int* indviolrank1conss;

   SCIP* subscip;
   SCIP_HASHMAP* varsmap;
   SCIP_Bool success;
   int* uniquevarinds;
   /* int nuniquevarinds; */
   SCIP_VAR* subscipvar;
   SCIP_Real lhs;
   char consname[SCIP_MAXSTRLEN];
   SCIP_CONS* lincons;
   SCIP_SOL* subscipsol;
=======
   int i;
>>>>>>> 184dc997

   assert( scip != NULL );
   assert( result != NULL );
   assert( conss != NULL );

   *result = SCIP_FEASIBLE;

   /* check positive semidefiniteness */
   for (i = 0; i < nconss; ++i)
   {
      SCIP_CALL( SCIPconsSdpCheckSdpCons(scip, conss[i], sol, printreason, result) );
      if ( *result == SCIP_INFEASIBLE )
         return SCIP_OKAY;
   }

   SCIP_CALL( SCIPallocBufferArray(scip, &indviolrank1conss, nconss) );

   /* check for rank-1 if necessary */
   SCIPdebugMsg(scip, "Check rank-1 constraints if there are any.\n");
   SCIPinfoMessage(scip, NULL, "Check rank-1 constraints if there are any.\n");
   for (i = 0; i < nconss; ++i)
   {
      consdata = SCIPconsGetData(conss[i]);
      assert( consdata != NULL );

      if ( consdata->rankone )
      {
         SCIP_CALL( isMatrixRankOne(scip, conss[i], sol, &rank1result) );
         if ( ! rank1result )
         {
            /* save index of violated rank-1 constraint */
            indviolrank1conss[nviolrank1] = i;
            ++nviolrank1;
         }
      }
   }

   /* if there are no (violated) rank-1 constraint, we are finished. Otherwise, try to compute a feasible primal
      solution by computing the best rank-1 approximation for each violated rank-1 constraint and solve an LP to find a
      solution for the appearing variables */
   if ( nviolrank1 == 0 )
   {
      SCIPdebugMsg(scip, "Found no violated rank-1 constraints.\n");
      SCIPinfoMessage(scip, NULL, "Found no violated rank-1 constraints.\n");
      SCIPfreeBufferArray(scip, &indviolrank1conss);
      return SCIP_OKAY;
   }

   /* do not run heuristic, if there is more than one violated rank1-constraint, since at the moment it is not clear how
      to get the corresponding variables appearing in the different constraints and then how to setup the linear
      equation system */
   if ( nviolrank1 > 1 )
   {
      SCIPdebugMsg(scip, "Found more than one violated rank-1 constraint, do not apply rank-1 approximation heuristic!\n");
      SCIPinfoMessage(scip, NULL, "Found more than one violated rank-1 constraint, do not apply rank-1 approximation heuristic!\n");
      SCIPfreeBufferArray(scip, &indviolrank1conss);
      return SCIP_OKAY;
   }

   SCIPdebugMsg(scip, "Found exactly one violated rank-1 constraint, thus apply rank-1 approximation heuristic!\n");
   SCIPinfoMessage(scip, NULL, "Found exactly one violated rank-1 constraint, thus apply rank-1 approximation heuristic!\n");

   if ( usesubscip )
   {
      /* initialize the subproblem and setup subproblem*/
      SCIP_CALL( SCIPcreate(&subscip) );

      /* create variable hash mapping scip -> subscip */
      SCIP_CALL( SCIPhashmapCreate(&varsmap, SCIPblkmem(scip), SCIPgetNOrigVars(scip)) );

      /* copy interesting plugins */
      success = TRUE;
      SCIP_CALL( SCIPcopyPlugins(scip, subscip,
            TRUE,  /* readers */
            FALSE, /* pricers */
            TRUE,  /* conshdlrs */
            FALSE, /* conflicthdlrs */
            TRUE,  /* presolvers */
            FALSE, /* relaxators */
            FALSE, /* separators */
            TRUE,  /* propagators */
            FALSE, /* heuristics */
            TRUE,  /* eventhandler */
            TRUE,  /* nodeselectors (SCIP gives an error if there is none) */
            FALSE, /* branchrules */
            TRUE,  /* displays */
            FALSE, /* dialogs */
            FALSE, /* tables */
            TRUE,  /* nlpis */
            TRUE,  /* message handler */
            &success) );

      if( !success )
      {
         SCIPverbMessage(scip, SCIP_VERBLEVEL_FULL, NULL, "In best rank-1 approximation heuristic: failed to copy some plugins to sub-SCIP, continue anyway\n");
      }

      /* create problem in subscip */
      SCIP_CALL( SCIPcreateProbBasic(subscip, "rank1approx_subprob") );

      /* set maximization */
      SCIP_CALL( SCIPsetObjsense(subscip, SCIP_OBJSENSE_MAXIMIZE) );

      /* loop over violated rank-1 constraint, get involved variables, save their unique indices */
         SCIP_CALL( SCIPallocBufferArray(scip, &uniquevarinds, SCIPgetNVars(scip)) );
      cnt = 0;
      for (i = 0; i < nviolrank1; ++i)
      {
         consdata = SCIPconsGetData(conss[indviolrank1conss[i]]);
         for (j = 0; j < consdata->nvars; ++j)
         {
            uniquevarinds[cnt] = SCIPvarGetIndex(consdata->vars[j]);
            ++cnt;
         }
      }

      /* resize array of variable indices in non-decreasing order */
      SCIP_CALL( SCIPreallocBufferArray(scip, &uniquevarinds, cnt) );

      /* /\* sort array of variable indices in non-decreasing order *\/ */
      /* SCIP_CALL( SCIPsortInt(uniquevarinds, cnt) ); */

      /* /\* remove duplicates from array of variable indices *\/ */
      /* SCIP_CALL( removeDuplicates(uniquevarinds, cnt, &nuniquevarinds) ); */
      /* assert( nuniquevarinds <= cnt ); */

      /* /\* resize array of variable indices in non-decreasing order *\/ */
      /* SCIP_CALL( SCIPreallocBufferArray(scip, &uniquevarinds, cnt, nuniquevarinds) ); */
   }

   for (i = 0; i < nviolrank1; ++i)
   {
      /* get violated rank-1 constraint */
      violcons = conss[indviolrank1conss[i]];
      consdata = SCIPconsGetData(violcons);

      assert( consdata != NULL );

      blocksize = consdata->blocksize;

      /* allocate memory to store full matrix */
      SCIP_CALL( SCIPallocBufferArray(scip, &matrix, (blocksize * (blocksize+1))/2 ) );
      SCIP_CALL( SCIPallocBufferArray(scip, &fullmatrix, blocksize * blocksize ) );
      SCIP_CALL( SCIPallocBufferArray(scip, &eigenvalues, blocksize) );
      SCIP_CALL( SCIPallocBufferArray(scip, &eigenvectors, blocksize * blocksize) );
      SCIP_CALL( SCIPallocBufferArray(scip, &matrixC, blocksize * blocksize) );
      SCIP_CALL( SCIPallocBufferArray(scip, &matrixAj, blocksize * blocksize) );
      SCIP_CALL( SCIPallocBufferArray(scip, &linvars, consdata->nvars) );
      SCIP_CALL( SCIPallocBufferArray(scip, &linvals, consdata->nvars) );


      /* compute the matrix \f$ \sum_j A_j y_j - A_0 \f$ */
      SCIP_CALL( computeSdpMatrix(scip, violcons, sol, matrix) );

      /* expand it because LAPACK wants the full matrix instead of the lower triangular part */
      SCIP_CALL( expandSymMatrix(blocksize, matrix, fullmatrix) );

      /* SCIPSDP uses row-first format! */
      printf("Full SDP-constraint matrix Z: \n");
      for (j = 0; j < blocksize; ++j)
      {
         for (k = 0; k < blocksize; ++k)
            printf("%.5f  ", fullmatrix[j*blocksize + k]);
         printf("\n");
      }

      /* compute EVD */
      SCIP_CALL( SCIPlapackComputeEigenvectorDecomposition(SCIPbuffer(scip), blocksize, fullmatrix, eigenvalues, eigenvectors) );

      /* caution: LAPACK uses column-first format! */
      printf("Eigenvectors of Z: \n");
      for (j = 0; j < blocksize; ++j)
      {
         for (k = 0; k < blocksize; ++k)
            printf("%.5f  ", eigenvectors[k*blocksize + j]);
         printf("\n");
      }

      printf("Eigenvalues of Z: \n");
      for (j = 0; j < blocksize; ++j)
         printf("%.5f ", eigenvalues[j]);
      printf("\n");

      /* duplicate memory of eigenvectors to compute diag(0,...,0,lambda_max) * U^T */
      SCIP_CALL( SCIPduplicateBufferArray(scip, &scaledeigenvectors, eigenvectors, blocksize*blocksize) );

      /* set all eigenvalues except the largest to zero (using the property that LAPACK returns them in ascending
         order) */
      for (j = 0; j < blocksize-1; ++j)
      {
         assert( ! SCIPisFeasNegative(scip, eigenvalues[j]) ); /* otherwise constraint is not psd */
         eigenvalues[j] = 0.0;
      }

      /* compute diag(0,...,0,lambda_max) * U^T */
      SCIP_CALL( scaleRowsMatrix(blocksize, scaledeigenvectors, eigenvalues) );

      printf("Scaled eigenvectors of Z (only keep largest eigenvalue and corresponding eigenvector) : \n");
      for (j = 0; j < blocksize; ++j)
      {
         for (k = 0; k < blocksize; ++k)
         {
            if ( scaledeigenvectors[j*blocksize + k] > 0.0 || scaledeigenvectors[j*blocksize + k] < 0.0 )
               ++ cnt;
            printf("%.5f  ", scaledeigenvectors[j*blocksize + k]);
         }
         printf("\n");
      }

      /* compute U * [diag(0,...,0,lambda_max) * U^T]: Since eigenvectors already comes in LAPACK's column-first format,
         eigenvectors does not need to be transposed! scaledeigenvectors models [diag(0,...,0,lambda_max) * U^T in
         SCIPSDP's row-first format, so that scaledeigenvectors needs to be transposed for LAPACK! */
      SCIP_CALL( SCIPlapackMatrixMatrixMult(blocksize, blocksize, eigenvectors, FALSE, blocksize, blocksize, scaledeigenvectors,
            TRUE, fullmatrix) );
      cnt = 0;

      printf("Best rank-1 approximation of Z: \n");
      for (j = 0; j < blocksize; ++j)
      {
         for (k = 0; k < blocksize; ++k)
            printf("%.5f  ", fullmatrix[j*blocksize + k]);
         printf("\n");
      }

      /* create linear constraints */

      /* compute constant matrix C in row-first format*/
      SCIP_CALL( SCIPconsSdpGetFullConstMatrix(scip, violcons, matrixC) );

      printf("Constant matrix A_0 of SDP-constraint: \n");
      for (j = 0; j < blocksize; ++j)
      {
         for (k = 0; k < blocksize; ++k)
            printf("%.5f  ", matrixC[j*blocksize + k]);
         printf("\n");
      }


      /* initialize matrix of linear equation system */
      SCIP_CALL( SCIPallocBufferArray(scip, &linmatrix, blocksize*blocksize*consdata->nvars) );
      SCIP_CALL( SCIPallocBufferArray(scip, &rhsmatrix, blocksize*blocksize) );

      if ( usesubscip )
      {
         cnt = 0;
         for (j = 0; j < blocksize; ++j)
         {
            for (k = 0; k < blocksize; ++k)
            {
               for (l = 0; l < consdata->nvars; ++l)
               {
                  /* compute matrix A_j in row-first format*/
                  SCIP_CALL( SCIPconsSdpGetFullAj(scip, violcons, l, matrixAj) );

                  /* create or get corresponding subscip variable */
                  SCIP_CALL( SCIPgetVarCopy(scip, subscip, consdata->vars[l], &subscipvar, varsmap, NULL, TRUE, &success) );

                  if ( ! success )
                  {
                     SCIPerrorMessage("error while trying to copy variables to subscip\n");
                     return SCIP_ERROR;
                  }

                  /* TODO: capture variable? */

                  linvars[cnt] = subscipvar;
                  linvals[cnt] = matrixAj[j * blocksize + k];
                  ++cnt;

                  linmatrix[(j * blocksize + k) * consdata->nvars + l] = matrixAj[j * blocksize + k];
               }
               rhsmatrix[(j * blocksize + k)] = matrixC[j * blocksize + k] + fullmatrix[j * blocksize + k];
               (void)SCIPsnprintf(consname, SCIP_MAXSTRLEN, "linear#%d#%d", j, k);

               lhs = matrixC[j * blocksize + k] - fullmatrix[j * blocksize + k];

               SCIP_CALL( SCIPcreateConsLinear(subscip, &lincons, consname, cnt, linvars, linvals, lhs, lhs, TRUE, TRUE, TRUE, TRUE, TRUE, FALSE, FALSE, TRUE, TRUE, FALSE) );
               SCIP_CALL( SCIPaddCons(subscip, lincons) );
               SCIP_CALL( SCIPreleaseCons(subscip, &lincons) );
            }
         }
      }
      else
      {
         cnt = 0;
         for (j = 0; j < blocksize; ++j)
         {
            for (k = 0; k < blocksize; ++k)
            {
               for (l = 0; l < consdata->nvars; ++l)
               {
                  assert( cnt == j * blocksize + k );

                  /* compute matrix A_j in row-first format */
                  SCIP_CALL( SCIPconsSdpGetFullAj(scip, violcons, l, matrixAj) );
                  printf("Coefficient matrix A_%d of SDP-constraint: \n", l+1);
                  for (r = 0; r < blocksize; ++r)
                  {
                     for (s = 0; s < blocksize; ++s)
                        printf("%.5f  ", matrixAj[r*blocksize + s]);
                     printf("\n");
                  }

                  linmatrix[(j * blocksize + k) * consdata->nvars + l] = matrixAj[j * blocksize + k];
               }
               rhsmatrix[(j * blocksize + k)] = matrixC[j * blocksize + k] + fullmatrix[j * blocksize + k];
               ++cnt;
            }
         }
      }

      printf("Matrix for linear equation system, in row-first format:\n");
      for (j = 0; j < blocksize; ++j)
      {
         for (k = 0; k < blocksize; ++k)
         {
            for (l = 0; l < consdata->nvars; ++l)
            {
               printf("%.5f  ", linmatrix[(j * blocksize + k) * consdata->nvars + l]);
            }
            printf("\n");
         }
      }

      printf("Right-hand for linear equation system:\n");
      for (j = 0; j < blocksize; ++j)
      {
         for (k = 0; k < blocksize; ++k)
            printf("%.5f  ", rhsmatrix[(j * blocksize + k)]);
      }
      printf("\n");

      /* free memory for full matrix, eigenvalues and eigenvectors */
      SCIPfreeBufferArray(scip, &linvals);
      SCIPfreeBufferArray(scip, &linvars);
      SCIPfreeBufferArray(scip, &matrixAj);
      SCIPfreeBufferArray(scip, &matrixC);
      SCIPfreeBufferArray(scip, &scaledeigenvectors);
      SCIPfreeBufferArray(scip, &eigenvectors);
      SCIPfreeBufferArray(scip, &eigenvalues);
      SCIPfreeBufferArray(scip, &fullmatrix);
      SCIPfreeBufferArray(scip, &matrix);
   }

   if ( usesubscip )
   {
      SCIP_CALL( SCIPsolve(subscip) );
      subscipsol = SCIPgetBestSol(subscip);
   }

   /* solve linear equation system with LAPACK */
   SCIP_CALL( SCIPallocBufferArray(scip, &lssolu, consdata->nvars) );

   /* caution: LAPACK wants matrices in columns-first format, but SCIPSDP represents matrices in row-first format */
   SCIP_CALL( SCIPallocBufferArray(scip, &colmatrix, blocksize * blocksize * (consdata->nvars) ) );

   SCIP_CALL( convertRowToColFormatFullMatrix(blocksize * blocksize, consdata->nvars, linmatrix, colmatrix) );

   printf("Matrix for linear equation system, in col-first format:\n");
      for (j = 0; j < blocksize; ++j)
      {
         for (k = 0; k < blocksize; ++k)
         {
            for (l = 0; l < consdata->nvars; ++l)
            {
               printf("%.5f  ", colmatrix[l * consdata->nvars + (j * blocksize + k)]);
            }
            printf("\n");
         }
      }

   SCIP_CALL( SCIPlapackLinearSolve( SCIPbuffer(scip), cnt, consdata->nvars, linmatrix, rhsmatrix, lssolu) );

   /* copy current solution */
   SCIP_CALL( SCIPcreateSolCopy(scip, &bestrank1approx, sol) );

   /* update solution with values from linear equations system solution from LAPACK */
   for (i = 0; i < consdata->nvars; ++i)
   {
      var = consdata->vars[i];
      SCIP_CALL( SCIPsetSolVal(scip, bestrank1approx, var, lssolu[i]) );
   }

   SCIP_CALL( SCIPtrySolFree(scip, &bestrank1approx, TRUE, TRUE, TRUE, TRUE, TRUE, &stored) );

   SCIPfreeBufferArray(scip, &colmatrix);
   SCIPfreeBufferArray(scip, &lssolu);
   SCIPfreeBufferArray(scip, &rhsmatrix);
   SCIPfreeBufferArray(scip, &linmatrix);

   stored = FALSE;

   if ( stored )
      SCIPinfoMessage(scip, NULL, "Best Rank-1 Approximation Heuristic found feasible primal solution\n");
   else
      SCIPinfoMessage(scip, NULL, "Primal solution found by Best Rank-1 Approximation Heuristic is not feasible!\n");

   if ( usesubscip )
   {
      if ( subscipsol == NULL )
      {
         SCIPinfoMessage(scip, NULL, "LP in Best Rank-1 Approximation heuristik is not feasible!");
      }
      else
      {
         SCIP_HASHMAPENTRY* entry;
         SCIP_VAR*  subvar;

         /* update solution values from variables in subscip */
         for (i = 0; i < SCIPhashmapGetNEntries(varsmap); ++i)
         {
            entry = SCIPhashmapGetEntry(varsmap, i);
            if( entry != NULL )
            {
               var    = (SCIP_VAR*) SCIPhashmapEntryGetOrigin(entry);
               subvar = (SCIP_VAR*) SCIPhashmapEntryGetImage(entry);

               SCIP_CALL( SCIPsetSolVal(scip, bestrank1approx, var, SCIPgetSolVal(subscip, subscipsol, subvar)) );
            }
         }

         SCIP_CALL( SCIPtrySolFree(scip, &bestrank1approx, FALSE, FALSE, TRUE, TRUE, TRUE, &stored) );

         if ( stored )
            SCIPinfoMessage(scip, NULL, "Best Rank-1 Approximation Heuristic found feasible primal solution\n");
         else
            SCIPinfoMessage(scip, NULL, "Primal solution found by Best Rank-1 Approximation Heuristic is not feasible!\n");
      }

      /* free everything */

      SCIPhashmapFree(&varsmap);

      /* free subproblem TODO: what has to be freed from the subscip? */
      SCIPfree(&subscip);
   }

   SCIPfreeBufferArray(scip, &indviolrank1conss);

   return SCIP_OKAY;
}

/** enforce pseudo solution method
 *
 *  Returns didnotrun if objinfeasible, computes feasibility otherwise.
 */
static
SCIP_DECL_CONSENFOPS(consEnfopsSdp)
{/*lint --e{715}*/
   int i;

   assert( scip != NULL );
   assert( result != NULL );
   assert( conss != NULL );

   *result = SCIP_DIDNOTRUN;

   if ( objinfeasible )
   {
      SCIPdebugMsg(scip, "-> pseudo solution is objective infeasible, return.\n");
      return SCIP_OKAY;
   }

   for (i = 0; i < nconss; ++i)
   {
      SCIP_CALL( SCIPconsSdpCheckSdpCons(scip, conss[i], NULL, FALSE, result) );

      if (*result == SCIP_INFEASIBLE)
      {
         /* if it is infeasible for one SDP constraint, it is infeasible for the whole problem */
         SCIPdebugMsg(scip, "-> pseudo solution infeasible for SDP-constraint %s, return.\n", SCIPconsGetName(conss[i]));
         return SCIP_OKAY;
      }
   }

   *result = SCIP_FEASIBLE;

   SCIPdebugMsg(scip, "-> pseudo solution feasible for all SDP-constraints.\n");

   return SCIP_OKAY;
}


/** Enforce lp solution; if some block is not psd, an eigenvector cut is added.
 */
static
SCIP_DECL_CONSENFOLP(consEnfolpSdp)
{/*lint --e{715}*/
   assert( scip != NULL );
   assert( conshdlr != NULL );
   assert( conss != NULL );
   assert( result != NULL );

   return enforceConstraint(scip, conshdlr, conss, nconss, NULL, result);
}

/** Enforce relaxation solution; if some block is not psd, an eigenvector cut is added.
 */
static
SCIP_DECL_CONSENFORELAX(consEnforelaxSdp)
{/*lint --e{715}*/
   assert( scip != NULL );
   assert( conshdlr != NULL );
   assert( conss != NULL );
   assert( result != NULL );

   return enforceConstraint(scip, conshdlr, conss, nconss, sol, result);
}

/** separates a solution using constraint specific ideas, gives cuts to SCIP */
static
SCIP_DECL_CONSSEPASOL(consSepasolSdp)
{/*lint --e{715}*/
   int i;

   assert( result != NULL );
   *result = SCIP_DIDNOTFIND;

   for (i = 0; i < nusefulconss; ++i)
   {
      SCIP_CALL( separateSol(scip, conshdlr, conss[i], sol, result) );
   }

   return SCIP_OKAY;
}

/** separation method of constraint handler for LP solution */
static
SCIP_DECL_CONSSEPALP(consSepalpSdp)
{/*lint --e{715}*/
   int i;

   assert( result != NULL );
   *result = SCIP_DIDNOTFIND;

   for (i = 0; i < nusefulconss; ++i)
   {
      SCIP_CALL( separateSol(scip, conshdlr, conss[i], NULL, result) );
   }

   return SCIP_OKAY;
}

/** delete method of SDP constrainthandler */
static
SCIP_DECL_CONSDELETE(consDeleteSdp)
{/*lint --e{715}*/
   int i;

   assert( cons != NULL );
   assert( consdata != NULL );

   SCIPdebugMsg(scip, "deleting SDP constraint <%s>.\n", SCIPconsGetName(cons));

   /* release memory for rank one constraint */
   SCIPfreeBlockMemoryArrayNull(scip, &(*consdata)->maxevsubmat, 2);

   for (i = 0; i < (*consdata)->nvars; i++)
   {
      SCIPfreeBlockMemoryArrayNull(scip, &(*consdata)->val[i], (*consdata)->nvarnonz[i]);
      SCIPfreeBlockMemoryArrayNull(scip, &(*consdata)->row[i], (*consdata)->nvarnonz[i]);
      SCIPfreeBlockMemoryArrayNull(scip, &(*consdata)->col[i], (*consdata)->nvarnonz[i]);
   }

   /* release all variables */
   for (i = 0; i < (*consdata)->nvars; i++)
   {
      SCIP_CALL( SCIPreleaseVar(scip, &((*consdata)->vars[i])) );
   }

   SCIPfreeBlockMemoryArrayNull(scip, &(*consdata)->vars, (*consdata)->nvars);
   SCIPfreeBlockMemoryArrayNull(scip, &(*consdata)->locks, (*consdata)->nvars);
   SCIPfreeBlockMemoryArrayNull(scip, &(*consdata)->constval, (*consdata)->constnnonz);
   SCIPfreeBlockMemoryArrayNull(scip, &(*consdata)->constrow, (*consdata)->constnnonz);
   SCIPfreeBlockMemoryArrayNull(scip, &(*consdata)->constcol, (*consdata)->constnnonz);
   SCIPfreeBlockMemoryArrayNull(scip, &(*consdata)->val, (*consdata)->nvars);
   SCIPfreeBlockMemoryArrayNull(scip, &(*consdata)->row, (*consdata)->nvars);
   SCIPfreeBlockMemoryArrayNull(scip, &(*consdata)->col, (*consdata)->nvars);
   SCIPfreeBlockMemoryArrayNull(scip, &(*consdata)->nvarnonz, (*consdata)->nvars);
   SCIPfreeBlockMemory(scip, consdata);

   return SCIP_OKAY;
}

/** free method of SDP constrainthandler */
static
SCIP_DECL_CONSFREE(consFreeSdp)
{/*lint --e{715}*/
   SCIP_CONSHDLRDATA* conshdlrdata;

   conshdlrdata = SCIPconshdlrGetData(conshdlr);
   assert( conshdlrdata != NULL );

   SCIPfreeMemory(scip, &conshdlrdata);
   SCIPconshdlrSetData(conshdlr, NULL);

   return SCIP_OKAY;
}

/** copy SDP constraint handler */
static
SCIP_DECL_CONSHDLRCOPY(conshdlrCopySdp)
{
   assert(scip != NULL);
   assert(conshdlr != NULL);
   assert(strcmp(SCIPconshdlrGetName(conshdlr), CONSHDLR_NAME) == 0);

   SCIP_CALL( SCIPincludeConshdlrSdp(scip) );

   *valid = TRUE;

   return SCIP_OKAY;
}

/** copy rank 1 SDP constraint handler */
static
SCIP_DECL_CONSHDLRCOPY(conshdlrCopySdpRank1)
{
   assert(scip != NULL);
   assert(conshdlr != NULL);
   assert(strcmp(SCIPconshdlrGetName(conshdlr), CONSHDLRRANK1_NAME) == 0);

   SCIP_CALL( SCIPincludeConshdlrSdpRank1(scip) );

   *valid = TRUE;

   return SCIP_OKAY;
}

/** copy an SDP constraint */
static
SCIP_DECL_CONSCOPY(consCopySdp)
{/*lint --e{715}*/
   char copyname[SCIP_MAXSTRLEN];
   SCIP_CONSDATA* sourcedata;
   SCIP_Bool success;
   SCIP_VAR** targetvars;
   SCIP_VAR* var;
   int i;
#ifndef NDEBUG
   int snprintfreturn; /* used to check the return code of snprintf */
#endif

   assert( scip != NULL );
   assert( sourcescip != NULL );
   assert( sourcecons != NULL );
   assert( valid != NULL );

   SCIPdebugMsg(scip, "Copying SDP constraint <%s>\n", SCIPconsGetName(sourcecons));

   *valid = TRUE;

   /* as we can only map active variables, we have to make sure, that the constraint contains no fixed or (multi-)aggregated vars, after
    * exitpresolve (stage 6) this should always be the case, earlier than that we need to call fixAndAggrVars */
   if ( SCIPgetStage(sourcescip) <= SCIP_STAGE_EXITPRESOLVE )
   {
      SCIP_CALL( fixAndAggrVars(sourcescip, &sourcecons, 1, TRUE) );
   }

   sourcedata = SCIPconsGetData(sourcecons);
   assert( sourcedata != NULL );
   assert( sourcedata->rankone || strcmp(SCIPconshdlrGetName(SCIPconsGetHdlr(sourcecons)), CONSHDLR_NAME) == 0 );
   assert( ! sourcedata->rankone || strcmp(SCIPconshdlrGetName(SCIPconsGetHdlr(sourcecons)), CONSHDLRRANK1_NAME) == 0 );

   SCIP_CALL( SCIPallocBufferArray(scip, &targetvars, sourcedata->nvars) );

   /* map all variables in the constraint */
   for (i = 0; i < sourcedata->nvars; i++)
   {
      SCIP_CALL( SCIPgetVarCopy(sourcescip, scip, sourcedata->vars[i], &var, varmap, consmap, global, &success) );
      if ( success )
         targetvars[i] = var;
      else
         *valid = FALSE;
   }

   /* name the copied constraint */
#ifndef NDEBUG
   snprintfreturn = SCIPsnprintf(copyname, SCIP_MAXSTRLEN, "c_%s", name == NULL ? SCIPconsGetName(sourcecons) : name);
   assert( snprintfreturn < SCIP_MAXSTRLEN ); /* check whether the name fits into the string */
#else
   (void) SCIPsnprintf(copyname, SCIP_MAXSTRLEN, "c_%s", name == NULL ? SCIPconsGetName(sourcecons) : name);
#endif

   /* create the new constraint */
   if ( ! sourcedata->rankone )
   {
      SCIP_CALL( SCIPcreateConsSdp(scip, cons, copyname, sourcedata->nvars, sourcedata->nnonz, sourcedata->blocksize, sourcedata->nvarnonz,
            sourcedata->col, sourcedata->row, sourcedata->val, targetvars, sourcedata->constnnonz,
            sourcedata->constcol, sourcedata->constrow, sourcedata->constval) );
   }
   else
   {
      SCIP_CALL( SCIPcreateConsSdpRank1(scip, cons, copyname, sourcedata->nvars, sourcedata->nnonz, sourcedata->blocksize, sourcedata->nvarnonz,
            sourcedata->col, sourcedata->row, sourcedata->val, targetvars, sourcedata->constnnonz,
            sourcedata->constcol, sourcedata->constrow, sourcedata->constval) );
   }

   SCIPfreeBufferArray(scip, &targetvars);

   return SCIP_OKAY;
}

/** print an SDP constraint */
static
SCIP_DECL_CONSPRINT(consPrintSdp)
{/*lint --e{715}*/
#ifdef PRINT_HUMAN_READABLE
   SCIP_CONSDATA* consdata;
   SCIP_Real* fullmatrix;
   int v;
   int i;
   int j;

   assert( scip != NULL );
   assert( cons != NULL );

   consdata = SCIPconsGetData(cons);
   assert( consdata != NULL );

   SCIP_CALL( SCIPallocBufferArray(scip, &fullmatrix, consdata->blocksize * consdata->blocksize) );

   /* print rank1 information */
   SCIPinfoMessage(scip, file, "rank-1? %d\n", consdata->rankone);

   /* print the non-constant matrices, for this they first have to be assembled in fullmatrix */
   for (v = 0; v < consdata->nvars; v++)
   {
      /* assemble the matrix */

      /* first initialize it with zero */
      for (i = 0; i < consdata->blocksize; i++)
      {
         for (j = 0; j < consdata->blocksize; j++)
            fullmatrix[i * consdata->blocksize + j] = 0.0; /*lint !e679*/
      }

      /* then add the nonzeros */
      for (i = 0; i < consdata->nvarnonz[v]; i++)
      {
         fullmatrix[consdata->row[v][i] * consdata->blocksize + consdata->col[v][i]] = consdata->val[v][i]; /* lower triangular entry */ /*lint !e679*/
         fullmatrix[consdata->col[v][i] * consdata->blocksize + consdata->row[v][i]] = consdata->val[v][i]; /* upper triangular entry */ /*lint !e679*/
      }

      /* print it */
      SCIPinfoMessage(scip, file, "+\n");
      for (i = 0; i < consdata->blocksize; i++)
      {
         SCIPinfoMessage(scip, file, "( ");
         for (j = 0; j < consdata->blocksize; j++)
            SCIPinfoMessage(scip, file, "%g ", fullmatrix[i * consdata->blocksize + j]); /*lint !e679*/
         SCIPinfoMessage(scip, file, ")\n");
      }
      SCIPinfoMessage(scip, file, "* %s\n", SCIPvarGetName(consdata->vars[v]));
   }

   /* print the constant-matrix */

   /* assemble the matrix */

   /* first initialize it with zero */
   for (i = 0; i < consdata->blocksize; i++)
   {
      for (j = 0; j < consdata->blocksize; j++)
         fullmatrix[i * consdata->blocksize + j] = 0.0; /*lint !e679*/
   }

   /* then add the nonzeros */
   for (i = 0; i < consdata->constnnonz; i++)
   {
      fullmatrix[consdata->constrow[i] * consdata->blocksize + consdata->constcol[i]] = consdata->constval[i]; /* lower triangular entry */ /*lint !e679*/
      fullmatrix[consdata->constcol[i] * consdata->blocksize + consdata->constrow[i]] = consdata->constval[i]; /* upper triangular entry */ /*lint !e679*/
   }

   /* print it */
   SCIPinfoMessage(scip, file, "-\n");
   for (i = 0; i < consdata->blocksize; i++)
   {
      SCIPinfoMessage(scip, file, "( ");
      for (j = 0; j < consdata->blocksize; j++)
         SCIPinfoMessage(scip, file, "%g ", fullmatrix[i * consdata->blocksize + j]); /*lint !e679*/
      SCIPinfoMessage(scip, file, ")\n");
   }
   SCIPinfoMessage(scip, file, ">= 0\n");

   /* print rank1 information */
   SCIPinfoMessage(scip, file, "rank-1? %d\n", consdata->rankone);

   SCIPfreeBufferArray(scip, &fullmatrix);

   return SCIP_OKAY;
#else
   SCIP_CONSDATA* consdata;
   int i;
   int v;

   assert( scip != NULL );
   assert( cons != NULL );

   consdata = SCIPconsGetData(cons);

   /* print blocksize */
   SCIPinfoMessage(scip, file, "%d\n", consdata->blocksize);

   /* print rank1 information */
   SCIPinfoMessage(scip, file, "    rank-1? %d\n", consdata->rankone);

   /* print A_0 if it exists */
   if ( consdata->constnnonz > 0 )
   {
      SCIPinfoMessage(scip, file, "    A_0: ");

      for (i = 0; i < consdata->constnnonz; i++)
      {
         if ( i < consdata->constnnonz - 1 )
            SCIPinfoMessage(scip, file, "(%d,%d):%.15g, ", consdata->constrow[i], consdata->constcol[i], consdata->constval[i]);
         else
            SCIPinfoMessage(scip, file, "(%d,%d):%.15g", consdata->constrow[i], consdata->constcol[i], consdata->constval[i]);
      }
      SCIPinfoMessage(scip, file, "\n");
   }

   /* print other matrices */
   for (v = 0; v < consdata->nvars; v++)
   {
      SCIPinfoMessage(scip, file, "    <%s>: ", SCIPvarGetName(consdata->vars[v]));
      for (i = 0; i < consdata->nvarnonz[v]; i++)
      {
         if ( i < consdata->nvarnonz[v] - 1 || v < consdata->nvars - 1 )
            SCIPinfoMessage(scip, file, "(%d,%d):%.15g, ", consdata->row[v][i], consdata->col[v][i], consdata->val[v][i]);
         else
            SCIPinfoMessage(scip, file, "(%d,%d):%.15g", consdata->row[v][i], consdata->col[v][i], consdata->val[v][i]);
      }
      /* if this is not the last variable, add a newline */
      if (v < consdata->nvars - 1)
      {
         SCIPinfoMessage(scip, file, "\n");
      }
   }

   return SCIP_OKAY;
#endif
}

/** parse an SDP constraint */
static
SCIP_DECL_CONSPARSE(consParseSdp)
{  /*lint --e{715}*/
   SCIP_Bool parsesuccess;
   SCIP_CONSDATA* consdata = NULL;
   char* pos;
   int currentsize;
   int nvars;
   int i;
   int v;
   int rankoneint;

   assert( scip != NULL );
   assert( str != NULL );

   nvars = SCIPgetNVars(scip);

   assert( success != NULL );
   *success = TRUE;

   /* create constraint data */
   SCIP_CALL( SCIPallocBlockMemory(scip, &consdata) );
   consdata->nvars = 0;
   consdata->nnonz = 0;
   consdata->constnnonz = 0;
   consdata->rankone = 0;
   consdata->addedquadcons = FALSE;
   consdata->locks = NULL;

   SCIP_CALL( SCIPallocBlockMemoryArray(scip, &consdata->nvarnonz, nvars) );
   SCIP_CALL( SCIPallocBlockMemoryArray(scip, &consdata->col, nvars) );
   SCIP_CALL( SCIPallocBlockMemoryArray(scip, &consdata->row, nvars) );
   SCIP_CALL( SCIPallocBlockMemoryArray(scip, &consdata->val, nvars) );
   SCIP_CALL( SCIPallocBlockMemoryArray(scip, &consdata->vars, nvars));

   consdata->constcol = NULL;
   consdata->constrow = NULL;
   consdata->constval = NULL;

   /* parse the blocksize */
   parsesuccess = SCIPstrToIntValue(str, &(consdata->blocksize), &pos);
   *success = *success && parsesuccess;

   /* skip whitespace */
   while ( isspace((unsigned char)*pos) )
      pos++;

   /* parse the rank1-information */
   if ( pos[0] == 'r' && pos[1] == 'a' && pos[2] == 'n' && pos[3] == 'k' && pos[4] == '-' && pos[5] == '1' && pos[6] == '?' )
   {
      pos += 8;                 /* we skip "rank1-? " */
      parsesuccess = SCIPstrToIntValue(pos, &rankoneint, &pos);
      consdata->rankone = (SCIP_Bool) rankoneint;
      *success = *success && parsesuccess;

      printf("rank-1? %d\n", rankoneint);
   }

   /* skip whitespace */
   while( isspace((unsigned char)*pos) )
      pos++;

   /* check if there is a constant part */
   if ( pos[0] == 'A' && pos[1] == '_' && pos[2] == '0' )
   {
      pos += 5; /* we skip "A_0: " */

      SCIP_CALL( SCIPallocBlockMemoryArray(scip, &consdata->constcol, PARSE_STARTSIZE) );
      SCIP_CALL( SCIPallocBlockMemoryArray(scip, &consdata->constrow, PARSE_STARTSIZE) );
      SCIP_CALL( SCIPallocBlockMemoryArray(scip, &consdata->constval, PARSE_STARTSIZE) );

      currentsize = PARSE_STARTSIZE;

      /* as long as there is another entry for the constant part, parse it */
      while (pos[0] == '(')
      {
         pos++; /* remove the '(' */

         /* check if we need to enlarge the arrays */
         if ( consdata->constnnonz == currentsize )
         {
            SCIP_CALL( SCIPreallocBlockMemoryArray(scip, &consdata->constcol, currentsize, PARSE_SIZEFACTOR * currentsize) );
            SCIP_CALL( SCIPreallocBlockMemoryArray(scip, &consdata->constrow, currentsize, PARSE_SIZEFACTOR * currentsize) );
            SCIP_CALL( SCIPreallocBlockMemoryArray(scip, &consdata->constval, currentsize, PARSE_SIZEFACTOR * currentsize) );
            currentsize *= PARSE_SIZEFACTOR;
         }

         parsesuccess = SCIPstrToIntValue(pos, &(consdata->constrow[consdata->constnnonz]), &pos);
         *success = *success && parsesuccess;
         assert( consdata->constrow[consdata->constnnonz] < consdata->blocksize );
         pos++; /* remove the ',' */
         parsesuccess = SCIPstrToIntValue(pos, &(consdata->constcol[consdata->constnnonz]), &pos);
         *success = *success && parsesuccess;
         assert( consdata->constcol[consdata->constnnonz] < consdata->blocksize );
         pos += 2; /* remove the "):" */
         parsesuccess = SCIPstrToRealValue(pos, &(consdata->constval[consdata->constnnonz]), &pos);
         *success = *success && parsesuccess;
         pos ++; /* remove the "," */

         /* if we got an entry in the upper triangular part, switch the entries for lower triangular */
         if ( consdata->constcol[consdata->constnnonz] > consdata->constrow[consdata->constnnonz] )
         {
            i = consdata->constcol[consdata->constnnonz];
            consdata->constcol[consdata->constnnonz] = consdata->constrow[consdata->constnnonz];
            consdata->constrow[consdata->constnnonz] = i;
         }

         consdata->constnnonz++;

         /* skip whitespace */
         while( isspace((unsigned char)*pos) )
            pos++;
      }

      /* resize the arrays to their final size */
      SCIP_CALL( SCIPreallocBlockMemoryArray(scip, &consdata->constcol, currentsize, consdata->constnnonz) );
      SCIP_CALL( SCIPreallocBlockMemoryArray(scip, &consdata->constrow, currentsize, consdata->constnnonz) );
      SCIP_CALL( SCIPreallocBlockMemoryArray(scip, &consdata->constval, currentsize, consdata->constnnonz) );
   }

   /* skip whitespace */
   while( isspace((unsigned char)*pos) )
      pos++;

   /* parse the non-constant part */

   /* while there is another variable, parse it */
   while ( pos[0] == '<' )
   {
      /* add the variable to consdata->vars and create the corresponding nonzero arrays */
      SCIP_CALL( SCIPparseVarName(scip, pos, &(consdata->vars[consdata->nvars]), &pos) );
      SCIP_CALL( SCIPcaptureVar(scip, consdata->vars[consdata->nvars]) );

      consdata->nvarnonz[consdata->nvars] = 0;
      SCIP_CALL( SCIPallocBlockMemoryArray(scip, &(consdata->col[consdata->nvars]), PARSE_STARTSIZE));
      SCIP_CALL( SCIPallocBlockMemoryArray(scip, &(consdata->row[consdata->nvars]), PARSE_STARTSIZE));
      SCIP_CALL( SCIPallocBlockMemoryArray(scip, &(consdata->val[consdata->nvars]), PARSE_STARTSIZE));
      consdata->nvars++;
      currentsize = PARSE_STARTSIZE;

      pos += 2; /* remove the ": " */

      /* while there is another entry, parse it */
      while (pos[0] == '(')
      {
         pos++; /* remove the '(' */

         /* check if we need to enlarge the arrays */
         if ( consdata->nvarnonz[consdata->nvars - 1] == currentsize )
         {
            SCIP_CALL( SCIPreallocBlockMemoryArray(scip, &consdata->col[consdata->nvars - 1], currentsize, PARSE_SIZEFACTOR * currentsize) );
            SCIP_CALL( SCIPreallocBlockMemoryArray(scip, &consdata->row[consdata->nvars - 1], currentsize, PARSE_SIZEFACTOR * currentsize) );
            SCIP_CALL( SCIPreallocBlockMemoryArray(scip, &consdata->val[consdata->nvars - 1], currentsize, PARSE_SIZEFACTOR * currentsize) );
            currentsize *= PARSE_SIZEFACTOR;
         }

         parsesuccess = SCIPstrToIntValue(pos, &(consdata->row[consdata->nvars - 1][consdata->nvarnonz[consdata->nvars - 1]]), &pos);
         *success = *success && parsesuccess;
         assert( consdata->row[consdata->nvars - 1][consdata->nvarnonz[consdata->nvars - 1]] < consdata->blocksize );
         pos++; /* remove the ',' */
         parsesuccess = SCIPstrToIntValue(pos, &(consdata->col[consdata->nvars - 1][consdata->nvarnonz[consdata->nvars - 1]]), &pos);
         *success = *success && parsesuccess;
         assert( consdata->col[consdata->nvars - 1][consdata->nvarnonz[consdata->nvars - 1]] < consdata->blocksize );
         pos += 2; /* remove the "):" */
         parsesuccess = SCIPstrToRealValue(pos, &(consdata->val[consdata->nvars - 1][consdata->nvarnonz[consdata->nvars - 1]]), &pos);
         *success = *success && parsesuccess;
         if ( *pos != '\0' )
            pos ++; /* remove the "," */

         /* if we got an entry in the upper triangular part, switch the entries for lower triangular */
         if ( consdata->col[consdata->nvars - 1][consdata->nvarnonz[consdata->nvars - 1]] >
               consdata->row[consdata->nvars - 1][consdata->nvarnonz[consdata->nvars - 1]] )
         {
            i = consdata->col[consdata->nvars - 1][consdata->nvarnonz[consdata->nvars - 1]];
            consdata->col[consdata->nvars - 1][consdata->nvarnonz[consdata->nvars - 1]] =
                  consdata->row[consdata->nvars - 1][consdata->nvarnonz[consdata->nvars - 1]];
            consdata->row[consdata->nvars - 1][consdata->nvarnonz[consdata->nvars - 1]] = i;
         }

         consdata->nvarnonz[consdata->nvars - 1]++;

         /* skip whitespace */
         while( isspace((unsigned char)*pos) )
            pos++;
      }

      /* resize the arrays to their final size */
      SCIP_CALL( SCIPreallocBlockMemoryArray(scip, &consdata->col[consdata->nvars - 1], currentsize, consdata->nvarnonz[consdata->nvars - 1]) );
      SCIP_CALL( SCIPreallocBlockMemoryArray(scip, &consdata->row[consdata->nvars - 1], currentsize, consdata->nvarnonz[consdata->nvars - 1]) );
      SCIP_CALL( SCIPreallocBlockMemoryArray(scip, &consdata->val[consdata->nvars - 1], currentsize, consdata->nvarnonz[consdata->nvars - 1]) );

      /* skip whitespace */
      while ( isspace((unsigned char)*pos) )
         pos++;
   }

   /* resize the arrays to their final size */
   SCIP_CALL( SCIPreallocBlockMemoryArray(scip, &consdata->nvarnonz, nvars, consdata->nvars) );
   SCIP_CALL( SCIPreallocBlockMemoryArray(scip, &consdata->col, nvars, consdata->nvars) );
   SCIP_CALL( SCIPreallocBlockMemoryArray(scip, &consdata->row, nvars, consdata->nvars) );
   SCIP_CALL( SCIPreallocBlockMemoryArray(scip, &consdata->val, nvars, consdata->nvars) );
   SCIP_CALL( SCIPreallocBlockMemoryArray(scip, &consdata->vars, nvars, consdata->nvars));

   /* compute sdpnnonz */
   for (v = 0; v < consdata->nvars; v++)
      consdata->nnonz += consdata->nvarnonz[v];

   /* set maxevsubmat */
   SCIP_CALL( SCIPallocBlockMemoryArray(scip, &consdata->maxevsubmat, 2) );
   consdata->maxevsubmat[0] = -1;
   consdata->maxevsubmat[1] = -1;

   /* create the constraint */
   SCIP_CALL( SCIPcreateCons(scip, cons, name, conshdlr, consdata, initial, separate, enforce, check, propagate, local, modifiable,
         dynamic, removable, stickingatnode) );

   /* compute maximum rhs entry for later use in the DIMACS Error Norm */
   SCIP_CALL( setMaxRhsEntry(*cons) );

#ifdef SCIP_MORE_DEBUG
   SCIP_CALL( SCIPprintCons(scip, *cons, NULL) );
#endif

   return SCIP_OKAY;
}

/** constraint method of constraint handler which returns the variables */
static
SCIP_DECL_CONSGETVARS(consGetVarsSdp)
{/*lint --e{715}*/
   SCIP_CONSDATA* consdata;
   int nvars;
   int i;

   assert( scip != NULL );
   assert( cons != NULL );
   assert( vars != NULL );
   assert( success != NULL );
   assert( varssize >= 0 );

   consdata = SCIPconsGetData(cons);
   assert( consdata != NULL );

   nvars = consdata->nvars;

   if ( nvars > varssize )
   {
      SCIPdebugMsg(scip, "consGetVarsIndicator called for array of size %d, needed size %d.\n", varssize, nvars);
      *success = FALSE;
      return SCIP_OKAY;
   }

   for (i = 0; i < nvars; i++)
      vars[i] = consdata->vars[i];

   *success = TRUE;

   return SCIP_OKAY;
}

/** constraint method of constraint handler which returns the number of variables */
static
SCIP_DECL_CONSGETNVARS(consGetNVarsSdp)
{/*lint --e{715}*/
   SCIP_CONSDATA* consdata;

   assert( scip != NULL );
   assert( cons != NULL );
   assert( nvars != NULL );
   assert( success != NULL );

   consdata = SCIPconsGetData(cons);
   assert( consdata != NULL );

   *nvars = consdata->nvars;
   *success = TRUE;

   return SCIP_OKAY;
}

/** creates the handler for SDP constraints and includes it in SCIP */
SCIP_RETCODE SCIPincludeConshdlrSdp(
   SCIP*                 scip                /**< SCIP data structure */
   )
{
   SCIP_CONSHDLR* conshdlr = NULL;
   SCIP_CONSHDLRDATA* conshdlrdata = NULL;

   assert( scip != NULL );

   /* allocate memory for the conshdlrdata */
   SCIP_CALL( SCIPallocMemory(scip, &conshdlrdata) );
   conshdlrdata->quadconsrank1 = FALSE;

   /* include constraint handler */
   SCIP_CALL( SCIPincludeConshdlrBasic(scip, &conshdlr, CONSHDLR_NAME, CONSHDLR_DESC,
         CONSHDLR_ENFOPRIORITY, CONSHDLR_CHECKPRIORITY, CONSHDLR_EAGERFREQ, CONSHDLR_NEEDSCONS,
         consEnfolpSdp, consEnfopsSdp, consCheckSdp, consLockSdp, conshdlrdata) );

   assert( conshdlr != NULL );

   /* set non-fundamental callbacks via specific setter functions */
   SCIP_CALL( SCIPsetConshdlrDelete(scip, conshdlr, consDeleteSdp) );
   SCIP_CALL( SCIPsetConshdlrFree(scip, conshdlr, consFreeSdp) );
   SCIP_CALL( SCIPsetConshdlrCopy(scip, conshdlr, conshdlrCopySdp, consCopySdp) );
   SCIP_CALL( SCIPsetConshdlrInitpre(scip, conshdlr,consInitpreSdp) );
   SCIP_CALL( SCIPsetConshdlrExitpre(scip, conshdlr, consExitpreSdp) );
   SCIP_CALL( SCIPsetConshdlrInitsol(scip, conshdlr, consInitsolSdp) );
   SCIP_CALL( SCIPsetConshdlrPresol(scip, conshdlr, consPresolSdp, CONSHDLR_MAXPREROUNDS, CONSHDLR_PRESOLTIMING) );
   SCIP_CALL( SCIPsetConshdlrSepa(scip, conshdlr, consSepalpSdp, consSepasolSdp, CONSHDLR_SEPAFREQ,
         CONSHDLR_SEPAPRIORITY, CONSHDLR_DELAYSEPA) );
   SCIP_CALL( SCIPsetConshdlrEnforelax(scip, conshdlr, consEnforelaxSdp) );
   SCIP_CALL( SCIPsetConshdlrTrans(scip, conshdlr, consTransSdp) );
   SCIP_CALL( SCIPsetConshdlrPrint(scip, conshdlr, consPrintSdp) );
   SCIP_CALL( SCIPsetConshdlrParse(scip, conshdlr, consParseSdp) );
   SCIP_CALL( SCIPsetConshdlrGetVars(scip, conshdlr, consGetVarsSdp) );
   SCIP_CALL( SCIPsetConshdlrGetNVars(scip, conshdlr, consGetNVarsSdp) );

   /* add parameter */
#ifdef OMP
   SCIP_CALL( SCIPaddIntParam(scip, "constraints/SDP/threads", "number of threads used for OpenBLAS",
         &(conshdlrdata->nthreads), TRUE, DEFAULT_NTHREADS, 1, INT_MAX, NULL, NULL) );
#endif
   SCIP_CALL( SCIPaddBoolParam(scip, "constraints/SDP/diaggezerocuts",
         "Should linear cuts enforcing the non-negativity of diagonal entries of SDP-matrices be added?",
         &(conshdlrdata->diaggezerocuts), TRUE, DEFAULT_DIAGGEZEROCUTS, NULL, NULL) );

   SCIP_CALL( SCIPaddBoolParam(scip, "constraints/SDP/diagzeroimplcuts",
         "Should linear cuts enforcing the implications of diagonal entries of zero in SDP-matrices be added?",
         &(conshdlrdata->diagzeroimplcuts), TRUE, DEFAULT_DIAGZEROIMPLCUTS, NULL, NULL) );

   return SCIP_OKAY;
}

/** creates the handler for rank 1 SDP constraints and includes it in SCIP */
SCIP_RETCODE SCIPincludeConshdlrSdpRank1(
   SCIP*                 scip                /**< SCIP data structure */
   )
{
   SCIP_CONSHDLR* conshdlr = NULL;
   SCIP_CONSHDLRDATA* conshdlrdata = NULL;

   assert( scip != NULL );

   /* allocate memory for the conshdlrdata */
   SCIP_CALL( SCIPallocMemory(scip, &conshdlrdata) );

   /* only use one parameter */
   conshdlrdata->diaggezerocuts = FALSE;
   conshdlrdata->diagzeroimplcuts = FALSE;

   /* include constraint handler */
   SCIP_CALL( SCIPincludeConshdlrBasic(scip, &conshdlr, CONSHDLRRANK1_NAME, CONSHDLRRANK1_DESC,
         CONSHDLR_ENFOPRIORITY, CONSHDLR_CHECKPRIORITY, CONSHDLR_EAGERFREQ, CONSHDLR_NEEDSCONS,
         consEnfolpSdp, consEnfopsSdp, consCheckSdp, consLockSdp, conshdlrdata) );

   assert( conshdlr != NULL );

   /* set non-fundamental callbacks via specific setter functions */
   SCIP_CALL( SCIPsetConshdlrDelete(scip, conshdlr, consDeleteSdp) );
   SCIP_CALL( SCIPsetConshdlrFree(scip, conshdlr, consFreeSdp) );
   SCIP_CALL( SCIPsetConshdlrCopy(scip, conshdlr, conshdlrCopySdpRank1, consCopySdp) );
   SCIP_CALL( SCIPsetConshdlrInitpre(scip, conshdlr,consInitpreSdp) );
   SCIP_CALL( SCIPsetConshdlrExitpre(scip, conshdlr, consExitpreSdp) );
   SCIP_CALL( SCIPsetConshdlrInitsol(scip, conshdlr, consInitsolSdp) );
   SCIP_CALL( SCIPsetConshdlrPresol(scip, conshdlr, consPresolSdp, CONSHDLR_MAXPREROUNDS, CONSHDLR_PRESOLTIMING) );
   SCIP_CALL( SCIPsetConshdlrSepa(scip, conshdlr, consSepalpSdp, consSepasolSdp, CONSHDLR_SEPAFREQ,
         CONSHDLR_SEPAPRIORITY, CONSHDLR_DELAYSEPA) );
   SCIP_CALL( SCIPsetConshdlrEnforelax(scip, conshdlr, consEnforelaxSdp) );
   SCIP_CALL( SCIPsetConshdlrTrans(scip, conshdlr, consTransSdp) );
   SCIP_CALL( SCIPsetConshdlrPrint(scip, conshdlr, consPrintSdp) );
   SCIP_CALL( SCIPsetConshdlrParse(scip, conshdlr, consParseSdp) );
   SCIP_CALL( SCIPsetConshdlrGetVars(scip, conshdlr, consGetVarsSdp) );
   SCIP_CALL( SCIPsetConshdlrGetNVars(scip, conshdlr, consGetNVarsSdp) );

   /* add parameter */
   SCIP_CALL( SCIPaddBoolParam(scip, "constraints/SDP/quadconsrank1",
         "Should quadratic cons for 2x2 minors be added in the rank-1 case?",
         &(conshdlrdata->quadconsrank1), TRUE, DEFAULT_QUADCONSRANK1, NULL, NULL) );

   return SCIP_OKAY;
}

/** for given row and column (i,j) computes the position in the lower triangular part, if
 *  these positions are numbered from 0 to n(n+1)/2 - 1, this needs to be called for i >= j
 */
int SCIPconsSdpCompLowerTriangPos(
   int                   i,                  /**< row index */
   int                   j                   /**< column index */
   )
{
   assert( j >= 0 );
   assert( i >= j );

   return i*(i+1)/2 + j;
}

/** get the data belonging to a single SDP-constraint
 *
 *  In arraylength the length of the nvarnonz, col, row and val arrays has to be given, if it is not sufficient to store all block-pointers that
 *  need to be inserted, a debug message will be thrown and this variable will be set to the needed length.
 *  constnnonz should give the length of the const arrays, if it is too short it will also give the needed number and a debug message is thrown.
 *  rankone and maxevsubmat can be NULL-pointers, if the corresponding information is not needed.
 */
SCIP_RETCODE SCIPconsSdpGetData(
   SCIP*                 scip,               /**< SCIP data structure */
   SCIP_CONS*            cons,               /**< SDP constraint to get data of */
   int*                  nvars,              /**< pointer to store the number of variables in this SDP constraint */
   int*                  nnonz,              /**< pointer to store the number of nonzeros in this SDP constraint */
   int*                  blocksize,          /**< pointer to store the size of this SDP-block */
   int*                  arraylength,        /**< length of the given nvarnonz, col, row and val arrays, if this is too short this will return the needed length*/
   int*                  nvarnonz,           /**< pointer to store the number of nonzeros for each variable, also length of the arrays col/row/val are
                                              *   pointing to */
   int**                 col,                /**< pointer to store the column indices of the nonzeros for each variable */
   int**                 row,                /**< pointer to store the row indices of the nonzeros for each variable */
   SCIP_Real**           val,                /**< pointer to store the values of the nonzeros for each variable */
   SCIP_VAR**            vars,               /**< pointer to store the SCIP variables present in this constraint that correspond to the indices in col/row/val */
   int*                  constnnonz,         /**< pointer to store the number of nonzeros in the constant part of this SDP constraint, also length of
                                              *   the const arrays */
   int*                  constcol,           /**< pointer to store the column indices of the constant nonzeros */
   int*                  constrow,           /**< pointer to store the row indices of the constant nonzeros */
   SCIP_Real*            constval,           /**< pointer to store the values of the constant nonzeros */
   SCIP_Bool*            rankone,            /**< pointer to store if matrix should be rank one (or NULL, if information not necessary) */
   int**                 maxevsubmat,        /**< pointer to store two row indices of 2x2 subdeterminant with maximal eigenvalue [-1,-1 if not yet computed] (or NULL, if information not necessary) */
   SCIP_Bool*            addedquadcons       /**< pointer to store if the quadratic 2x2-minor constraints already added (in the rank1-case) (or NULL, if information not necessary) */
   )
{
   SCIP_CONSDATA* consdata;
   int i;

   assert( scip != NULL );
   assert( cons != NULL );
   assert( nvars != NULL );
   assert( nnonz != NULL );
   assert( blocksize != NULL );
   assert( arraylength != NULL );
   assert( nvarnonz != NULL );
   assert( col != NULL );
   assert( row != NULL );
   assert( val != NULL );
   assert( vars != NULL );
   assert( constnnonz != NULL );

   consdata = SCIPconsGetData(cons);

   assert( consdata->constnnonz == 0 || ( constcol != NULL && constrow != NULL && constval != NULL ) );

   *nvars = consdata->nvars;
   *nnonz = consdata->nnonz;
   *blocksize = consdata->blocksize;

   for (i = 0; i < consdata->nvars; i++)
      vars[i] = consdata->vars[i];

   /* check that the sdp-arrays are long enough to store the information */
   if ( *arraylength < consdata->nvars )
   {
      SCIPdebugMsg(scip, "nvarnonz, col, row and val arrays were not long enough to store the information for cons %s, they need to be at least"
         "size %d, given was only length %d! \n", SCIPconsGetName(cons), consdata->nvars, *arraylength);
      *arraylength = consdata->nvars;
   }
   else
   {
      for (i = 0; i < consdata->nvars; i++)
      {
         nvarnonz[i] = consdata->nvarnonz[i];
         /* set the pointers for each variable */
         col[i] = consdata->col[i];
         row[i] = consdata->row[i];
         val[i] = consdata->val[i];
      }
   }

   /* set the constant pointers (if a constant part exists) */
   if ( consdata->constnnonz > 0 )
   {
      if ( consdata->constnnonz > *constnnonz )
      {
         SCIPdebugMsg(scip, "The constant nonzeros arrays were not long enough to store the information for cons %s, they need to be at least"
            "size %d, given was only length %d! \n", SCIPconsGetName(cons), consdata->constnnonz, *constnnonz);
      }
      else
      {
         for (i = 0; i < consdata->constnnonz; i++)
         {
            constcol[i] = consdata->constcol[i];
            constrow[i] = consdata->constrow[i];
            constval[i] = consdata->constval[i];
         }
      }
   }

   *constnnonz = consdata->constnnonz;

   /* set the information about rankone, the current submatrix with largest minimal eigenvalue ([-1,-1] if not yet
      computed), and the quadratic 2x2-minor constraints if desired */
   if ( rankone != NULL && maxevsubmat != NULL )
   {
      *rankone = consdata->rankone;
      *maxevsubmat[0] = consdata->maxevsubmat[0];
      *maxevsubmat[1] = consdata->maxevsubmat[1];
      *addedquadcons = consdata->addedquadcons;
   }

   return SCIP_OKAY;
}

/** gets the number of nonzeros and constant nonzeros for this SDP constraint
 *
 *  Either nnonz or constnnonz may be NULL if only the other one is needed.
 */
SCIP_RETCODE SCIPconsSdpGetNNonz(
   SCIP*                 scip,               /**< SCIP data structure */
   SCIP_CONS*            cons,               /**< SDP constraint to get number of nonzeros for */
   int*                  nnonz,              /**< pointer to store the number of nonzeros in this SDP constraint */
   int*                  constnnonz          /**< pointer to store the number of nonzeros in the constant part of this SDP constraint */
   )
{
   SCIP_CONSDATA* consdata;

   assert( scip != NULL );
   assert( cons != NULL );

   consdata = SCIPconsGetData(cons);
   assert( consdata != NULL );

   if ( nnonz != NULL )
      *nnonz = consdata->nnonz;

   if ( constnnonz != NULL )
      *constnnonz = consdata->constnnonz;

   return SCIP_OKAY;
}

/** gets the blocksize of the SDP constraint */
int SCIPconsSdpGetBlocksize(
   SCIP*                 scip,               /**< SCIP data structure */
   SCIP_CONS*            cons                /**< SDP constraint to get blocksize for */
   )
{
   SCIP_CONSDATA* consdata;

   assert( scip != NULL );
   assert( cons != NULL );

   consdata = SCIPconsGetData(cons);
   assert( consdata != NULL );

   return consdata->blocksize;
}

/** gets the full constraint Matrix \f$ A_j \f$ for a given variable j */
SCIP_RETCODE SCIPconsSdpGetFullAj(
   SCIP*                 scip,               /**< SCIP data structure */
   SCIP_CONS*            cons,               /**< SDP constraint to get matrix for */
   int                   j,                  /**< the variable j to get the corresponding matrix \f$ A_j \f$ for */
   SCIP_Real*            Aj                  /**< pointer to store the full matrix \f$ A_j \f$ */
   )
{
   SCIP_CONSDATA* consdata;
   int blocksize;
   int i;

   assert( scip != NULL );
   assert( cons != NULL );
   assert( j >= 0 );
   assert( Aj != NULL );

   consdata = SCIPconsGetData(cons);
   assert( consdata != NULL );
   blocksize = consdata->blocksize;

   assert( j < consdata->nvars );

   for (i = 0; i < blocksize * blocksize; i++)
      Aj[i] = 0;

   for (i = 0; i < consdata->nvarnonz[j]; i++)
   {
      Aj[consdata->col[j][i] * blocksize + consdata->row[j][i]] = consdata->val[j][i]; /*lint !e679*/
      Aj[consdata->row[j][i] * blocksize + consdata->col[j][i]] = consdata->val[j][i]; /*lint !e679*/
   }

   return SCIP_OKAY;
}

/** gives an n*n-long array with the full constant matrix */
SCIP_RETCODE SCIPconsSdpGetFullConstMatrix(
   SCIP*                 scip,               /**< SCIP data structure */
   SCIP_CONS*            cons,               /**< SDP constraint to get matrix for */
   SCIP_Real*            mat                 /**< pointer to store the full constant matrix */
   )
{
   SCIP_CONSDATA* consdata;
   int blocksize;
   int i;
   int j;

   assert( scip != NULL );
   assert( cons != NULL );
   assert( mat != NULL );

   consdata = SCIPconsGetData(cons);
   blocksize = consdata->blocksize;

   for (i = 0; i < blocksize; i++)
   {
      for (j = 0; j < blocksize; j++)
         mat[i * blocksize + j] = 0.0; /*lint !e679*/
   }

   for (i = 0; i < consdata->constnnonz; i++)
   {
      mat[consdata->constcol[i] * blocksize + consdata->constrow[i]] = consdata->constval[i]; /*lint !e679*/
      mat[consdata->constrow[i] * blocksize + consdata->constcol[i]] = consdata->constval[i]; /*lint !e679*/
   }

   return SCIP_OKAY;
}

/** gives a 0.5*n*(n+1)-long array with the lower triangular part of the constant matrix indexed by SCIPconsSdpCompLowerTriangPos */
SCIP_RETCODE SCIPconsSdpGetLowerTriangConstMatrix(
   SCIP*                 scip,               /**< SCIP data structure */
   SCIP_CONS*            cons,               /**< SDP constraint to get data of */
   SCIP_Real*            mat                 /**< pointer to store the lower triangular part of the constant matrix */
   )
{
   SCIP_CONSDATA* consdata;
   int blocksize;
   int i;

   assert( scip != NULL );
   assert( cons != NULL );
   assert( mat != NULL );

   consdata = SCIPconsGetData(cons);
   assert( consdata != NULL );

   blocksize = consdata->blocksize;

   /* initialize the matrix with 0 */
   for (i = 0; i < (blocksize * (blocksize + 1)) / 2; i++)
      mat[i] = 0.0;

   for (i = 0; i < consdata->constnnonz; i++)
      mat[SCIPconsSdpCompLowerTriangPos(consdata->constrow[i], consdata->constcol[i])] = consdata->constval[i];

   return SCIP_OKAY;
}

/** Compute a heuristic guess for a good starting solution \f$ \lambda ^* \cdot I \f$.
 *
 *  The solution is computed as
 *  \f[
 *  \lambda^* = \max \Bigg\{S \cdot \max_{i \in [m]} \{|u_i|, |l_i|\} \cdot \max_{i \in [m]} \|A_i\|_\infty + \|C\|_\infty,
 *  \frac{\max_{i \in [m]} b_i}{S \cdot \min_{i \in [m]} \min_{j, \ell \in [n]} (A_i)_{j\ell} } \Bigg\},
 *  \f]
 *  where \f$ S = \frac{ | \text{nonzero-entries of all } A_i | }{0.5 \cdot \text{ blocksize } (\text{ blocksize } + 1)} \f$
 *  measures the sparsity of the matrices.
 */
SCIP_RETCODE SCIPconsSdpGuessInitialPoint(
   SCIP*                 scip,               /**< SCIP data structure */
   SCIP_CONS*            cons,               /**< the constraint for which the initial point should be constructed */
   SCIP_Real*            lambdastar          /**< pointer to store the guess for the initial point */
   )
{
   SCIP_CONSDATA* consdata;
   SCIP_Real sparsity;
   SCIP_Real maxinfnorm;
   SCIP_Real maxconst;
   SCIP_Real mininfnorm;
   SCIP_Real maxobj;
   SCIP_Real maxbound;
   SCIP_Real primalguess;
   SCIP_Real dualguess;
   SCIP_Real compval;
   int blocksize;
   int i;
   int v;

   assert( scip != NULL );
   assert( cons != NULL );
   assert( lambdastar != NULL );
   assert( strcmp(SCIPconshdlrGetName(SCIPconsGetHdlr(cons)), CONSHDLR_NAME) == 0 );

   consdata = SCIPconsGetData(cons);
   assert( consdata != NULL );

   /* If there are no nonzeros, we cannot use the usual formula, since it divides through the number of nonzeros. In this case,
    * however, we will not solve an SDP anyways but at most an LP (more likely the problem will be solved in local presolving,
    * if all variables are fixed and not only those in the SDP-part), so we just take the default value of SDPA.
    */
   if ( consdata->nnonz == 0 )
   {
      *lambdastar = 100.0;
      return SCIP_OKAY;
   }

   blocksize = consdata->blocksize;

   sparsity = consdata->nnonz / (0.5 * blocksize * (blocksize + 1));

   /* compute the maximum entry of the A_i */
   maxinfnorm = 0.0;
   mininfnorm = SCIPinfinity(scip);
   for (v = 0; v < consdata->nvars; v++)
   {
      for (i = 0; i < consdata->nvarnonz[v]; i++)
      {
         if ( SCIPisGT(scip, REALABS(consdata->val[v][i]), maxinfnorm ) )
            maxinfnorm = REALABS(consdata->val[v][i]);
         if ( SCIPisLT(scip, REALABS(consdata->val[v][i]), mininfnorm) )
            mininfnorm = REALABS(consdata->val[v][i]);
      }
   }
   maxconst = 0.0;
   for (i = 0; i < consdata->constnnonz; i++)
   {
      if ( SCIPisGT(scip, REALABS(consdata->constval[i]), maxconst ) )
         maxconst = REALABS(consdata->constval[i]);
   }

   assert( SCIPisGT(scip, mininfnorm, 0.0) );

   /* compute maximum b_i and bound */
   maxobj = 0.0;
   maxbound = 0.0;
   for (v = 0; v < consdata->nvars; v++)
   {
      if ( SCIPisGT(scip, REALABS(SCIPvarGetObj(consdata->vars[v])), maxobj) )
         maxobj = REALABS(SCIPvarGetObj(consdata->vars[v]));
      compval = SCIPisInfinity(scip, REALABS(SCIPvarGetUbGlobal(consdata->vars[v]))) ? 1e+6 : REALABS(SCIPvarGetUbGlobal(consdata->vars[v]));
      if ( SCIPisGT(scip, compval, maxbound) )
         maxbound = compval;
      compval = SCIPisInfinity(scip, REALABS(SCIPvarGetLbGlobal(consdata->vars[v]))) ? 1e+6 : REALABS(SCIPvarGetUbGlobal(consdata->vars[v]));
      if ( SCIPisGT(scip, compval, maxbound) )
         maxbound = compval;
   }

   /* if all variables were unbounded, we set the value to 10^6 */
   if ( SCIPisEQ(scip, maxbound, 0.0) )
      maxbound = 1E+6;

   /* compute primal and dual guess */
   primalguess = maxobj / (sparsity * mininfnorm);
   dualguess = sparsity * maxinfnorm * maxbound + maxconst;

   if ( SCIPisGT(scip, primalguess, dualguess) )
      *lambdastar = primalguess;
   else
      *lambdastar = dualguess;

   return SCIP_OKAY;
}

/** Gets maximum absolute entry of constant matrix \f$ A_0 \f$ */
SCIP_Real SCIPconsSdpGetMaxConstEntry(
   SCIP*                 scip,               /**< SCIP data structure */
   SCIP_CONS*            cons                /**< the constraint to get the maximum constant matrix entry for */
   )
{
   SCIP_CONSDATA* consdata;

   assert( scip != NULL );
   assert( cons != NULL );

   consdata = SCIPconsGetData(cons);

   return consdata->maxrhsentry;
}

/** Gets maximum absolute entry of all matrices \f$ A_i \f$ */
SCIP_Real SCIPconsSdpGetMaxSdpCoef(
   SCIP*                 scip,               /**< SCIP data structure */
   SCIP_CONS*            cons                /**< the constraint to get the maximum constant matrix entry for */
   )
{
   SCIP_CONSDATA* consdata;
   SCIP_Real maxcoef;
   int v;
   int i;

   assert( scip != NULL );
   assert( cons != NULL );

   consdata = SCIPconsGetData(cons);

   maxcoef = 0.0;

   for (v = 0; v < consdata->nvars; v++)
   {
      for (i = 0; i < consdata->nvarnonz[v]; i++)
      {
         if ( SCIPisGT(scip, REALABS(consdata->val[v][i]), maxcoef) )
            maxcoef = REALABS(consdata->val[v][i]);
      }
   }

   return maxcoef;
}

/** Computes an upper bound on the number of nonzeros of the (dual) SDP matrix \f$ Z = \sum_{j=1}^n A_j y_j - A_0 \f$,
 *  this should be used to allocate enough memory before calling SCIPconsSdpComputeSparseSdpMatrix.
 *
 *  Upper bound is computed as \f$ \min \{ \sum_{v \leq m} \text{nvarnonz}(v) + \text{constnnonz}, n \cdot (n+1) / 2 \} \f$.
 */
int SCIPconsSdpComputeUbSparseSdpMatrixLength(
   SCIP_CONS*            cons                /**< the constraint for which the Matrix should be assembled */
   )
{  /*lint --e{715}*/
   SCIP_CONSDATA* consdata;
   int v;
   int ub;
   int denselength;

   assert( cons != NULL );

   consdata = SCIPconsGetData(cons);
   assert( consdata != NULL );

   ub = consdata->constnnonz;

   for (v = 0; v < consdata->nvars; v++)
      ub += consdata->nvarnonz[v];

   denselength = consdata->blocksize * (consdata->blocksize + 1) / 2;

   return (ub <= denselength ? ub : denselength);
}

/** Computes (dual) SDP matrix \f$ Z = \sum_{j=1}^n A_j y_j - A_0 \f$ and returns it in sparse format
 *  @note row, col and val should have memory allocated equal to SCIPconsSdpComputeUbSparseSdpMatrixLength(),
 *        if the memory is not sufficient, length will be set to -1 and an error will be thrown
 */
SCIP_RETCODE SCIPconsSdpComputeSparseSdpMatrix(
   SCIP*                 scip,               /**< SCIP data structure */
   SCIP_CONS*            cons,               /**< the constraint for which the Matrix should be assembled */
   SCIP_SOL*             sol,                /**< the solution to assemble the matrix for */
   int*                  length,             /**< input: allocated memory for row/col/val arrays
                                              *   output: number of nonzeros of the matrix / length of row/col/val arrays */
   int*                  row,                /**< pointer to store row indices of SDP-matrix */
   int*                  col,                /**< pointer to store column indices of SDP-matrix */
   SCIP_Real*            val                 /**< pointer to store values of SDP-matrix */
   )
{
   SCIP_CONSDATA* consdata;
   int i;
   int v;
   int nnonz;

   assert( scip != NULL );
   assert( cons != NULL );
   assert( sol != NULL );
   assert( length != NULL );
   assert( row != NULL );
   assert( col != NULL );
   assert( val != NULL );

   consdata = SCIPconsGetData(cons);
   assert( consdata != NULL );

   /* initialize nnonz/row/col/val with constant arrays */
   nnonz = consdata->constnnonz;
   if ( *length < nnonz )
   {
      *length = -1;
      SCIPerrorMessage("Arrays not long enough in SCIPconsSdpComputeSparseSdpMatrix, length %d given, need at least %d (probably more)\n",
            *length, nnonz);
      return SCIP_ERROR;
   }

   for (i = 0; i < consdata->constnnonz; i++)
   {
      row[i] = consdata->constrow[i];
      col[i] = consdata->constcol[i];
      val[i] = -1 * consdata->constval[i];
   }

   /* add all variable arrays multiplied by corresponding solution value */
   for (v = 0; v < consdata->nvars; v++)
   {
      SCIP_CALL( SCIPsdpVarfixerMergeArrays(SCIPblkmem(scip), SCIPepsilon(scip), consdata->row[v], consdata->col[v], consdata->val[v], consdata->nvarnonz[v],
            FALSE, SCIPgetSolVal(scip, sol, consdata->vars[v]), row, col, val, &nnonz, *length) );
      if ( nnonz > *length )
      {
         *length = -1;
         SCIPerrorMessage("Arrays not long enough in SCIPconsSdpComputeSparseSdpMatrix, length %d given, need at least %d (probably more)\n",
               *length, nnonz);
         return SCIP_ERROR;
      }
   }

   /* update length pointer */
   *length = nnonz;

   return SCIP_OKAY;
}

/** returns whether the matrix should be rank one */
SCIP_Bool SCIPconsSdpShouldBeRankOne(
   SCIP_CONS*            cons                /**< the constraint for which the existence of a rank one constraint should be checked */
   )
{
   SCIP_CONSDATA* consdata;

   assert( cons != NULL );

   consdata = SCIPconsGetData(cons);
   assert( consdata != NULL );

   return consdata->rankone;
}

/** returns two row indices of 2x2 subdeterminant with maximal eigenvalue [or -1,-1 if not available] */
SCIP_RETCODE SCIPconsSdpGetMaxEVSubmat(
   SCIP_CONS*            cons,               /**< the constraint for which the existence of a rank one constraint should be checked */
   int**                 maxevsubmat         /**< pointer to store the two row indices of 2x2 subdeterminant with
                                              *   maximal eigenvalue [or -1,-1 if not available] */
   )
{
   SCIP_CONSDATA* consdata;

   assert( cons != NULL );

   consdata = SCIPconsGetData(cons);
   assert( consdata != NULL );
   assert( maxevsubmat != NULL );

   *maxevsubmat[0] = consdata->maxevsubmat[0];
   *maxevsubmat[1] = consdata->maxevsubmat[1];

   return SCIP_OKAY;
}

/** returns whether the quadratic 2x2-minor constraints are already added (in the rank1-case) */
SCIP_Bool SCIPconsSdpAddedQuadCons(
   SCIP_CONS*            cons                /**< the constraint for which it should be checked whether the quadratic 2x2-minor constraints are already added (in the rank1-case) */
   )
{
   SCIP_CONSDATA* consdata;

   assert( cons != NULL );

   consdata = SCIPconsGetData(cons);
   assert( consdata != NULL );

   return consdata->addedquadcons;
}

/** creates an SDP-constraint */
SCIP_RETCODE SCIPcreateConsSdp(
   SCIP*                 scip,               /**< SCIP data structure */
   SCIP_CONS**           cons,               /**< pointer to hold the created constraint */
   const char*           name,               /**< name of constraint */
   int                   nvars,              /**< number of variables in this SDP constraint */
   int                   nnonz,              /**< number of nonzeros in this SDP constraint */
   int                   blocksize,          /**< size of this SDP-block */
   int*                  nvarnonz,           /**< number of nonzeros for each variable, also length of the arrays col/row/val point to */
   int**                 col,                /**< pointer to column indices of the nonzeros for each variable */
   int**                 row,                /**< pointer to row indices of the nonzeros for each variable */
   SCIP_Real**           val,                /**< pointer to values of the nonzeros for each variable */
   SCIP_VAR**            vars,               /**< SCIP_VARiables present in this SDP constraint that correspond to the indices in col/row/val */
   int                   constnnonz,         /**< number of nonzeros in the constant part of this SDP constraint */
   int*                  constcol,           /**< column indices of the constant nonzeros */
   int*                  constrow,           /**< row indices of the constant nonzeros */
   SCIP_Real*            constval            /**< values of the constant nonzeros */
   )
{
   SCIP_CONSHDLR* conshdlr;
   SCIP_CONSDATA* consdata = NULL;
   int i;
   int j;

   assert( scip != NULL );
   assert( cons != NULL );
   assert( name != NULL );
   assert( nvars >= 0 );
   assert( nnonz >= 0 );
   assert( blocksize >= 0 );
   assert( constnnonz >= 0 );
   assert( nvars == 0 || vars != NULL );
   assert( nnonz == 0 || (nvarnonz != NULL && col != NULL && row != NULL && val != NULL ));
   assert( constnnonz == 0 || (constcol != NULL && constrow != NULL && constval != NULL ));

   conshdlr = SCIPfindConshdlr(scip, "SDP");
   if ( conshdlr == NULL )
   {
      SCIPerrorMessage("SDP constraint handler not found\n");
      return SCIP_PLUGINNOTFOUND;
   }

   /* create constraint data */
   SCIP_CALL( SCIPallocBlockMemory(scip, &consdata) );
   SCIP_CALL( SCIPallocBlockMemoryArray(scip, &consdata->nvarnonz, nvars) );
   SCIP_CALL( SCIPallocBlockMemoryArray(scip, &consdata->col, nvars) );
   SCIP_CALL( SCIPallocBlockMemoryArray(scip, &consdata->row, nvars) );
   SCIP_CALL( SCIPallocBlockMemoryArray(scip, &consdata->val, nvars) );
   SCIP_CALL( SCIPallocBlockMemoryArray(scip, &consdata->constcol, constnnonz) );
   SCIP_CALL( SCIPallocBlockMemoryArray(scip, &consdata->constrow, constnnonz) );
   SCIP_CALL( SCIPallocBlockMemoryArray(scip, &consdata->constval, constnnonz) );
   SCIP_CALL( SCIPallocBlockMemoryArray(scip, &consdata->vars, nvars) );

   for (i = 0; i < nvars; i++)
   {
      assert( nvarnonz[i] >= 0 );

      SCIP_CALL( SCIPallocBlockMemoryArray(scip, &consdata->col[i], nvarnonz[i]));
      SCIP_CALL( SCIPallocBlockMemoryArray(scip, &consdata->row[i], nvarnonz[i]));
      SCIP_CALL( SCIPallocBlockMemoryArray(scip, &consdata->val[i], nvarnonz[i]));
   }

   consdata->nvars = nvars;
   consdata->nnonz = nnonz;
   consdata->constnnonz = constnnonz;
   consdata->blocksize = blocksize;
   consdata->locks = NULL;

   for (i = 0; i < nvars; i++)
   {
      consdata->nvarnonz[i] = nvarnonz[i];

      for (j = 0; j < nvarnonz[i]; j++)
      {
         assert( col[i][j] >= 0 );
         assert( col[i][j] < blocksize );
         assert( row[i][j] >= 0 );
         assert( row[i][j] < blocksize );

         consdata->col[i][j] = col[i][j];
         consdata->row[i][j] = row[i][j];
         consdata->val[i][j] = val[i][j];
      }
   }

   for (i = 0; i < constnnonz; i++)
   {
      consdata->constcol[i] = constcol[i];
      consdata->constrow[i] = constrow[i];
      consdata->constval[i] = constval[i];
   }

   for (i = 0; i < nvars; i++)
   {
      consdata->vars[i] = vars[i];
      SCIP_CALL( SCIPcaptureVar(scip, consdata->vars[i]) );
   }
   SCIPdebugMsg(scip, "creating cons %s.\n", name);

   consdata->rankone = FALSE;

   /* allocate memory for rank one constraint */
   SCIP_CALL( SCIPallocBlockMemoryArray(scip, &consdata->maxevsubmat, 2) );
   consdata->maxevsubmat[0] = -1;
   consdata->maxevsubmat[1] = -1;

   /* quadratic 2x2-minor constraints added? */
   consdata->addedquadcons = FALSE;

   /* create constraint */
   SCIP_CALL( SCIPcreateCons(scip, cons, name, conshdlr, consdata, TRUE, TRUE, TRUE, TRUE, FALSE, FALSE, FALSE, FALSE, FALSE, FALSE) );

   /* compute maximum rhs entry for later use in the DIMACS Error Norm */
   SCIP_CALL( setMaxRhsEntry(*cons) );

   return SCIP_OKAY;
}


/** creates a rank 1 SDP-constraint */
SCIP_RETCODE SCIPcreateConsSdpRank1(
   SCIP*                 scip,               /**< SCIP data structure */
   SCIP_CONS**           cons,               /**< pointer to hold the created constraint */
   const char*           name,               /**< name of constraint */
   int                   nvars,              /**< number of variables in this SDP constraint */
   int                   nnonz,              /**< number of nonzeros in this SDP constraint */
   int                   blocksize,          /**< size of this SDP-block */
   int*                  nvarnonz,           /**< number of nonzeros for each variable, also length of the arrays col/row/val point to */
   int**                 col,                /**< pointer to column indices of the nonzeros for each variable */
   int**                 row,                /**< pointer to row indices of the nonzeros for each variable */
   SCIP_Real**           val,                /**< pointer to values of the nonzeros for each variable */
   SCIP_VAR**            vars,               /**< SCIP_VARiables present in this SDP constraint that correspond to the indices in col/row/val */
   int                   constnnonz,         /**< number of nonzeros in the constant part of this SDP constraint */
   int*                  constcol,           /**< column indices of the constant nonzeros */
   int*                  constrow,           /**< row indices of the constant nonzeros */
   SCIP_Real*            constval            /**< values of the constant nonzeros */
   )
{
   SCIP_CONSHDLR* conshdlr;
   SCIP_CONSDATA* consdata = NULL;
   int i;
   int j;

   assert( scip != NULL );
   assert( cons != NULL );
   assert( name != NULL );
   assert( nvars >= 0 );
   assert( nnonz >= 0 );
   assert( blocksize >= 0 );
   assert( constnnonz >= 0 );
   assert( nvars == 0 || vars != NULL );
   assert( nnonz == 0 || (nvarnonz != NULL && col != NULL && row != NULL && val != NULL ));
   assert( constnnonz == 0 || (constcol != NULL && constrow != NULL && constval != NULL ));

   conshdlr = SCIPfindConshdlr(scip, CONSHDLRRANK1_NAME);
   if ( conshdlr == NULL )
   {
      SCIPerrorMessage("Rank 1 SDP constraint handler not found\n");
      return SCIP_PLUGINNOTFOUND;
   }

   /* create constraint data */
   SCIP_CALL( SCIPallocBlockMemory(scip, &consdata) );
   SCIP_CALL( SCIPallocBlockMemoryArray(scip, &consdata->nvarnonz, nvars) );
   SCIP_CALL( SCIPallocBlockMemoryArray(scip, &consdata->col, nvars) );
   SCIP_CALL( SCIPallocBlockMemoryArray(scip, &consdata->row, nvars) );
   SCIP_CALL( SCIPallocBlockMemoryArray(scip, &consdata->val, nvars) );
   SCIP_CALL( SCIPallocBlockMemoryArray(scip, &consdata->constcol, constnnonz) );
   SCIP_CALL( SCIPallocBlockMemoryArray(scip, &consdata->constrow, constnnonz) );
   SCIP_CALL( SCIPallocBlockMemoryArray(scip, &consdata->constval, constnnonz) );
   SCIP_CALL( SCIPallocBlockMemoryArray(scip, &consdata->vars, nvars) );

   for (i = 0; i < nvars; i++)
   {
      assert( nvarnonz[i] >= 0 );

      SCIP_CALL( SCIPallocBlockMemoryArray(scip, &consdata->col[i], nvarnonz[i]));
      SCIP_CALL( SCIPallocBlockMemoryArray(scip, &consdata->row[i], nvarnonz[i]));
      SCIP_CALL( SCIPallocBlockMemoryArray(scip, &consdata->val[i], nvarnonz[i]));
   }

   consdata->nvars = nvars;
   consdata->nnonz = nnonz;
   consdata->constnnonz = constnnonz;
   consdata->blocksize = blocksize;
   consdata->locks = NULL;

   for (i = 0; i < nvars; i++)
   {
      consdata->nvarnonz[i] = nvarnonz[i];

      for (j = 0; j < nvarnonz[i]; j++)
      {
         assert( col[i][j] >= 0 );
         assert( col[i][j] < blocksize );
         assert( row[i][j] >= 0 );
         assert( row[i][j] < blocksize );

         consdata->col[i][j] = col[i][j];
         consdata->row[i][j] = row[i][j];
         consdata->val[i][j] = val[i][j];
      }
   }

   for (i = 0; i < constnnonz; i++)
   {
      consdata->constcol[i] = constcol[i];
      consdata->constrow[i] = constrow[i];
      consdata->constval[i] = constval[i];
   }

   for (i = 0; i < nvars; i++)
   {
      consdata->vars[i] = vars[i];
      SCIP_CALL( SCIPcaptureVar(scip, consdata->vars[i]) );
   }
   SCIPdebugMsg(scip, "creating cons %s (rank 1).\n", name);
   consdata->rankone = TRUE;

   /* allocate memory for rank one constraint */
   SCIP_CALL( SCIPallocBlockMemoryArray(scip, &consdata->maxevsubmat, 2) );
   consdata->maxevsubmat[0] = -1;
   consdata->maxevsubmat[1] = -1;

   /* quadratic 2x2-minor constraints added? */
   consdata->addedquadcons = FALSE;

   /* create constraint */
   SCIP_CALL( SCIPcreateCons(scip, cons, name, conshdlr, consdata, TRUE, TRUE, TRUE, TRUE, FALSE, FALSE, FALSE, FALSE, FALSE, FALSE) );

   /* compute maximum rhs entry for later use in the DIMACS Error Norm */
   SCIP_CALL( setMaxRhsEntry(*cons) );

   return SCIP_OKAY;
}<|MERGE_RESOLUTION|>--- conflicted
+++ resolved
@@ -274,7 +274,6 @@
    return SCIP_OKAY;
 }
 
-<<<<<<< HEAD
 /** Check whether current matrix is rank one, if not so, sets maxevsubmat */
 static
 SCIP_RETCODE isMatrixRankOne(
@@ -375,8 +374,6 @@
    return SCIP_OKAY;
 }
 
-=======
->>>>>>> 184dc997
 /** For a given variable-index j and a Vector v computes \f$ v^T A_j v \f$. */
 static
 SCIP_RETCODE multiplyConstraintMatrix(
@@ -1847,7 +1844,6 @@
    return SCIP_OKAY;
 }
 
-<<<<<<< HEAD
 #if 0
 /** enforces the rank 1 constraint for a given solution  */
 static
@@ -2107,8 +2103,6 @@
 }
 #endif
 
-=======
->>>>>>> 184dc997
 /** enforces the SDP constraints for a given solution */
 static
 SCIP_RETCODE enforceConstraint(
@@ -2680,7 +2674,6 @@
 static
 SCIP_DECL_CONSCHECK(consCheckSdp)
 {/*lint --e{715}*/
-<<<<<<< HEAD
    SCIP_CONS* violcons;
    SCIP_CONSDATA* consdata;
    SCIP_VAR** linvars;
@@ -2723,9 +2716,6 @@
    char consname[SCIP_MAXSTRLEN];
    SCIP_CONS* lincons;
    SCIP_SOL* subscipsol;
-=======
-   int i;
->>>>>>> 184dc997
 
    assert( scip != NULL );
    assert( result != NULL );
