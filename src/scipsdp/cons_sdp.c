/* * * * * * * * * * * * * * * * * * * * * * * * * * * * * * * * * * * * * * */
/*                                                                           */
/* This file is part of SCIPSDP - a solving framework for mixed-integer      */
/* semidefinite programs based on SCIP.                                      */
/*                                                                           */
/* Copyright (C) 2011-2013 Discrete Optimization, TU Darmstadt               */
/*                         EDOM, FAU Erlangen-Nürnberg                       */
/*               2014-2019 Discrete Optimization, TU Darmstadt               */
/*                                                                           */
/*                                                                           */
/* This program is free software; you can redistribute it and/or             */
/* modify it under the terms of the GNU Lesser General Public License        */
/* as published by the Free Software Foundation; either version 3            */
/* of the License, or (at your option) any later version.                    */
/*                                                                           */
/* This program is distributed in the hope that it will be useful,           */
/* but WITHOUT ANY WARRANTY; without even the implied warranty of            */
/* MERCHANTABILITY or FITNESS FOR A PARTICULAR PURPOSE.  See the             */
/* GNU Lesser General Public License for more details.                       */
/*                                                                           */
/* You should have received a copy of the GNU Lesser General Public License  */
/* along with this program; if not, write to the Free Software               */
/* Foundation, Inc., 51 Franklin St, Fifth Floor, Boston, MA 02110-1301, USA.*/
/*                                                                           */
/*                                                                           */
/* Based on SCIP - Solving Constraint Integer Programs                       */
/* Copyright (C) 2002-2019 Zuse Institute Berlin                             */
/* SCIP is distributed under the terms of the SCIP Academic Licence,         */
/* see file COPYING in the SCIP distribution.                                */
/*                                                                           */
/* * * * * * * * * * * * * * * * * * * * * * * * * * * * * * * * * * * * * * */

/**@file   cons_sdp.c
 * @brief  Constraint handler for SDP-constraints
 * @author Sonja Mars
 * @author Lars Schewe
 * @author Tristan Gally
<<<<<<< HEAD
 * @author Frederic Matter
=======
 * @author Marc Pfetsch
>>>>>>> b4ea53d2
 *
 * Constraint handler for semidefinite constraints of the form \f$ \sum_{j=1}^n A_j y_j - A_0 \succeq 0 \f$,
 * where the matrices \f$A_j\f$ and \f$A_0\f$ need to be symmetric. Only the nonzero entries of the matrices
 * are stored.
 */

/* #define SCIP_DEBUG */
/* #define SCIP_MORE_DEBUG         /\* shows all cuts added and prints constraint after parsing *\/ */
/* #define PRINT_HUMAN_READABLE /\* change the output of PRINTCONS to a better readable format (dense instead of sparse), WHICH CAN NO LONGER BE PARSED *\/ */

#include "cons_sdp.h"

#include <assert.h>                     /*lint !e451*/
#include <string.h>                     /* for NULL, strcmp */
#include <ctype.h>                      /* for isspace */
#include <math.h>
#include "sdpi/lapack.h"

#include "scipsdp/SdpVarmapper.h"
#include "scipsdp/SdpVarfixer.h"

#include "scip/cons_linear.h"           /* for SCIPcreateConsLinear */
#include "scip/cons_quadratic.h"        /* for SCIPcreateConsBasicQuadratic */
#include "scip/scip_cons.h"             /* for SCIPgetConsVars */
#include "scip/scip.h"                  /* for SCIPallocBufferArray, etc */
#include "scip/def.h"
/* #include "scip/cons.c"                  /\* for SCIPconsGetTransformed *\/ */
#ifdef OMP
#include "omp.h"                        /* for changing the number of threads */
#endif

/* turn off lint warnings for whole file: */
/*lint --e{788,818}*/

#define CONSHDLR_NAME          "SDP"
#define CONSHDLR_DESC          "SDP constraints of the form \\sum_{j} A_j y_j - A_0 psd"
#define CONSHDLR_SEPAPRIORITY  +1000000 /**< priority of the constraint handler for separation */
#define CONSHDLR_ENFOPRIORITY  -2000000 /**< priority of the constraint handler for constraint enforcing */
#define CONSHDLR_CHECKPRIORITY -2000000 /**< priority of the constraint handler for checking feasibility */
#define CONSHDLR_SEPAFREQ             1 /**< frequency for separating cuts; zero means to separate only in the root node */
#define CONSHDLR_EAGERFREQ          100 /**< frequency for using all instead of only the useful constraints in separation,
                                         *   propagation and enforcement, -1 for no eager evaluations, 0 for first only */
#define CONSHDLR_MAXPREROUNDS        -1 /**< maximal number of presolving rounds the constraint handler participates in (-1: no limit) */
#define CONSHDLR_DELAYSEPA        FALSE /**< should separation method be delayed, if other separators found cuts? */
#define CONSHDLR_NEEDSCONS         TRUE /**< should the constraint handler be skipped, if no constraints are available? */

#define CONSHDLR_PRESOLTIMING     SCIP_PRESOLTIMING_FAST
#define PARSE_STARTSIZE               1 /**< initial size of the consdata-arrays when parsing a problem */
#define PARSE_SIZEFACTOR             10 /**< size of consdata-arrays is increased by this factor when parsing a problem */
#define DEFAULT_DIAGGEZEROCUTS     TRUE /**< Should linear cuts enforcing the non-negativity of diagonal entries of SDP-matrices be added? */
#define DEFAULT_DIAGZEROIMPLCUTS   TRUE /**< Should linear cuts enforcing the implications of diagonal entries of zero in SDP-matrices be added? */
#define DEFAULT_BRANCHBNDCHG        0.5 /**< parameter for branching on the variable bounds in the rank-1 case */
#define DEFAULT_VALIDINEQSRANK1    TRUE /**< Should valid inequalities from Chen et al. be checked in the rank-1 case? */
#define DEFAULT_QUADCONSRANK1      TRUE /**< Should quadratic cons for 2x2 minors be added in the rank-1 case? */
#define DEFAULT_BRANCHRANK1       FALSE /**< Should branching on the matrix variables of 2x2 submatrices in the rank-1 case be performed? */
#ifdef OMP
#define DEFAULT_NTHREADS              1 /**< number of threads used for OpenBLAS */
#endif

/** constraint data for sdp constraints */
struct SCIP_ConsData
{
   int                   nvars;              /**< number of variables in this SDP constraint */
   int                   nnonz;              /**< number of nonzeros in this SDP constraint */
   int                   blocksize;          /**< size of this SDP-block */
   int*                  nvarnonz;           /**< length of the arrays pointed to by col/row/val, number of nonzeros for each variable */
   int**                 col;                /**< pointers to the column indices of the nonzeros for each variable */
   int**                 row;                /**< pointers to the row indices of the nonzeros for each variable */
   SCIP_Real**           val;                /**< pointers to the values of the nonzeros for each variable */
   SCIP_VAR**            vars;               /**< SCIP_VARiables present in this SDP constraint, ordered by their begvar-indices */
   int*                  locks;              /**< whether each variable is up-locked (1), down-locked (-1) or both (0); -2 if not locked (yet) */
   int                   constnnonz;         /**< number of nonzeros in the constant part of this SDP constraint */
   int*                  constcol;           /**< column indices of the constant nonzeros */
   int*                  constrow;           /**< row indices of the constant nonzeros */
   SCIP_Real*            constval;           /**< values of the constant nonzeros */
   SCIP_Real             maxrhsentry;        /**< maximum entry of constant matrix (needed for DIMACS error norm) */
   SCIP_Bool             rankone;            /**< Should matrix be rank one? */
   int*                  maxevsubmat;        /**< two row indices of 2x2 subdeterminant with maximal eigenvalue [or -1,-1 if not available] */
   SCIP_Bool             addedquadcons;      /**< Are the quadratic 2x2-minor constraints already added (in the rank1-case)?  */
};

/** SDP constraint handler data */
struct SCIP_ConshdlrData
{
   int                   neigveccuts;        /**< this is used to give the eigenvector-cuts distinguishable names */
   SCIP_Bool             diaggezerocuts;     /**< Should linear cuts enforcing the non-negativity of diagonal entries of SDP-matrices be added? */
   int                   ndiaggezerocuts;    /**< this is used to give the diagGEzero-cuts distinguishable names */
   int                   n1x1blocks;         /**< this is used to give the lp constraints resulting from 1x1 sdp-blocks distinguishable names */
   SCIP_Bool             diagzeroimplcuts;   /**< Should linear cuts enforcing the implications of diagonal entries of zero in SDP-matrices be added? */
   SCIP_Real             branchbndchg;       /**< parameter for branching on the variable bounds in the rank-1 case */
   SCIP_Bool             validineqsrank1;    /**< Should valid inequalities from Chen et al. be checked in the rank-1 case? */
   SCIP_Bool             quadconsrank1;      /**< Should quadratic cons for 2x2 minors be added in the rank-1 case? */
   SCIP_Bool             branchrank1;        /**< Should branching on the matrix variables of 2x2 submatrices in the rank-1 case be performed? */
#ifdef OMP
   int                   nthreads;           /**< number of threads used for OpenBLAS */
#endif
};

/** takes a 0.5*n*(n+1) array of a symmetric matrix and expands it to an n*n array of the full matrix to input into LAPACK */
static
SCIP_RETCODE expandSymMatrix(
   int                   size,               /**< size of the matrix, named n above */
   SCIP_Real*            symMat,             /**< symmetric matrix indexed via SCIPconsSdpCompLowerTriangPos that should be expanded */
   SCIP_Real*            fullMat             /**< pointer to store the n*n matrix, that is the symmetric expansion of symMat */
   )
{
   int i;
   int j;
   int ind = 0;

   assert( size >= 0 );
   assert( symMat != NULL );
   assert( fullMat != NULL );

   /* traverse the lower triangular part in the order of the indices and copy the values to both lower and upper triangular part */
   for (i = 0; i < size; i++)
   {
      for (j = 0; j <= i; j++)
      {
         assert( ind == SCIPconsSdpCompLowerTriangPos(i,j) );
         fullMat[i*size + j] = symMat[ind]; /*lint !e679*/
         fullMat[j*size + i] = symMat[ind]; /*lint !e679*/
         ind++;
      }
   }

   return SCIP_OKAY;
}

/** For a given vector \f$ y \f$ computes the (length of y) * (length of y + 1) /2 -long array of the lower-triangular part
 *  of the SDP-Matrix \f$ \sum_{j=1}^m A_j y_j - A_0 \f$ for this SDP block, indexed by SCIPconsSdpCompLowerTriangPos.
 */
static
SCIP_RETCODE computeSdpMatrix(
   SCIP*                 scip,               /**< SCIP data structure */
   SCIP_CONS*            cons,               /**< the constraint for which the Matrix should be assembled */
   SCIP_SOL*             y,                  /**< solution to separate */
   SCIP_Real*            matrix              /**< pointer to store the SDP-Matrix */
   )
{
   SCIP_CONSDATA* consdata;
   SCIP_Real yval;
   int blocksize;
   int nvars;
   int ind;
   int i;

   assert( cons != NULL );
   assert( matrix != NULL );

   consdata = SCIPconsGetData(cons);
   nvars = consdata->nvars;
   blocksize = consdata->blocksize;

   /* initialize the matrix with 0 */
   for (i = 0; i < (blocksize * (blocksize + 1))/2; i++)
      matrix[i] = 0.0;

   /* add the non-constant-part */
   for (i = 0; i < nvars; i++)
   {
      yval = SCIPgetSolVal(scip, y, consdata->vars[i]);
      for (ind = 0; ind < consdata->nvarnonz[i]; ind++)
         matrix[SCIPconsSdpCompLowerTriangPos(consdata->row[i][ind], consdata->col[i][ind])] += yval * consdata->val[i][ind];
   }

   /* substract the constant part */
   for (ind = 0; ind < consdata->constnnonz; ind++)
      matrix[SCIPconsSdpCompLowerTriangPos(consdata->constrow[ind], consdata->constcol[ind])] -= consdata->constval[ind];

   return SCIP_OKAY;
}

/** Check whether current matrix is rank one, if not so, sets maxevsubmat */
static
SCIP_RETCODE isMatrixRankOne(
   SCIP*                 scip,               /**< SCIP data structure */
   SCIP_CONS*            cons,               /**< the SDP constraint to check the rank for */
   SCIP_SOL*             sol,                /**< solution to check for rank one */
   SCIP_Bool*            result              /**< result pointer to return whether matrix is rank one */
   )
{
   SCIP_CONSDATA* consdata;
   SCIP_Real* matrix = NULL;
   SCIP_Real* fullmatrix = NULL;
   SCIP_Real eigenvalue;
   int blocksize;
   SCIP_RESULT resultSDPtest;
   int i;
   int j;
   int ind1;
   int ind2;
   SCIP_Real submatrix[4];
   SCIP_Real largestminev = 0.0;

   assert( cons != NULL );
   assert( result != NULL );

   consdata = SCIPconsGetData(cons);
   assert( consdata != NULL );

   blocksize = consdata->blocksize;

   resultSDPtest = SCIP_INFEASIBLE;

   SCIP_CALL( SCIPconsSdpCheckSdpCons(scip, cons, sol, 0, 0, 0, &resultSDPtest) );

   if ( resultSDPtest == SCIP_INFEASIBLE )
   {
      SCIPerrorMessage("Try to check for a matrix to be rank 1 even if the matrix is not psd.\n");
      return SCIP_ERROR;
   }

   /* allocate memory to store full matrix */
   SCIP_CALL( SCIPallocBufferArray(scip, &matrix, (blocksize * (blocksize+1))/2 ) );
   SCIP_CALL( SCIPallocBufferArray(scip, &fullmatrix, blocksize * blocksize ) );

   /* compute the matrix \f$ \sum_j A_j y_j - A_0 \f$ */
   SCIP_CALL( computeSdpMatrix(scip, cons, sol, matrix) );

   /* expand it because LAPACK wants the full matrix instead of the lower triangular part */
   SCIP_CALL( expandSymMatrix(blocksize, matrix, fullmatrix) );

#if 0
   SCIP_Real* eigenvalues;
   SCIP_Real* eigenvectors;

   SCIP_CALL( SCIPallocBufferArray(scip, &eigenvalues, blocksize) );
   SCIP_CALL( SCIPallocBufferArray(scip, &eigenvectors, blocksize) );

   /* compute eigenvalues */
   SCIP_CALL( SCIPlapackComputeEigenvectorDecomposition(SCIPbuffer(scip), blocksize, fullmatrix, eigenvalues, eigenvectors) );

   /* sort eigenvalues in non-increasing order */
   SCIPsortDownReal(eigenvalues, blocksize);

   /* the matrix is rank 1 iff the second largest eigenvalue is zero (since the matrix is symmetric and psd) */
   if ( SCIPisFeasEQ(scip, eigenvalues[1], 0.0) )
      *result = TRUE;
   else
   {
      *result = FALSE;

      /* if the matrix is not rank 1, compute minimal eigenvalues of 2x2 minors */
      for (i = 0; i < blocksize; ++i)
      {
         for (j = 0; j < i; ++j)
         {
            submatrix[0] = matrix[SCIPconsSdpCompLowerTriangPos(i,i)];
            submatrix[1] = matrix[SCIPconsSdpCompLowerTriangPos(i,j)];
            submatrix[2] = matrix[SCIPconsSdpCompLowerTriangPos(i,j)];
            submatrix[3] = matrix[SCIPconsSdpCompLowerTriangPos(j,j)];

            SCIP_CALL( SCIPlapackComputeIthEigenvalue(SCIPbuffer(scip), FALSE, 2, submatrix, 1, &eigenvalue, NULL) );
            /* TODO: Compute eigenvalues by solving quadratic constraint */

            if ( SCIPisFeasGT(scip, eigenvalue, largestminev) )
            {
               largestminev = eigenvalue;
               ind1 = i;
               ind2 = j;
            }
         }
      }

      /* save indices for submatrix with largest minimal eigenvalue */
      consdata->maxevsubmat[0] = ind1;
      consdata->maxevsubmat[1] = ind2;
   }

   SCIPfreeBufferArray(scip, &eigenvectors);
   SCIPfreeBufferArray(scip, &eigenvalues);
#endif

   /* compute the second largest eigenvalue */
   SCIP_CALL( SCIPlapackComputeIthEigenvalue(SCIPbuffer(scip), FALSE, blocksize, fullmatrix, blocksize - 1, &eigenvalue, NULL) );

   /* the matrix is rank 1 iff the second largest eigenvalue is zero (since the matrix is symmetric and psd) */
   if ( SCIPisFeasEQ(scip, eigenvalue, 0.0) )
      *result = TRUE;
   else
   {
      *result = FALSE;

      /* if the matrix is not rank 1, compute minimal eigenvalues of 2x2 minors */
      for (i = 0; i < blocksize; ++i)
      {
         for (j = 0; j < i; ++j)
         {
            submatrix[0] = matrix[SCIPconsSdpCompLowerTriangPos(i,i)];
            submatrix[1] = matrix[SCIPconsSdpCompLowerTriangPos(i,j)];
            submatrix[2] = matrix[SCIPconsSdpCompLowerTriangPos(i,j)];
            submatrix[3] = matrix[SCIPconsSdpCompLowerTriangPos(j,j)];

            SCIP_CALL( SCIPlapackComputeIthEigenvalue(SCIPbuffer(scip), FALSE, 2, submatrix, 1, &eigenvalue, NULL) );
            /* TODO: Compute eigenvalues by solving quadratic constraint */

            if ( SCIPisFeasGT(scip, eigenvalue, largestminev) )
            {
               largestminev = eigenvalue;
               ind1 = i;
               ind2 = j;
            }
         }
      }

      /* save indices for submatrix with largest minimal eigenvalue */
      consdata->maxevsubmat[0] = ind1;
      consdata->maxevsubmat[1] = ind2;
   }

   SCIPfreeBufferArray(scip, &fullmatrix);
   SCIPfreeBufferArray(scip, &matrix);

   return SCIP_OKAY;
}

/** For a given variable-index j and a Vector v computes \f$ v^T A_j v \f$. */
static
SCIP_RETCODE multiplyConstraintMatrix(
   SCIP_CONS*            cons,               /**< the SDP constraint that includes the Matrix \f$ A_j \f$ */
   int                   j,                  /**< variable-index of the matrix to multiply with */
   SCIP_Real*            v,                  /**< vector to multiply with */
   SCIP_Real*            vAv                 /**< pointer to store the the resulting scalar \f$ v^T A_j v \f$ */
   )
{
   SCIP_CONSDATA* consdata;
   int i;

   assert( cons != NULL );
   assert( j >= 0 );
   assert( vAv != NULL );

   consdata = SCIPconsGetData(cons);
   assert( consdata != NULL );

   assert( j < consdata->nvars );

   /* initialize the product with 0 */
   *vAv = 0.0;

   for (i = 0; i < consdata->nvarnonz[j]; i++)
   {
      if (consdata->col[j][i] == consdata->row[j][i])
         *vAv += v[consdata->col[j][i]] * consdata->val[j][i] * v[consdata->row[j][i]];
      else
      {
         /* Multiply by 2, because the matrix is symmetric and there is one identical contribution each from lower and upper triangular part. */
         *vAv += 2.0 * v[consdata->col[j][i]] * consdata->val[j][i] * v[consdata->row[j][i]];
      }
   }

   return SCIP_OKAY;
}

/** Set the maximum absolute value of an entry of the constant matrix.
 *  This must be done before presolving, because otherwise this is influenced by variable fixings (which might lead
 *  to solutions being feasible in presolving no longer being feasible afterwards) */
static
SCIP_RETCODE setMaxRhsEntry(
   SCIP_CONS*            cons                /**< the SDP constraint that includes the Matrix \f$ A_j \f$ */
   )
{
   SCIP_CONSDATA* consdata;
   SCIP_Real max;
   int i;

   consdata = SCIPconsGetData(cons);
   assert( consdata != NULL );

   /* initialize max with zero (this is used if there is no constant-matrix) */
   max = 0.0;

   /* iterate over the entries of the constant matrix, updating max if a higher absolute value is found */
   for (i = 0; i < consdata->constnnonz; i++)
   {
      if ( REALABS(consdata->constval[i]) > max )
         max = REALABS(consdata->constval[i]);
   }

   consdata->maxrhsentry = max;

   return SCIP_OKAY;
}


/** separate current solution with a cut using the eigenvectors and -values of the solution matrix
 *
 *  This function computes the eigenvectors of the matrix, takes the one corresponding to the smallest eigenvalue and
 *  multiplies the matrix with it such that \f$ coeff[i] = x^TA_ix , lhs = x^TA_0x \f$.
 */
static
SCIP_RETCODE cutUsingEigenvector(
   SCIP*                 scip,               /**< SCIP data structure */
   SCIP_CONS*            cons,               /**< the constraint to compute the cut for */
   SCIP_SOL*             sol,                /**< solution to separate */
   SCIP_Real*            coeff,              /**< pointer to store the coefficients of the computed cut */
   SCIP_Real*            lhs                 /**< pointer to store the lhs of the computed cut */
   )
{
   SCIP_CONSDATA* consdata;
   SCIP_Real* eigenvalues = NULL;
   SCIP_Real* matrix = NULL;
   SCIP_Real* fullmatrix = NULL;
   SCIP_Real* fullconstmatrix = NULL;
   SCIP_Real* eigenvector = NULL;
   SCIP_Real* output_vector = NULL;
   int blocksize;
   int j;

   assert( cons != NULL );
   assert( lhs != NULL );

   *lhs = 0.0;

   consdata = SCIPconsGetData(cons);
   assert( consdata != NULL );

   blocksize = consdata->blocksize;

   SCIP_CALL( SCIPallocBufferArray(scip, &eigenvalues, blocksize) );
   SCIP_CALL( SCIPallocBufferArray(scip, &matrix, (blocksize * (blocksize+1))/2 ) ); /*lint !e647*/
   SCIP_CALL( SCIPallocBufferArray(scip, &fullmatrix, blocksize * blocksize ) ); /*lint !e647*/
   SCIP_CALL( SCIPallocBufferArray(scip, &fullconstmatrix, blocksize * blocksize) ); /*lint !e647*/
   SCIP_CALL( SCIPallocBufferArray(scip, &eigenvector, blocksize) );
   SCIP_CALL( SCIPallocBufferArray(scip, &output_vector, blocksize) );

   /* compute the matrix \f$ \sum_j A_j y_j - A_0 \f$ */
   SCIP_CALL( computeSdpMatrix(scip, cons, sol, matrix) );

   /* expand it because LAPACK wants the full matrix instead of the lower triangular part */
   SCIP_CALL( expandSymMatrix(blocksize, matrix, fullmatrix) );

   SCIP_CALL( SCIPlapackComputeIthEigenvalue(SCIPbuffer(scip), TRUE, blocksize, fullmatrix, 1, eigenvalues, eigenvector) );

   /* get full constant matrix */
   SCIP_CALL( SCIPconsSdpGetFullConstMatrix(scip, cons, fullconstmatrix) );

   /* multiply eigenvector with constant matrix to get lhs (after multiplying again with eigenvector from the left) */
   SCIP_CALL( SCIPlapackMatrixVectorMult(blocksize, blocksize, fullconstmatrix, eigenvector, output_vector) );

   for (j = 0; j < blocksize; ++j)
      *lhs += eigenvector[j] * output_vector[j];

   /* compute \f$ v^T A_j v \f$ for eigenvector v and each matrix \f$ A_j \f$ to get the coefficients of the LP cut */
   for (j = 0; j < consdata->nvars; ++j)
   {
      SCIP_CALL( multiplyConstraintMatrix(cons, j, eigenvector, &coeff[j]) );
   }

   SCIPfreeBufferArray(scip, &output_vector);
   SCIPfreeBufferArray(scip, &eigenvector);
   SCIPfreeBufferArray(scip, &fullconstmatrix);
   SCIPfreeBufferArray(scip, &fullmatrix);
   SCIPfreeBufferArray(scip, &matrix);
   SCIPfreeBufferArray(scip, &eigenvalues);

   return SCIP_OKAY;
}

/** checks feasibility for a single SDP constraint */
SCIP_RETCODE SCIPconsSdpCheckSdpCons(
   SCIP*                 scip,               /**< SCIP data structure */
   SCIP_CONS*            cons,               /**< the constraint the solution should be checked for */
   SCIP_SOL*             sol,                /**< the solution to check feasibility for */
   SCIP_Bool             printreason,        /**< should the reason for the violation be printed? */
   SCIP_RESULT*          result              /**< pointer to store the result of the feasibility checking call */
   )
{  /*lint --e{715}*/
   SCIP_CONSDATA* consdata;
   int blocksize;
   SCIP_Real check_value;
   SCIP_Real eigenvalue;
   SCIP_Real* matrix = NULL;
   SCIP_Real* fullmatrix = NULL;

   assert( scip != NULL );
   assert( cons != NULL );
   assert( result != NULL );
   assert( strcmp(SCIPconshdlrGetName(SCIPconsGetHdlr(cons)), "SDP") == 0);

   consdata = SCIPconsGetData(cons);
   assert( consdata != NULL );
   blocksize = consdata->blocksize;

   SCIP_CALL( SCIPallocBufferArray(scip, &matrix, (blocksize * (blocksize+1)) / 2) ); /*lint !e647*/
   SCIP_CALL( SCIPallocBufferArray(scip, &fullmatrix, blocksize * blocksize) ); /*lint !e647*/
   SCIP_CALL( computeSdpMatrix(scip, cons, sol, matrix) );
   SCIP_CALL( expandSymMatrix(blocksize, matrix, fullmatrix) );

   SCIP_CALL( SCIPlapackComputeIthEigenvalue(SCIPbuffer(scip), FALSE, blocksize, fullmatrix, 1, &eigenvalue, NULL) );

   /* This enables checking the second DIMACS Error Norm: err=max{0, -lambda_min(x)/(1+maximumentry of rhs)}, in that case it also needs
    * to be changed in the sdpi (and implemented there first), when checking feasibility of problems where all variables are fixed */
#ifdef DIMACS
   check_value = (-eigenvalue) / (1.0 + consdata->maxrhsentry);
#else
   check_value = -eigenvalue;
#endif

   if ( SCIPisFeasLE(scip, check_value, 0.0) )
      *result = SCIP_FEASIBLE;
   else
   {
      *result = SCIP_INFEASIBLE;
      if ( printreason )
      {
         SCIPinfoMessage(scip, NULL, "SDP-constraint <%s> violated: non psd matrix (eigenvalue %f, dimacs error norm = %f).\n", SCIPconsGetName(cons), eigenvalue, check_value);
         SCIP_CALL( SCIPprintCons(scip, cons, NULL) );
      }
   }

   if ( sol != NULL )
      SCIPupdateSolConsViolation(scip, sol, -eigenvalue, (-eigenvalue) / (1.0 + consdata->maxrhsentry));

   SCIPfreeBufferArray(scip, &fullmatrix);
   SCIPfreeBufferArray(scip, &matrix);

   return SCIP_OKAY;
}

/** separates the current solution */
static
SCIP_RETCODE separateSol(
   SCIP*                 scip,               /**< SCIP data structure */
   SCIP_CONSHDLR*        conshdlr,           /**< the constraint handler itself */
   SCIP_CONS*            cons,               /**< constraint to process */
   SCIP_SOL*             sol,                /**< primal solution that should be separated */
   SCIP_RESULT*          result              /**< pointer to store the result of the separation call */
   )
{
   char cutname[SCIP_MAXSTRLEN];
   SCIP_CONSDATA* consdata;
   SCIP_CONSHDLRDATA* conshdlrdata;
   SCIP_Real lhs = 0.0;
   SCIP_Real* coeff = NULL;
   SCIP_COL** cols;
   SCIP_Real* vals;
   SCIP_ROW* row;
   int nvars;
   int j;
   int len;
#ifndef NDEBUG
   int snprintfreturn; /* this is used to assert that the SCIP string concatenation works */
#endif

   assert( cons != NULL );

   consdata = SCIPconsGetData(cons);
   assert( consdata != NULL );

   nvars = consdata->nvars;
   SCIP_CALL( SCIPallocBufferArray(scip, &coeff, nvars ) );

   SCIP_CALL( cutUsingEigenvector(scip, cons, sol, coeff, &lhs) );

   SCIP_CALL( SCIPallocBufferArray(scip, &cols, nvars ) );
   SCIP_CALL( SCIPallocBufferArray(scip, &vals, nvars ) );

   len = 0;
   for (j = 0; j < nvars; ++j)
   {
      if ( SCIPisZero(scip, coeff[j]) )
         continue;

      cols[len] = SCIPvarGetCol(SCIPvarGetProbvar(consdata->vars[j]));
      vals[len] = coeff[j];
      ++len;
   }

   conshdlrdata = SCIPconshdlrGetData(conshdlr);
   assert( conshdlrdata != NULL );

#ifndef NDEBUG
   snprintfreturn = SCIPsnprintf(cutname, SCIP_MAXSTRLEN, "sepa_eig_sdp_%d", ++(conshdlrdata->neigveccuts));
   assert( snprintfreturn < SCIP_MAXSTRLEN ); /* check whether name fit into string */
#else
   (void) SCIPsnprintf(cutname, SCIP_MAXSTRLEN, "sepa_eig_sdp_%d", ++(conshdlrdata->neigveccuts));
#endif

#if ( SCIP_VERSION >= 602 && SCIP_SUBVERSION > 0 )
   SCIP_CALL( SCIPcreateRowConshdlr(scip, &row, conshdlr, cutname , len, cols, vals, lhs, SCIPinfinity(scip), FALSE, FALSE, TRUE) );
#else
   SCIP_CALL( SCIPcreateRowCons(scip, &row, conshdlr, cutname , len, cols, vals, lhs, SCIPinfinity(scip), FALSE, FALSE, TRUE) );
#endif

   if ( SCIPisCutEfficacious(scip, sol, row) )
   {
      SCIP_Bool infeasible;
#ifdef SCIP_MORE_DEBUG
      SCIPinfoMessage(scip, NULL, "Added cut %s: ", cutname);
      SCIPinfoMessage(scip, NULL, "%f <= ", lhs);
      for (j = 0; j < len; j++)
         SCIPinfoMessage(scip, NULL, "+ (%f)*%s", vals[j], SCIPvarGetName(SCIPcolGetVar(cols[j])));
      SCIPinfoMessage(scip, NULL, "\n");
#endif

      SCIP_CALL( SCIPaddRow(scip, row, FALSE, &infeasible) );
      if ( infeasible )
         *result = SCIP_CUTOFF;
      else
         *result = SCIP_SEPARATED;
      SCIP_CALL( SCIPresetConsAge(scip, cons) );
   }

   SCIP_CALL( SCIPreleaseRow(scip, &row) );

   SCIPfreeBufferArray(scip, &vals);
   SCIPfreeBufferArray(scip, &cols);
   SCIPfreeBufferArray(scip, &coeff);

   return SCIP_OKAY;
}

/** approximates the sdpcone using the fact that every diagonal entry must be non-negative, so it adds the LP-cut
 *  \f$ \sum_{j = 1}^m (A_j)_{kk} y_j - (A_0)_{kk} \geq 0 \quad \forall k \leq n \f$
 */
static
SCIP_RETCODE diagGEzero(
   SCIP*                 scip,               /**< SCIP data structure */
   SCIP_CONSHDLR*        conshdlr,           /**< constraint handler */
   SCIP_CONS**           conss,              /**< array of constraints to add cuts for */
   int                   nconss,             /**< number of constraints to add cuts for */
   int*                  naddconss,          /**< pointer to store how many constraints were added */
   int*                  nchgbds,            /**< pointer to store how many bounds were changed */
   SCIP_RESULT*          result              /**< result pointer */
   )
{
   char cutname[SCIP_MAXSTRLEN];
   SCIP_CONSHDLRDATA* conshdlrdata;
   SCIP_CONSDATA* consdata;
   SCIP_Real* matrix;
   SCIP_Real* consvals;
   int blocksize;
   int nvars;
   int i;
   int j;
   int k;
   int c;
#ifndef NDEBUG
   int snprintfreturn; /* used to check if sdnprintf worked */
#endif

   assert( scip != NULL );
   assert( strcmp(SCIPconshdlrGetName(conshdlr), "SDP") == 0);
   assert( naddconss != NULL );
   assert( nchgbds != NULL );
   assert( result != NULL );
   assert( *result != SCIP_CUTOFF );

   conshdlrdata = SCIPconshdlrGetData(conshdlr);
   assert( conshdlrdata != NULL );

   for (c = 0; c < nconss; ++c)
   {
      consdata = SCIPconsGetData(conss[c]);
      assert( consdata != NULL );

      blocksize = consdata->blocksize;
      nvars = consdata->nvars;

      SCIP_CALL( SCIPallocBufferArray(scip, &matrix, (blocksize * (blocksize + 1)) / 2) ); /*lint !e647*/
      SCIP_CALL( SCIPconsSdpGetLowerTriangConstMatrix(scip, conss[c], matrix) );

      /* allocate coefficients and intit coefficients to 0.0 */
      SCIP_CALL( SCIPallocClearBufferArray(scip, &consvals, blocksize * nvars) ); /*lint !e647*/

      /* get the (k,k)-entry of every matrix A_j */
      for (j = 0; j < nvars; ++j)
      {
         /* go through the nonzeros of A_j and look for diagonal entries */
         for (i = 0; i < consdata->nvarnonz[j]; i++)
         {
            if ( consdata->col[j][i] == consdata->row[j][i] )
               consvals[consdata->col[j][i] * nvars + j] = consdata->val[j][i]; /*lint !e679*/
         }
      }

      /* add the LP-cuts to SCIP */
      for (k = 0; k < blocksize && *result != SCIP_CUTOFF; ++k)
      {
         SCIP_CONS* cons;
         SCIP_Real lhs;
         SCIP_Real lastnonzval = SCIP_INVALID;
         SCIP_VAR* lastnonzvar = NULL;
         int cnt = 0;

         for ( j = 0; j < nvars; ++j)
         {
            if ( ! SCIPisZero(scip, consvals[k * nvars + j]) )
            {
               ++cnt;
               lastnonzval = consvals[k * nvars + j];
               lastnonzvar = consdata->vars[j];
            }
         }

         /* the lhs is the (k,k)-entry of the constant matrix */
         lhs = matrix[SCIPconsSdpCompLowerTriangPos(k,k)];

         if ( cnt == 0 )
         {
            /* if there are not variables but the lhs is positive, we are infeasible */
            if ( SCIPisPositive(scip, lhs) )
               *result = SCIP_CUTOFF;
         }
         else if ( cnt == 1 )
         {
            SCIP_Bool infeasible = FALSE;
            SCIP_Bool tightened;

            assert( lastnonzvar != NULL );

            /* try to tighten bound */
            if ( SCIPisPositive(scip, lastnonzval) )
            {
               SCIP_CALL( SCIPtightenVarLb(scip, lastnonzvar, lhs / lastnonzval, FALSE, &infeasible, &tightened) );
               if ( tightened )
               {
                  SCIPdebugMsg(scip, "Tightend lower bound of <%s> to %g because of diagonal values of SDP-constraint %s!\n",
                     SCIPvarGetName(lastnonzvar), SCIPvarGetLbGlobal(lastnonzvar), SCIPconsGetName(conss[c]));
                  ++(*nchgbds);
               }
            }
            else if ( SCIPisNegative(scip, lastnonzval) )
            {
               SCIP_CALL( SCIPtightenVarUb(scip, lastnonzvar, lhs / lastnonzval, FALSE, &infeasible, &tightened) );
               if ( tightened )
               {
                  SCIPdebugMsg(scip, "Tightend upper bound of <%s> to %g because of diagonal values of SDP-constraint %s!\n",
                     SCIPvarGetName(lastnonzvar), SCIPvarGetUbGlobal(lastnonzvar), SCIPconsGetName(conss[c]));
                  ++(*nchgbds);
               }
            }

            if ( infeasible )
               *result = SCIP_CUTOFF;
         }
         else
         {
#ifndef NDEBUG
            snprintfreturn = SCIPsnprintf(cutname, SCIP_MAXSTRLEN, "diag_ge_zero_%d", ++(conshdlrdata->ndiaggezerocuts));
            assert( snprintfreturn < SCIP_MAXSTRLEN );
#else
            (void) SCIPsnprintf(cutname, SCIP_MAXSTRLEN, "diag_ge_zero_%d", ++(conshdlrdata->ndiaggezerocuts));
#endif

            SCIP_CALL( SCIPcreateConsLinear(scip, &cons, cutname, consdata->nvars, consdata->vars, &consvals[k * consdata->nvars], lhs, SCIPinfinity(scip),
                  TRUE, TRUE, FALSE, FALSE, TRUE, FALSE, FALSE, TRUE, TRUE, FALSE) ); /*lint !e679*/

            SCIP_CALL( SCIPaddCons(scip, cons) );
#ifdef SCIP_MORE_DEBUG
            SCIPinfoMessage(scip, NULL, "Added diagonal lp-constraint: ");
            SCIP_CALL( SCIPprintCons(scip, cons, NULL) );
            SCIPinfoMessage(scip, NULL, "\n");
#endif
            SCIP_CALL( SCIPreleaseCons(scip, &cons) );
            ++(*naddconss);
         }
      }

      SCIPfreeBufferArray(scip, &consvals);
      SCIPfreeBufferArray(scip, &matrix);
   }

   return SCIP_OKAY;
}

/** Presolve-routine that enforces implications of diagonal entries of zero in SDP-matrices, namely that if \f$X_{ij} > 0\f$,
 *  then also \f$X_{ii} > 0\f$ and \f$ X_{jj} > 0\f$.
 *
 *  More precisely, if \f$ (A_0)_{k\ell} \neq 0\f$, \f$ (A_0)_{kk} = 0\f$, \f$ (A_i)_{k\ell} = 0\f$ for all \f$ i \leq m\f$,
 *  \f$ (A_i)_{kk} = 0\f$ for all continuous variables and \f$ \ell_i \geq 0\f$ for all integer variables, we add the cut
 *  \f$ \sum_{\substack{i \in \mathcal{I}:\\ (A_i)_{kk} > 0}} y_i \geq 1.\f$
 */
static
SCIP_RETCODE diagZeroImpl(
   SCIP*                 scip,               /**< SCIP data structure */
   SCIP_CONS**           conss,              /**< array of constraints */
   int                   nconss,             /**< number of constraints */
   int*                  naddconss           /**< pointer to store how many constraints were added */
   )
{
   char cutname[SCIP_MAXSTRLEN];
   /* if entry k is >= 0, gives the number of non-diagonal nonzero-entries in row k of the constant matrix (and the number
    * of entries in constnonzeroentries), if -1 C_kk =!= 0 (which means we didnot allocate memory for diagvars), if -2
    * either A_jk =!= 0 for all j with C_jk =!= 0 or A_kk =!= 0 for some continuous variable (which means we did allocate
    * memory for diagvars but cannot use the cut */
   int* nconstnonzeroentries;
   int** constnonzeroentries;
   SCIP_CONSDATA* consdata;
   SCIP_CONS* cons;
   SCIP_VAR** vars;
   SCIP_Real* vals;
   int** diagvars;
   int* ndiagvars;
   int blocksize;
   int i;
   int j;
   int nvars;
   int v;
   int k;
   int l;
   SCIP_Bool anycutvalid;
#ifndef NDEBUG
   int snprintfreturn;
#endif

   assert( scip != NULL );
   assert( naddconss != NULL );

   for (i = 0; i < nconss; ++i)
   {
      assert( conss[i] != NULL );
      consdata = SCIPconsGetData(conss[i]);
      assert( consdata != NULL );

      blocksize = consdata->blocksize;
      nvars = consdata->nvars;
      SCIP_CALL( SCIPallocBufferArray(scip, &nconstnonzeroentries, blocksize) );
      SCIP_CALL( SCIPallocBufferArray(scip, &constnonzeroentries, blocksize) );
      for (j = 0; j < blocksize; j++)
      {
         nconstnonzeroentries[j] = 0;
         SCIP_CALL( SCIPallocBufferArray(scip, &constnonzeroentries[j], blocksize) );
      }

      /* iterate over all nonzeros of the constant matrix and check which diagonal and non-diagonal entries are nonzero */
      for (j = 0; j < consdata->constnnonz; j++)
      {
         /* if it is a nondiagonal-entry we add this row/column to the constnonzeroentries entries unless we already found a
          * diagonal entry for this row/column */
         if ( (consdata->constcol[j] != consdata->constrow[j]) )
         {
            assert( ! SCIPisZero(scip, consdata->constval[j]) );
            if ( nconstnonzeroentries[consdata->constcol[j]] >= 0 )
            {
               constnonzeroentries[consdata->constcol[j]][nconstnonzeroentries[consdata->constcol[j]]] = consdata->constrow[j];
               nconstnonzeroentries[consdata->constcol[j]]++;
            }

            if ( nconstnonzeroentries[consdata->constrow[j]] >= 0 )
            {
               constnonzeroentries[consdata->constrow[j]][nconstnonzeroentries[consdata->constrow[j]]] = consdata->constcol[j];
               nconstnonzeroentries[consdata->constrow[j]]++;
            }
         }
         /* if we find a diagonal entry in the constant matrix, we remember that we cannot add a cut for this index */
         else
         {
            assert( ! SCIPisZero(scip, consdata->constval[j]) );
            nconstnonzeroentries[consdata->constcol[j]] = -1;
         }
      }

      /* diagvars[j] is an array with all variables with a diagonal entry (j,j) in the corresponding matrix, if nconstnonzeroentries[j] =!= -1 or NULL otherwise
       * the outer array goes over all rows to ease the access, but only for those that are really needed memory will be allocated */
      SCIP_CALL( SCIPallocBufferArray(scip, &diagvars, blocksize) );
      SCIP_CALL( SCIPallocBufferArray(scip, &ndiagvars, blocksize) );
      anycutvalid = FALSE;
      for (j = 0; j < blocksize; ++j)
      {
         ndiagvars[j] = 0;
         if ( nconstnonzeroentries[j] > 0 )
         {
            SCIP_CALL( SCIPallocBufferArray(scip, &(diagvars[j]), nvars) );
            anycutvalid = TRUE;
         }
      }

      /* if no cuts are valid for this block, we free all memory and continue with the next block */
      if ( ! anycutvalid )
      {
         SCIPfreeBufferArray(scip, &ndiagvars);
         SCIPfreeBufferArray(scip, &diagvars);
         for (j = blocksize - 1; j >= 0; j--)
         {
            SCIPfreeBufferArray(scip, &constnonzeroentries[j]);
         }
         SCIPfreeBufferArray(scip, &constnonzeroentries);
         SCIPfreeBufferArray(scip, &nconstnonzeroentries);
         continue;
      }

      /* find all variables with corresponding diagonal entries for a row with nonzero non-diagonal constant entry, also check for entries
       * that prevent the cut from being valid */
      for (v = 0; v < nvars; v++)
      {
         for (j = 0; j < consdata->nvarnonz[v]; j++)
         {
            /* if it is a diagonal entry for an index that might have a valid cut, we add the variable to the corresponding array if it
             * is an integer variable and mark the cut invalid otherwise */
            if ( (consdata->col[v][j] == consdata->row[v][j]) && (nconstnonzeroentries[consdata->col[v][j]] > 0) )
            {
               if ( SCIPvarIsIntegral(consdata->vars[v]) )
               {
                  assert( ! SCIPisEQ(scip, consdata->val[v][j], 0.0) );
                  diagvars[consdata->col[v][j]][ndiagvars[consdata->col[v][j]]] = v;
                  ndiagvars[consdata->col[v][j]]++;
               }
               else
               {
                  nconstnonzeroentries[consdata->col[v][j]] = -2;
               }
            }
            /* If it is a non-diagonal entry, we can no longer use this entry for a cut. If the last entry is removed for a column/row,
             * mark this column/row invalid (but we still have to free memory later, so we have to set it to -2 instead of 0) */
            else if ( consdata->col[v][j] != consdata->row[v][j] )
            {
               if ( nconstnonzeroentries[consdata->col[v][j]] > 0 )
               {
                  /* search for the corresponding row-entry in constnonzeroentries */
                  for (k = 0; k < nconstnonzeroentries[consdata->col[v][j]]; k++)
                  {
                     if ( constnonzeroentries[consdata->col[v][j]][k] == consdata->row[v][j] )
                     {
                        /* if there are remaining entries, we shift them back */
                        if ( nconstnonzeroentries[consdata->col[v][j]] > k + 1 )
                        {
                           for (l = k + 1; l < nconstnonzeroentries[consdata->col[v][j]]; l++)
                              constnonzeroentries[consdata->col[v][j]][l - 1] = constnonzeroentries[consdata->col[v][j]][l];
                        }
                        nconstnonzeroentries[consdata->col[v][j]]--;
                        /* if this was the last entry for this index, we mark it invalid */
                        if ( nconstnonzeroentries[consdata->col[v][j]] == 0 )
                           nconstnonzeroentries[consdata->col[v][j]] = -2;
                        break; /* we should not have another entry for this combination of row and column */
                     }
                  }
               }
               /* do the same for the row */
               if ( nconstnonzeroentries[consdata->row[v][j]] > 0 )
               {
                  /* search for the corresponding row-entry in constnonzeroentries */
                  for (k = 0; k < nconstnonzeroentries[consdata->row[v][j]]; k++)
                  {
                     if ( constnonzeroentries[consdata->row[v][j]][k] == consdata->col[v][j] )
                     {
                        /* if there are remaining entries, we shift them back */
                        if ( nconstnonzeroentries[consdata->row[v][j]] > k + 1 )
                        {
                           for (l = k + 1; l < nconstnonzeroentries[consdata->row[v][j]]; l++)
                              constnonzeroentries[consdata->row[v][j]][l - 1] = constnonzeroentries[consdata->row[v][j]][l];
                        }
                        nconstnonzeroentries[consdata->row[v][j]]--;
                        /* if this was the last entry for this index, we mark it invalid */
                        if ( nconstnonzeroentries[consdata->row[v][j]] == 0 )
                           nconstnonzeroentries[consdata->row[v][j]] = -2;
                        break; /* we should not have another entry for this combination of row and column */
                     }
                  }
               }
            }
         }
      }

      for (j = 0; j < blocksize; ++j)
      {
         if ( nconstnonzeroentries[j] > 0 )
         {
            SCIP_CALL( SCIPallocBufferArray(scip, &vals, ndiagvars[j]) );
            SCIP_CALL( SCIPallocBufferArray(scip, &vars, ndiagvars[j]) );

            /* get the corresponding SCIP variables and set all coefficients to 1 */
            for (v = 0; v < ndiagvars[j]; ++v)
            {
               vars[v] = consdata->vars[diagvars[j][v]];
               vals[v] = 1.0;
            }
#ifndef NDEBUG
            snprintfreturn = SCIPsnprintf(cutname, SCIP_MAXSTRLEN, "diag_zero_impl_block_%d_row_%d", i, j);
            assert( snprintfreturn < SCIP_MAXSTRLEN );  /* check whether name fits into string */
#else
            (void) SCIPsnprintf(cutname, SCIP_MAXSTRLEN, "diag_zero_impl_block_%d_row_%d", i, j);
#endif

            /* add the linear constraint sum_j 1.0 * diagvars[j] >= 1.0 */
            SCIP_CALL(SCIPcreateConsLinear(scip, &cons, cutname , ndiagvars[j], vars, vals, 1.0, SCIPinfinity(scip), TRUE, TRUE, TRUE, TRUE, TRUE, FALSE, FALSE, TRUE, TRUE, FALSE));
            SCIP_CALL(SCIPaddCons(scip, cons));
#ifdef SCIP_MORE_DEBUG
            SCIPinfoMessage(scip, NULL, "Added lp-constraint: ");
            SCIP_CALL( SCIPprintCons(scip, cons, NULL) );
            SCIPinfoMessage(scip, NULL, "\n");
#endif
            SCIP_CALL(SCIPreleaseCons(scip, &cons));
            (*naddconss)++;

            SCIPfreeBufferArray(scip, &vars);
            SCIPfreeBufferArray(scip, &vals);
         }
         if ( nconstnonzeroentries[j] == -2 || nconstnonzeroentries[j] > 0 )
         {
            SCIPfreeBufferArray(scip, &diagvars[j]);
         }
      }

      SCIPfreeBufferArray(scip, &ndiagvars);
      SCIPfreeBufferArray(scip, &diagvars);
      for (j = blocksize - 1; j >= 0; j--)
      {
         SCIPfreeBufferArray(scip, &constnonzeroentries[j]);
      }
      SCIPfreeBufferArray(scip, &constnonzeroentries);
      SCIPfreeBufferArray(scip, &nconstnonzeroentries);
   }

   return SCIP_OKAY;
}

/** detects if there are blocks with size one and transforms them to lp-rows */
static
SCIP_RETCODE move_1x1_blocks_to_lp(
   SCIP*                 scip,               /**< SCIP data structure */
   SCIP_CONSHDLR*        conshdlr,           /**< constraint handler */
   SCIP_CONS**           conss,              /**< array of constraints to check */
   int                   nconss,             /**< number of constraints to check */
   int*                  naddconss,          /**< pointer to store how many constraints were added */
   int*                  ndelconss,          /**< pointer to store how many constraints were deleted */
   int*                  nchgbds,            /**< pointer to store how many bounds were changed */
   SCIP_RESULT*          result              /**< pointer to store if this routine was successfull or if it detected infeasibility */
   )
{
   char cutname[SCIP_MAXSTRLEN];
   SCIP_CONSDATA* consdata;
   SCIP_CONSHDLRDATA* conshdlrdata;
   SCIP_CONS* cons;
   SCIP_VAR** vars;
   SCIP_Real* coeffs;
   SCIP_Real rhs;
   int nnonz;
   int nvars;
   int i;
   int j;
   int v;
#ifndef NDEBUG
   int snprintfreturn; /* used to assert the return code of snprintf */
#endif

   assert( scip != NULL );
   assert( conshdlr != NULL );
   assert( strcmp(SCIPconshdlrGetName(conshdlr), "SDP") == 0);
   assert( result != NULL );

   conshdlrdata = SCIPconshdlrGetData(conshdlr);
   assert( conshdlrdata != NULL );

   for (i = 0; i < nconss && *result != SCIP_CUTOFF; ++i)
   {
      consdata = SCIPconsGetData(conss[i]);
      assert( consdata != NULL );

      /* if there is a 1x1 SDP-Block */
      if ( consdata->blocksize == 1 )
      {
         int cnt = 0;

         nvars = consdata->nvars;
         nnonz = consdata->nnonz;
         SCIP_CALL( SCIPallocBufferArray(scip, &vars, nvars) );
         SCIP_CALL( SCIPallocBufferArray(scip, &coeffs, nnonz) );

         /* get all lhs-entries */
         for (v = 0; v < nvars; v++)
         {
            assert( consdata->nvarnonz[v] <= 1 ); /* in a 1x1 block there may be at most one entry per variable */

            for (j = 0; j < consdata->nvarnonz[v]; j++)
            {
               assert( consdata->col[v][j] == 0 && consdata->row[v][j] == 0 ); /* if the block has size 1, all entries should have row and col equal to 0 */
               if ( ! SCIPisZero(scip, consdata->val[v][j]) )
               {
                  coeffs[cnt] = consdata->val[v][j];
                  vars[cnt] = consdata->vars[v];
                  ++cnt;
               }
            }
         }

         /* get rhs */
         assert( consdata->constnnonz <= 1 ); /* the 1x1 constant matrix may only have one entry */

         rhs = (consdata->constnnonz == 1) ? consdata->constval[0] : 0.0; /* if this one entry is not 0, than this is the rhs, otherwise it's 0 */

         /* if there is more than one nonzero left-hand-side-entry, add a linear constraint, otherwise update the variable bound */
         if ( cnt > 1 )
         {
            /* add new linear cons */
#ifndef NDEBUG
            snprintfreturn = SCIPsnprintf(cutname, SCIP_MAXSTRLEN, "1x1block_%d", ++(conshdlrdata->n1x1blocks));
            assert( snprintfreturn < SCIP_MAXSTRLEN ); /* check whether name fits into string */
#else
            (void) SCIPsnprintf(cutname, SCIP_MAXSTRLEN, "1x1block_%d", ++(conshdlrdata->n1x1blocks));
#endif

            SCIP_CALL( SCIPcreateConsLinear(scip, &cons, cutname, cnt, vars, coeffs, rhs, SCIPinfinity(scip),
                  TRUE, TRUE, TRUE, TRUE, TRUE, FALSE, FALSE, TRUE, TRUE, FALSE) );

            SCIP_CALL( SCIPaddCons(scip, cons) );
#ifdef SCIP_MORE_DEBUG
            SCIPinfoMessage(scip, NULL, "Added lp-constraint: ");
            SCIP_CALL( SCIPprintCons(scip, cons, NULL) );
            SCIPinfoMessage(scip, NULL, "\n");
#endif
            SCIP_CALL( SCIPreleaseCons(scip, &cons) );

            (*naddconss)++;
         }
         else if ( cnt == 1 )
         {
            SCIP_Bool infeasible = FALSE;
            SCIP_Bool tightened;

            /* try to tighten bound */
            if ( SCIPisPositive(scip, coeffs[0]) )
            {
               SCIP_CALL( SCIPtightenVarLb(scip, vars[0], rhs / coeffs[0], FALSE, &infeasible, &tightened) );
               if ( tightened )
               {
                  SCIPdebugMsg(scip, "Tightend lower bound of <%s> to %g because of diagonal values of SDP-constraint %s!\n",
                     SCIPvarGetName(vars[0]), SCIPvarGetLbGlobal(vars[0]), SCIPconsGetName(conss[i]));
                  ++(*nchgbds);
               }
            }
            else
            {
               assert( SCIPisNegative(scip, coeffs[0]) );
               SCIP_CALL( SCIPtightenVarUb(scip, vars[0], rhs / coeffs[0], FALSE, &infeasible, &tightened) );
               if ( tightened )
               {
                  SCIPdebugMsg(scip, "Tightend upper bound of <%s> to %g because of diagonal values of SDP-constraint %s!\n",
                     SCIPvarGetName(vars[0]), SCIPvarGetUbGlobal(vars[0]), SCIPconsGetName(conss[i]));
                  ++(*nchgbds);
               }
            }

            if ( infeasible )
               *result = SCIP_CUTOFF;
         }
         else
         {
            assert( cnt == 0 );
            SCIPdebugMsg(scip, "Detected 1x1 SDP-block without any nonzero coefficients \n");
            if ( SCIPisFeasGT(scip, rhs, 0.0) )
            {
               SCIPdebugMsg(scip, "Detected infeasibility in 1x1 SDP-block without any nonzero coefficients but with strictly positive rhs\n");
               *result = SCIP_CUTOFF;
            }
         }

         /* delete old 1x1 sdpcone */
         SCIP_CALL( SCIPdelCons(scip, conss[i]) );
         (*ndelconss)++;

         SCIPfreeBufferArray(scip, &coeffs);
         SCIPfreeBufferArray(scip, &vars);
      }
   }
   return SCIP_OKAY;
}

/** unlock variable */
static
SCIP_RETCODE unlockVar(
   SCIP*                 scip,               /**< SCIP pointer */
   SCIP_CONSDATA*        consdata,           /**< data of constraint */
   int                   v                   /**< index of variable */
   )
{
   assert( scip != NULL );
   assert( consdata != NULL );
   assert( 0 <= v && v < consdata->nvars );

   if ( consdata->locks != NULL )
   {
      assert( consdata->locks[v] == -2 || consdata->locks[v] == -1 || consdata->locks[v] == 0 || consdata->locks[v] == 1 );

      if ( consdata->locks[v] == 1 )
      {
         SCIP_CALL( SCIPaddVarLocksType(scip, consdata->vars[v], SCIP_LOCKTYPE_MODEL, 0, -1) );
      }
      else if ( consdata->locks[v] == - 1 )
      {
         SCIP_CALL( SCIPaddVarLocksType(scip, consdata->vars[v], SCIP_LOCKTYPE_MODEL, -1, 0) );
      }
      else if ( consdata->locks[v] == 0 )
      {
         SCIP_CALL( SCIPaddVarLocksType(scip, consdata->vars[v], SCIP_LOCKTYPE_MODEL, -1, -1) );
      }
   }

   return SCIP_OKAY;
}

/** update locks of variable after aggregation */
static
SCIP_RETCODE updateVarLocks(
   SCIP*                 scip,               /**< SCIP pointer */
   SCIP_CONS*            cons,               /**< constraint */
   int                   v                   /**< index of variable */
   )
{
   SCIP_CONSDATA* consdata;
   SCIP_Real eigenvalue;
   SCIP_Real* Aj;
   int blocksize;
   int newlock = -2;

   assert( scip != NULL );
   assert( cons != NULL );

   consdata = SCIPconsGetData(cons);
   assert( consdata != NULL );
   assert( consdata->locks != NULL );
   assert( 0 <= v && v < consdata->nvars );

   blocksize = consdata->blocksize;
   SCIP_CALL( SCIPallocBufferArray(scip, &Aj, blocksize * blocksize) );

   SCIP_CALL( SCIPconsSdpGetFullAj(scip, cons, v, Aj) );

   /* compute new lock as in consLockSdp */
   SCIP_CALL( SCIPlapackComputeIthEigenvalue(SCIPbuffer(scip), FALSE, blocksize, Aj, 1, &eigenvalue, NULL) );
   if ( SCIPisNegative(scip, eigenvalue) )
      newlock = 1;  /* up-lock */

   if ( SCIPisPositive(scip, eigenvalue) )
      newlock = -1; /* down-lock */
   else
   {
      SCIP_CALL( SCIPlapackComputeIthEigenvalue(SCIPbuffer(scip), FALSE, blocksize, Aj, blocksize, &eigenvalue, NULL) );
      if ( SCIPisPositive(scip, eigenvalue) )
      {
         if ( newlock == 1 )
            newlock = 0; /* up- and down-lock */
         else
            newlock = -1; /* down-lock */
      }
   }

   SCIPfreeBufferArray(scip, &Aj);

   /* if new lock is not equal to the old one, unlock variable and add new locks */
   if ( newlock != consdata->locks[v] )
   {
      SCIP_CALL( unlockVar(scip, consdata, v) );
      if ( newlock == 1 )  /* up-lock */
      {
         SCIP_CALL( SCIPaddVarLocksType(scip, consdata->vars[v], SCIP_LOCKTYPE_MODEL, 0, 1) );
      }
      else if ( newlock == -1 )  /* down-lock */
      {
         SCIP_CALL( SCIPaddVarLocksType(scip, consdata->vars[v], SCIP_LOCKTYPE_MODEL, 1, 0) );
      }
      else if ( newlock == 0 )  /* up and down lock */
      {
         SCIP_CALL( SCIPaddVarLocksType(scip, consdata->vars[v], SCIP_LOCKTYPE_MODEL, 1, 1) );
      }
      else
         assert( newlock == -2 );

      consdata->locks[v] = newlock;
   }

   return SCIP_OKAY;
}

#ifndef NDEBUG
/** check whether variable locks are correctly set */
static
SCIP_RETCODE checkVarsLocks(
   SCIP*                 scip,               /**< SCIP pointer */
   SCIP_CONS*            cons                /**< constraint */
   )
{
   SCIP_CONSDATA* consdata;
   SCIP_Real* Aj;
   int blocksize;
   int v;

   assert( scip != NULL );
   assert( cons != NULL );

   consdata = SCIPconsGetData(cons);
   assert( consdata != NULL );
   assert( consdata->locks != NULL );

   blocksize = consdata->blocksize;
   SCIP_CALL( SCIPallocBufferArray(scip, &Aj, blocksize * blocksize) );

   for (v = 0; v < consdata->nvars; ++v)
   {
      SCIP_Real eigenvalue;
      int newlock = -2;

      SCIP_CALL( SCIPconsSdpGetFullAj(scip, cons, v, Aj) );

      /* compute new lock as in consLockSdp */
      SCIP_CALL( SCIPlapackComputeIthEigenvalue(SCIPbuffer(scip), FALSE, blocksize, Aj, 1, &eigenvalue, NULL) );
      if ( SCIPisNegative(scip, eigenvalue) )
         newlock = 1;  /* up-lock */

      if ( SCIPisPositive(scip, eigenvalue) )
         newlock = -1; /* down-lock */
      else
      {
         SCIP_CALL( SCIPlapackComputeIthEigenvalue(SCIPbuffer(scip), FALSE, blocksize, Aj, blocksize, &eigenvalue, NULL) );
         if ( SCIPisPositive(scip, eigenvalue) )
         {
            if ( newlock == 1 )
               newlock = 0; /* up- and down-lock */
            else
               newlock = -1; /* down-lock */
         }
      }

      assert( newlock == consdata->locks[v] );
   }

   SCIPfreeBufferArray(scip, &Aj);

   return SCIP_OKAY;
}
#endif

/** local function to perform (parts of) multiaggregation of a single variable within fixAndAggrVars */
static
SCIP_RETCODE multiaggrVar(
   SCIP*                 scip,               /**< SCIP pointer */
   SCIP_CONS*            cons,               /**< constraint to multiaggregate for */
   int                   v,                  /**< position of the variable that gets (multi-)aggregated */
   SCIP_VAR**            aggrvars,           /**< variables this has to be (multi-)aggregated to */
   SCIP_Real*            scalars,            /**< scalar parts to multiply with for each variable this is aggregated to */
   int                   naggrvars,          /**< number of variables this is (multi-)aggregated to */
   SCIP_Real             constant,           /**< the constant part for the (multi-)aggregation */
   int*                  savedcol,           /**< array of columns for nonzeros that need to be added to the constant part */
   int*                  savedrow,           /**< array of rows for nonzeros that need to be added to the constant part */
   SCIP_Real*            savedval,           /**< array of values for nonzeros that need to be added to the constant part */
   int*                  nfixednonz,         /**< length of the arrays of saved nonzeros for the constant part */
   int*                  vararraylength      /**< length of the variable array */
   )
{
   SCIP_CONSDATA* consdata;
   int startind;
   int aggrind;
   int aggrtargetlength;
   int globalnvars;
   int aggrconsind;
   int i;

   assert( scip != NULL );
   assert( cons != NULL );
   assert( scalars != NULL );
   assert( naggrvars > 0 );
   assert( savedcol != NULL );
   assert( savedrow != NULL );
   assert( savedval != NULL );
   assert( nfixednonz != NULL );

   consdata = SCIPconsGetData(cons);
   assert( consdata != NULL );
   assert( consdata->locks != NULL );
   assert( 0 <= v && v < consdata->nvars );

   /* save the current nfixednonz-index, all entries starting from here will need to be added to the variables this is aggregated to */
   startind = *nfixednonz;

   if ( SCIPisEQ(scip, constant, 0.0) )
   {
      /* if there is no constant part, we just save the nonzeros to add them to the variables they are aggregated to, we do this to be able to remove
       * the nonzero-arrays for this variable to be able to fill it with a newly inserted variable, as copying all variables, if we created an empty
       * gap in the variable arrays, will be more time consuming then copying all variables (as we will usually have more variables than nonzeros per
       * variable */
      for (i = 0; i < consdata->nvarnonz[v]; i++)
      {
         savedcol[*nfixednonz] = consdata->col[v][i];
         savedrow[*nfixednonz] = consdata->row[v][i];
         savedval[*nfixednonz] = consdata->val[v][i];
         (*nfixednonz)++;
      }
   }
   else
   {
      for (i = 0; i < consdata->nvarnonz[v]; i++)
      {
         savedcol[*nfixednonz] = consdata->col[v][i];
         savedrow[*nfixednonz] = consdata->row[v][i];
         savedval[*nfixednonz] = consdata->val[v][i] * constant;
         (*nfixednonz)++;
      }
   }
   assert( *nfixednonz - startind == consdata->nvarnonz[v] );

   /* sort them by nondecreasing row and then col to make the search for already existing entries easier (this is done here, because it
    * only needs to be done once and not for each variable this is multiaggregated to), we add startind to the pointers to only start where we started
    * inserting, the number of elements added to the saved arrays for this variable is nfixednonz - startind */
   SCIPsdpVarfixerSortRowCol(savedrow + startind, savedcol + startind, savedval + startind, *nfixednonz - startind);

   /* free the memory for the entries of the aggregated variable */
   SCIPfreeBlockMemoryArray(scip, &(consdata->val[v]), consdata->nvarnonz[v]);
   SCIPfreeBlockMemoryArray(scip, &(consdata->row[v]), consdata->nvarnonz[v]);
   SCIPfreeBlockMemoryArray(scip, &(consdata->col[v]), consdata->nvarnonz[v]);

   /* unlock variable */
   SCIP_CALL( unlockVar(scip, consdata, v) );

   /* fill the empty spot of the (multi-)aggregated variable with the last variable of this constraint (as they don't have to be sorted) */
   SCIP_CALL( SCIPreleaseVar(scip, &consdata->vars[v]) );
   consdata->col[v] = consdata->col[consdata->nvars - 1];
   consdata->row[v] = consdata->row[consdata->nvars - 1];
   consdata->val[v] = consdata->val[consdata->nvars - 1];
   consdata->nvarnonz[v] = consdata->nvarnonz[consdata->nvars - 1];
   consdata->vars[v] = consdata->vars[consdata->nvars - 1];
   consdata->locks[v] = consdata->locks[consdata->nvars - 1];
   (consdata->nvars)--;

   /* iterate over all variables this was aggregated to and insert the corresponding nonzeros */
   for (aggrind = 0; aggrind < naggrvars; aggrind++)
   {
      /* check if the variable already exists in this block */
      aggrconsind = -1;
      for (i = 0; i < consdata->nvars; i++)
      {
         if ( consdata->vars[i] == aggrvars[aggrind] )
         {
            aggrconsind = i;
            break;
         }
      }

      if ( aggrconsind > -1 )
      {
         /* if the varialbe to aggregate to is already part of this sdp-constraint, just add the nonzeros of the old variable to it */

         /* resize the arrays to the maximally needed length */
         aggrtargetlength = consdata->nvarnonz[aggrconsind] + *nfixednonz - startind;
         SCIP_CALL( SCIPreallocBlockMemoryArray(scip, &(consdata->row[aggrconsind]), consdata->nvarnonz[aggrconsind], aggrtargetlength) );
         SCIP_CALL( SCIPreallocBlockMemoryArray(scip, &(consdata->col[aggrconsind]), consdata->nvarnonz[aggrconsind], aggrtargetlength) );
         SCIP_CALL( SCIPreallocBlockMemoryArray(scip, &(consdata->val[aggrconsind]), consdata->nvarnonz[aggrconsind], aggrtargetlength) );

         if ( SCIPisEQ(scip, constant, 0.0) )
         {
            /* in this case we saved the original values in savedval, we add startind to the pointers to only add those from
             * the current variable, the number of entries is the current position minus the position whre we started */
            SCIP_CALL( SCIPsdpVarfixerMergeArrays(SCIPblkmem(scip), SCIPepsilon(scip), savedrow + startind, savedcol + startind, savedval + startind,
                  *nfixednonz - startind, TRUE, scalars[aggrind], consdata->row[aggrconsind], consdata->col[aggrconsind],
                  consdata->val[aggrconsind], &(consdata->nvarnonz[aggrconsind]), aggrtargetlength) );
         }
         else
         {
            /* in this case we saved the original values * constant, so we now have to divide by constant, we add startind to the pointers
             * to only add those from the current variable, the number of entries is the current position minus the position whre we started */
            SCIP_CALL( SCIPsdpVarfixerMergeArrays(SCIPblkmem(scip), SCIPepsilon(scip), savedrow + startind, savedcol + startind, savedval + startind,
                  *nfixednonz - startind, TRUE, scalars[aggrind] / constant, consdata->row[aggrconsind], consdata->col[aggrconsind],
                  consdata->val[aggrconsind], &(consdata->nvarnonz[aggrconsind]), aggrtargetlength) );
         }

         /* shrink them again if nonzeros could be combined */
         assert( consdata->nvarnonz[aggrconsind] <= aggrtargetlength );
         SCIP_CALL( SCIPreallocBlockMemoryArray(scip, &(consdata->row[aggrconsind]), aggrtargetlength, consdata->nvarnonz[aggrconsind]) );
         SCIP_CALL( SCIPreallocBlockMemoryArray(scip, &(consdata->col[aggrconsind]), aggrtargetlength, consdata->nvarnonz[aggrconsind]) );
         SCIP_CALL( SCIPreallocBlockMemoryArray(scip, &(consdata->val[aggrconsind]), aggrtargetlength, consdata->nvarnonz[aggrconsind]) );

         SCIP_CALL( updateVarLocks(scip, cons, aggrconsind) );
      }
      else
      {
         /* the variable has to be added to this constraint */
         SCIPdebugMsg(scip, "adding variable %s to SDP constraint %s because of (multi-)aggregation\n", SCIPvarGetName(aggrvars[aggrind]), SCIPconsGetName(cons));

         /* check if we have to enlarge the arrays */
         if ( consdata->nvars == *vararraylength )
         {
            globalnvars = SCIPgetNVars(scip);

            /* we don't want to enlarge this by one for every variable added, so we immediately set it to the maximum possible size */
            SCIP_CALL( SCIPreallocBlockMemoryArray(scip, &consdata->col, *vararraylength, globalnvars) );
            SCIP_CALL( SCIPreallocBlockMemoryArray(scip, &consdata->row, *vararraylength, globalnvars) );
            SCIP_CALL( SCIPreallocBlockMemoryArray(scip, &consdata->val, *vararraylength, globalnvars) );
            SCIP_CALL( SCIPreallocBlockMemoryArray(scip, &consdata->nvarnonz, *vararraylength, globalnvars) );
            SCIP_CALL( SCIPreallocBlockMemoryArray(scip, &consdata->vars, *vararraylength, globalnvars) );
            SCIP_CALL( SCIPreallocBlockMemoryArray(scip, &consdata->locks, *vararraylength, globalnvars) );
            *vararraylength = globalnvars;
         }

         /* we insert this variable at the last position, as the ordering doesn't matter */
         SCIP_CALL( SCIPcaptureVar(scip, aggrvars[aggrind]) );
         consdata->vars[consdata->nvars] = aggrvars[aggrind];

         /* as there were no nonzeros thus far, we can just duplicate the saved arrays to get the nonzeros for the new variable */
         SCIP_CALL( SCIPduplicateBlockMemoryArray(scip, &(consdata->col[consdata->nvars]), savedcol + startind, *nfixednonz - startind) ); /*lint !e776*/
         SCIP_CALL( SCIPduplicateBlockMemoryArray(scip, &(consdata->row[consdata->nvars]), savedrow + startind, *nfixednonz - startind) ); /*lint !e776*/

         /* if scalars[aggrind] = constant, we would multiply with 1, if constant = 0, we didn't divide by constant, so in these cases, we can just
          * memcopy the array of nonzero-values */
         /* TODO: only checking scalar and constant for feas-equality might lead to big differences, if the nonzeros they are multiplied with are big,
          * e.g. scalar = 0, constant = 10^(-6), nonzero = 10^(10) leads to new nonzero of 10^4 instead of 0 */
         if ( SCIPisEQ(scip, scalars[aggrind], constant) || SCIPisEQ(scip, constant, 0.0) )
         {
            SCIP_CALL( SCIPduplicateBlockMemoryArray(scip, &(consdata->val[consdata->nvars]), savedval + startind, *nfixednonz - startind) ); /*lint !e776*/
            consdata->nvarnonz[consdata->nvars] = *nfixednonz - startind; /* as there were no nonzeros thus far, the number of nonzeros equals
                                                                           * the number of nonzeros of the aggregated variable */
         }
         else  /* we have to multiply all entries by scalar before inserting them */
         {
            SCIP_CALL( SCIPallocBlockMemoryArray(scip, &(consdata->val[consdata->nvars]), *nfixednonz - startind) );

            consdata->nvarnonz[consdata->nvars] = 0;

            for (i = 0; i < *nfixednonz - startind; i++)
            {
               /* if both scalar and savedval are small this might become too small */
               if ( SCIPisPositive(scip, (scalars[i] / constant) * savedval[startind + i]) )
               {
                  consdata->val[consdata->nvars][consdata->nvarnonz[consdata->nvars]] = (scalars[i] / constant) * savedval[startind + i]; /*lint !e679*/
                  consdata->nvarnonz[consdata->nvars]++;
               }
            }
         }

         consdata->locks[consdata->nvars] = -2;
         if ( consdata->nvarnonz[consdata->nvars] > 0 ) /* if scalar and all savedvals were to small */
            consdata->nvars++;

         SCIP_CALL( updateVarLocks(scip, cons, consdata->nvars-1) );
      }
   }

   /* if the constant part is zero, we may delete the nonzero-entries from the saved arrays (by resetting the nfixednonz entry to where
    * it started, so that these entries will be overwritten */
   if ( SCIPisEQ(scip, constant, 0.0) )
      *nfixednonz = startind;

#ifndef NDEBUG
   SCIP_CALL( checkVarsLocks(scip, cons) );
#endif

   return SCIP_OKAY;
}


/** presolve routine that looks through the data and handles fixed, (multi-)aggregated and negated variables */
static
SCIP_RETCODE fixAndAggrVars(
   SCIP*                 scip,               /**< SCIP data structure */
   SCIP_CONS**           conss,              /**< array with constraints to check */
   int                   nconss,             /**< number of constraints to check */
   SCIP_Bool             aggregate           /**< do we want to (mutli-)aggregate variables ? */
   )
{
   SCIP_CONSDATA* consdata;
   int i;
   int* savedcol;
   int* savedrow;
   SCIP_Real* savedval;
   int c;
   int v;
   int arraylength;
   SCIP_VAR* var;
   SCIP_VAR** aggrvars;
   SCIP_Real scalar;
   SCIP_Real* scalars;
   int naggrvars;
   SCIP_Real constant;
   int requiredsize;
   int globalnvars;
   int vararraylength;

   /* Loop over all variables once, add all fixed to savedrow/col/val; for all multiaggregated variables, if constant-scalar != 0, add
    * constant-scalar * entry to savedrow/col/val and call mergeArrays for all aggrvars for savedrow[startindex of this var] and scalar/constant-scalar;
    * if constant-scalar == 0, add 1*entry to savedrow/col/val, call mergeArrays for all aggrvars for savedrow[startindex of this var] and scalar and later
    * reduce the saved size of savedrow/col/val by the number of nonzeros of the mutliagrregated variable to not add them to the constant part later. */

   assert( scip != NULL );
   assert( conss != NULL );
   assert( nconss >= 0 );

   SCIPdebugMsg(scip, "Calling fixAndAggrVars with aggregate = %u.\n", aggregate);

   for (c = 0; c < nconss; ++c)
   {
      int nfixednonz = 0;

      assert( conss[c] != NULL );
      assert( strcmp(SCIPconshdlrGetName(SCIPconsGetHdlr(conss[c])), "SDP") == 0);

      consdata = SCIPconsGetData(conss[c]);
      assert( consdata != NULL );
      assert( consdata->locks != NULL );

      /* allocate memory to save nonzeros that need to be fixed */
      SCIP_CALL( SCIPallocBufferArray(scip, &savedcol, consdata->nnonz) );
      SCIP_CALL( SCIPallocBufferArray(scip, &savedrow, consdata->nnonz) );
      SCIP_CALL( SCIPallocBufferArray(scip, &savedval, consdata->nnonz) );

      vararraylength = consdata->nvars;
      globalnvars = SCIPgetNVars(scip);

      for (v = 0; v < consdata->nvars; v++)/*lint --e{850}*/
      {
         SCIP_Bool negated = FALSE;

         /* if the variable is negated, get the negation var */
         if ( SCIPvarIsBinary(consdata->vars[v]) && SCIPvarIsNegated(consdata->vars[v]) )
         {
            negated = TRUE;
            var = SCIPvarGetNegationVar(consdata->vars[v]);
         }
         else
            var = consdata->vars[v];

         /* check if the variable is fixed in SCIP */
         if ( SCIPvarGetStatus(var) == SCIP_VARSTATUS_FIXED || SCIPisEQ(scip, SCIPvarGetLbGlobal(var), SCIPvarGetUbGlobal(var)) )
         {
            assert( SCIPisEQ(scip, SCIPvarGetLbGlobal(var), SCIPvarGetUbGlobal(var)) );

            SCIPdebugMsg(scip, "Treating globally fixed variable %s with value %f!\n", SCIPvarGetName(var), SCIPvarGetLbGlobal(var));

            if ( (! negated && ! SCIPisEQ(scip, SCIPvarGetLbGlobal(var), 0.0)) || (negated && SCIPisEQ(scip, SCIPvarGetLbGlobal(var), 0.0)) )
            {
               /* the nonzeros are saved to later be inserted into the constant part (this is only done after all nonzeros of fixed variables have been
                * assembled, because we need to sort the constant nonzeros and loop over them, which we only want to do once and not once for each fixed
                * variable) */
               for (i = 0; i < consdata->nvarnonz[v]; i++)
               {
                  savedcol[nfixednonz] = consdata->col[v][i];
                  savedrow[nfixednonz] = consdata->row[v][i];

                  /* this is the final value to add, we no longer have to remember from which variable this comes, minus because we have +A_i but -A_0 */
                  if ( ! negated )
                     savedval[nfixednonz] = consdata->val[v][i] * SCIPvarGetLbGlobal(var);
                  else
                     savedval[nfixednonz] = consdata->val[v][i]; /* if it is the negation of a variable fixed to zero, this variable is fixed to one */

                  nfixednonz++;
                  consdata->nnonz--;
               }
            }
            else
            {
               /* if the variable is fixed to zero, the nonzeros will just vanish, so we only reduce the number of nonzeros */
               consdata->nnonz -= consdata->nvarnonz[v];
            }

            /* free the memory of the corresponding entries in col/row/val */
            SCIPfreeBlockMemoryArrayNull(scip, &(consdata->val[v]), consdata->nvarnonz[v]);
            SCIPfreeBlockMemoryArrayNull(scip, &(consdata->row[v]), consdata->nvarnonz[v]);
            SCIPfreeBlockMemoryArrayNull(scip, &(consdata->col[v]), consdata->nvarnonz[v]);

            /* unlock variable */
            SCIP_CALL( unlockVar(scip, consdata, v) );

            /* as the variables don't need to be sorted, we just put the last variable into the empty spot and decrease sizes by one (at the end) */
            SCIP_CALL( SCIPreleaseVar(scip, &(consdata->vars[v])) );
            consdata->col[v] = consdata->col[consdata->nvars - 1];
            consdata->row[v] = consdata->row[consdata->nvars - 1];
            consdata->val[v] = consdata->val[consdata->nvars - 1];
            consdata->nvarnonz[v] = consdata->nvarnonz[consdata->nvars - 1];
            consdata->vars[v] = consdata->vars[consdata->nvars - 1];
            consdata->locks[v] = consdata->locks[consdata->nvars - 1];
            consdata->nvars--;
            v--; /* we need to check again if the variable we just shifted to this position also needs to be fixed */
         }
         else if ( aggregate && (SCIPvarGetStatus(var) == SCIP_VARSTATUS_AGGREGATED || SCIPvarGetStatus(var) == SCIP_VARSTATUS_MULTAGGR) )
         {
            SCIP_CALL( SCIPallocBufferArray(scip, &aggrvars, globalnvars) );
            SCIP_CALL( SCIPallocBufferArray(scip, &scalars, globalnvars) );

            /* this is how they should be initialized before calling SCIPgetProbvarLinearSum */
            if ( ! negated )
            {
               aggrvars[0] = consdata->vars[v];
               naggrvars = 1;
               constant = 0.0;
               scalars[0] = 1.0;
            }
            else
            {
               /* if this variable is the negation of var, than we look for a representation of 1.0 - var */
               aggrvars[0] = consdata->vars[v];
               naggrvars = 1;
               constant = 1.0;
               scalars[0] = -1.0;
            }

            /* get the variables this var was aggregated to */
            SCIP_CALL( SCIPgetProbvarLinearSum(scip, aggrvars, scalars, &naggrvars, globalnvars, &constant, &requiredsize, TRUE) );
            assert( requiredsize <= globalnvars ); /* requiredsize is the number of empty spots in aggrvars needed, globalnvars is the number
                                                    * of spots we provided */

            /* Debugmessages for the (multi-)aggregation */
#ifdef SCIP_DEBUG
            if ( SCIPvarGetStatus(consdata->vars[v]) == SCIP_VARSTATUS_AGGREGATED )
               SCIPdebugMsg(scip, "aggregating variable %s to ", SCIPvarGetName(var));
            else
               SCIPdebugMsg(scip, "multiaggregating variable %s to ", SCIPvarGetName(var));
            for (i = 0; i < naggrvars; i++)
               SCIPdebugMessagePrint(scip, "+ %g %s ", scalars[i], SCIPvarGetName(aggrvars[i]));
            SCIPdebugMessagePrint(scip, "+ %g.\n", constant);
#endif

            /* add the nonzeros to the saved-arrays for the constant part, remove the nonzeros for the old variables and add them to the variables this variable
             * was (multi-)aggregated to */
            SCIP_CALL( multiaggrVar(scip, conss[c], v, aggrvars, scalars, naggrvars, constant, savedcol, savedrow, savedval, &nfixednonz, &vararraylength) );
            v--; /* we need to check again if the variable we just shifted to this position also needs to be fixed */

            SCIPfreeBufferArray(scip, &aggrvars);
            SCIPfreeBufferArray(scip, &scalars);
         }
         else if ( negated && (SCIPvarGetStatus(var) == SCIP_VARSTATUS_LOOSE || SCIPvarGetStatus(var) == SCIP_VARSTATUS_COLUMN) && aggregate )
         {
             /* if var1 is the negation of var2, then this is equivalent to it being aggregated to -var2 + 1 = 1 - var2 */

            SCIPdebugMsg(scip, "Changing variable %s to negation of variable <%s>!\n", SCIPvarGetName(consdata->vars[v]), SCIPvarGetName(var));

            scalar = -1.0;

            SCIP_CALL( multiaggrVar(scip, conss[c], v, &var, &scalar, 1, 1.0, savedcol, savedrow, savedval, &nfixednonz, &vararraylength) );
            v--; /* we need to check again if the variable we just shifted to this position also needs to be fixed */
         }
      }

      /* shrink the variable arrays if they were enlarged too much (or more vars were removed than added) */
      assert( consdata->nvars <= vararraylength );
      if ( consdata->nvars < vararraylength )
      {
         SCIP_CALL( SCIPreallocBlockMemoryArray(scip, &consdata->col, vararraylength, consdata->nvars) );
         SCIP_CALL( SCIPreallocBlockMemoryArray(scip, &consdata->row, vararraylength, consdata->nvars) );
         SCIP_CALL( SCIPreallocBlockMemoryArray(scip, &consdata->val, vararraylength, consdata->nvars) );
         SCIP_CALL( SCIPreallocBlockMemoryArray(scip, &consdata->nvarnonz, vararraylength, consdata->nvars) );
         SCIP_CALL( SCIPreallocBlockMemoryArray(scip, &consdata->vars, vararraylength, consdata->nvars) );
         SCIP_CALL( SCIPreallocBlockMemoryArray(scip, &consdata->locks, vararraylength, consdata->nvars) );
      }

      /* allocate the maximally needed memory for inserting the fixed variables into the constant part */
      arraylength = consdata->constnnonz + nfixednonz;
      SCIP_CALL( SCIPreallocBlockMemoryArray(scip, &(consdata->constcol), consdata->constnnonz, arraylength) );
      SCIP_CALL( SCIPreallocBlockMemoryArray(scip, &(consdata->constrow), consdata->constnnonz, arraylength) );
      SCIP_CALL( SCIPreallocBlockMemoryArray(scip, &(consdata->constval), consdata->constnnonz, arraylength) );

      /* insert the fixed variables into the constant arrays, as we have +A_i but -A_0 we mutliply them by -1 */
      SCIP_CALL( SCIPsdpVarfixerMergeArrays(SCIPblkmem(scip), SCIPepsilon(scip), savedrow, savedcol, savedval, nfixednonz, FALSE, -1.0, consdata->constrow,
            consdata->constcol, consdata->constval, &(consdata->constnnonz), arraylength) );

      assert( consdata->constnnonz <= arraylength ); /* the allocated memory should always be sufficient */

      /* shrink the arrays if nonzeros could be combined */
      SCIP_CALL( SCIPreallocBlockMemoryArray(scip, &(consdata->constcol), arraylength, consdata->constnnonz) );
      SCIP_CALL( SCIPreallocBlockMemoryArray(scip, &(consdata->constrow), arraylength, consdata->constnnonz) );
      SCIP_CALL( SCIPreallocBlockMemoryArray(scip, &(consdata->constval), arraylength, consdata->constnnonz) );

      /* free the saved arrays */
      SCIPfreeBufferArray(scip, &savedval);
      SCIPfreeBufferArray(scip, &savedrow);
      SCIPfreeBufferArray(scip, &savedcol);

      /* recompute sdpnnonz */
      consdata->nnonz = 0;
      for (v = 0; v < consdata->nvars; v++)
         consdata->nnonz += consdata->nvarnonz[v];
   }

   return SCIP_OKAY;
}

/** enforces the rank 1 constraint for a given solution  */
static
SCIP_RETCODE enforceRankOne(
   SCIP*                 scip,               /**< SCIP data structure */
   SCIP_CONSHDLR*        conshdlr,           /**< constraint handler */
   SCIP_CONS*            cons,               /**< constraint to process */
   SCIP_SOL*             sol,                /**< solution to enforce (NULL for the LP solution) */
   SCIP_RESULT*          result              /**< pointer to store the result of the enforcing call */
   )
{
   SCIP_CONSHDLRDATA* conshdlrdata;
   SCIP_CONSDATA* consdata;
   SCIP_VAR*  quadvars1[2];
   SCIP_VAR*  quadvars2[2];
   SCIP_Real* matrix;
   SCIP_Real* submatrix;
   SCIP_Real largestminev = 0.0;
   SCIP_Real  lbii;
   SCIP_Real  ubii;
   SCIP_Real  lbjj;
   SCIP_Real  ubjj;
   SCIP_Real  lbij;
   SCIP_Real  ubij;
   SCIP_Real  solvalii;
   SCIP_Real  solvaljj;
   SCIP_Real  solvalij;
   SCIP_Real  val1;
   SCIP_Real  val2;
   SCIP_Real  val3;
   SCIP_Real  val4;
   int blocksize;
   int ind1;
   int ind2;

   assert( conshdlr != NULL );
   assert( scip != NULL );
   assert( conshdlr != NULL );
   assert( cons != NULL );
   assert( result != NULL );

   consdata = SCIPconsGetData(cons);
   assert( consdata != NULL );
   blocksize = consdata->blocksize;

   conshdlrdata = SCIPconshdlrGetData(conshdlr);
   assert( conshdlrdata != NULL );

   SCIP_CALL( SCIPallocBufferArray(scip, &matrix, (blocksize * (blocksize+1)) / 2) ); /*lint !e647*/
   SCIP_CALL( SCIPallocBufferArray(scip, &submatrix, 4) ); /*lint !e647*/

   *result = SCIP_FEASIBLE;

   SCIP_CALL( computeSdpMatrix(scip, cons, sol, matrix) );

   ind1 = consdata->maxevsubmat[0];
   ind2 = consdata->maxevsubmat[1];
   /* if (SCIPisFeasEQ(scip, largestminev, 0.0) ) */
   /* { */
   /*    return SCIP_OKAY; */
   /* } */

   /* get variables and coefficients corresponding to indices (i,i), (j,j) and (i,j) for branching */
   quadvars1[0] = consdata->vars[SCIPconsSdpCompLowerTriangPos(ind1,ind1)];            /* variable corresponding to entry (i,i) */
   quadvars2[0] = consdata->vars[SCIPconsSdpCompLowerTriangPos(ind2,ind2)];            /* variable corresponding to entry (j,j) */
   quadvars1[1] = consdata->vars[SCIPconsSdpCompLowerTriangPos(ind1,ind2)];            /* variable corresponding to entry (i,j) */
   quadvars2[1] = consdata->vars[SCIPconsSdpCompLowerTriangPos(ind1,ind2)];            /* variable corresponding to entry (i,j) */

   /* check if one of the valid inequalities is violated for the current solution */
   lbii = SCIPvarGetLbLocal(quadvars1[0]); /* lower bound for variable corresponding to matrix entry (i,i) */
   ubii = SCIPvarGetUbLocal(quadvars1[0]); /* upper bound for variable corresponding to matrix entry (i,i) */

   lbjj = SCIPvarGetLbLocal(quadvars2[0]); /* lower bound for variable corresponding to matrix entry (j,j) */
   ubjj = SCIPvarGetUbLocal(quadvars2[0]); /* upper bound for variable corresponding to matrix entry (j,j) */

   lbij = SCIPvarGetLbLocal(quadvars1[1]); /* lower bound for variable corresponding to matrix entry (i,j) */
   ubij = SCIPvarGetUbLocal(quadvars1[1]); /* upper bound for variable corresponding to matrix entry (i,j) */

   solvalii = SCIPgetSolVal(scip, sol, quadvars1[0]);
   solvaljj = SCIPgetSolVal(scip, sol, quadvars2[0]);
   solvalij = SCIPgetSolVal(scip, sol, quadvars1[1]);

   if ( conshdlrdata->validineqsrank1 )
   {
      /* Check valid inequalities from Chen, Atamtürk and Oren  */
      val1 = (SQRT(lbii) + SQRT(ubii)) * (SQRT(lbjj) + SQRT(ubjj));
      val2 = SQRT(lbjj * ubjj);
      val3 = SQRT(lbii * ubii);
      val4 = SQRT(lbii * lbjj * ubii * ubjj);

      if ( ! SCIPisFeasGE(scip, solvalij * val1, solvalii * (ubjj + val2) + solvaljj * (ubii + val3) + val4 - ubii * ubjj) )
      {
         SCIP_ROW* cut;
         SCIP_Bool infeasible;

         /* SCIP_VAR* linvars[3]; */
         /* SCIP_Real linvals[3]; */
         /* char name[SCIP_MAXSTRLEN]; */
         /* SCIP_CONS* lincons; */

         /* linvars[0] = quadvars1[0]; */
         /* linvars[1] = quadvars2[0]; */
         /* linvars[2] = quadvars1[1]; */
         /* linvals[0] = ubjj + val2; */
         /* linvals[1] = ubii + val3; */
         /* linvals[2] = -val1; */

         /* (void) SCIPsnprintf(name, SCIP_MAXSTRLEN, "lincut1#%d#%d", ind1, ind2); */
         /* SCIP_CALL( SCIPcreateConsBasicLinear(scip, &lincons, name, 3, linvars, linvals, -SCIPinfinity(scip), -val4 + ubii * ubjj) ); */
         /* SCIP_CALL( SCIPaddCons(scip, lincons) ); */
         /* SCIP_CALL( SCIPreleaseCons(scip, &lincons) ); */

#if ( SCIP_VERSION >= 602 && SCIP_SUBVERSION > 0 )
         SCIP_CALL( SCIPcreateEmptyRowConshdlr(scip, &cut, conshdlr, "", -SCIPinfinity(scip), -val4 + ubii * ubjj, FALSE, FALSE, TRUE) );
#else
         SCIP_CALL( SCIPcreateEmptyRowCons(scip, &cut, conshdlr, "", -SCIPinfinity(scip), -val4 + ubii * ubjj, FALSE, FALSE, TRUE) );
#endif
         SCIP_CALL( SCIPcacheRowExtensions(scip, cut) );

         SCIP_CALL( SCIPaddVarToRow(scip, cut, quadvars1[0], ubjj + val2) );
         SCIP_CALL( SCIPaddVarToRow(scip, cut, quadvars2[0], ubii + val3) );
         SCIP_CALL( SCIPaddVarToRow(scip, cut, quadvars1[1], -val1) );

         SCIP_CALL( SCIPflushRowExtensions(scip, cut) );

         if ( SCIPisCutEfficacious(scip, sol, cut) )
         {
            SCIP_CALL( SCIPaddRow(scip, cut, FALSE, &infeasible) );

            if ( infeasible )
               *result = SCIP_CUTOFF;
            else
               *result = SCIP_SEPARATED;

            SCIPdebug( SCIP_CALL( SCIPprintRow(scip, cut, NULL) ) );
            SCIPdebugMessage("Succesfully added valid cut based on first valid inequality.\n");
            SCIP_CALL( SCIPreleaseRow(scip, &cut) );

            SCIP_CALL( SCIPresetConsAge(scip, cons) );
         }
         else
         {
            SCIPdebugMessage("Cut based on first inequality is not efficacious.\n");
            SCIP_CALL( SCIPreleaseRow(scip, &cut) );
         }
      }
      else if ( ! SCIPisFeasGE(scip, solvalij * val1, solvalii * (lbjj + val2) + solvaljj * (lbii + val3) + val4 - lbii * lbjj) )
      {
         SCIP_ROW* cut;
         SCIP_Bool infeasible;

         /* SCIP_VAR* linvars[3]; */
         /* SCIP_Real linvals[3]; */
         /* char name[SCIP_MAXSTRLEN]; */
         /* SCIP_CONS* lincons; */

         /* linvars[0] = quadvars1[0]; */
         /* linvars[1] = quadvars2[0]; */
         /* linvars[2] = quadvars1[1]; */
         /* linvals[0] = lbjj + val2; */
         /* linvals[1] = lbii + val3; */
         /* linvals[2] = -val1; */

         /* (void) SCIPsnprintf(name, SCIP_MAXSTRLEN, "lincut2#%d#%d", ind1, ind2); */
         /* SCIP_CALL( SCIPcreateConsBasicLinear(scip, &lincons, name, 3, linvars, linvals, -SCIPinfinity(scip), -val4 + lbii * lbjj) ); */
         /* SCIP_CALL( SCIPaddCons(scip, lincons) ); */
         /* SCIP_CALL( SCIPreleaseCons(scip, &lincons) ); */

#if ( SCIP_VERSION >= 602 && SCIP_SUBVERSION > 0 )
         SCIP_CALL( SCIPcreateEmptyRowConshdlr(scip, &cut, conshdlr, "", -SCIPinfinity(scip), -val4 + lbii * lbjj, FALSE, FALSE, TRUE) );
#else
         SCIP_CALL( SCIPcreateEmptyRowCons(scip, &cut, conshdlr, "", -SCIPinfinity(scip), -val4 + lbii * lbjj, FALSE, FALSE, TRUE) );
#endif
         SCIP_CALL( SCIPcacheRowExtensions(scip, cut) );

         SCIP_CALL( SCIPaddVarToRow(scip, cut, quadvars1[0], lbjj + val2) );
         SCIP_CALL( SCIPaddVarToRow(scip, cut, quadvars2[0], lbii + val3) );
         SCIP_CALL( SCIPaddVarToRow(scip, cut, quadvars1[1], -val1) );

         SCIP_CALL( SCIPflushRowExtensions(scip, cut) );

         if ( SCIPisCutEfficacious(scip, sol, cut) )
         {
            SCIP_CALL( SCIPaddRow(scip, cut, FALSE, &infeasible) );

            if ( infeasible )
               *result = SCIP_CUTOFF;
            else
               *result = SCIP_SEPARATED;

            SCIPdebug( SCIP_CALL( SCIPprintRow(scip, cut, NULL) ) );
            SCIPdebugMessage("Succesfully added valid cut based on second valid inequality.\n");
            SCIP_CALL( SCIPreleaseRow(scip, &cut) );

            SCIP_CALL( SCIPresetConsAge(scip, cons) );
         }
         else
         {
            SCIPdebugMessage("Cut based on second inequality is not efficacious.\n");
            SCIP_CALL( SCIPreleaseRow(scip, &cut) );
         }
      }
      else
      {
         /* printf("None of the two inequalities are valid\n"); */
      }

      if ( *result == SCIP_CUTOFF || *result == SCIP_SEPARATED )
      {
         SCIPfreeBufferArray(scip, &submatrix);
         SCIPfreeBufferArray(scip, &matrix);
         return SCIP_OKAY;
      }
   }

   if ( conshdlrdata->branchrank1 )
   {
      SCIP_NODE* node1 = NULL;
      SCIP_NODE* node2 = NULL;
      SCIP_NODE* node3 = NULL;
      SCIP_NODE* node4 = NULL;
      SCIP_NODE* node5 = NULL;
      SCIP_NODE* node6 = NULL;
      SCIP_Real  newbound;
      SCIP_Real  alpha;

      alpha = conshdlrdata->branchbndchg;

      /* Branch on the three matrix entries of the 2x2 submatrix with largest minimal eigenvalue -> create six branching
         nodes */

      /* Up-Branch for variable corresponding to index (i,i) (quadvars1[0]) */
      SCIP_CALL( SCIPcreateChild(scip, &node1, 1.0, SCIPgetLocalTransEstimate(scip)) );

      newbound = alpha * lbii + (1 - alpha) * ubii;

      if ( SCIPisFeasLT(scip, lbii, newbound) )
         SCIP_CALL( SCIPchgVarLbNode(scip, node1, quadvars1[0], newbound) );

      /* Down-Branch for variable corresponding to index (i,i) (quadvars1[0]) */
      SCIP_CALL( SCIPcreateChild(scip, &node2, 1.0, SCIPgetLocalTransEstimate(scip)) );

      if ( SCIPisFeasGT(scip, ubii, newbound) )
         SCIP_CALL( SCIPchgVarUbNode(scip, node2, quadvars1[0], newbound) );

      /* Up-Branch for variable corresponding to index (j,j) (quadvars1[1]) */
      SCIP_CALL( SCIPcreateChild(scip, &node3, 1.0, SCIPgetLocalTransEstimate(scip)) );

      newbound = alpha * lbjj + (1 - alpha) * ubjj;

      if ( SCIPisFeasLT(scip, lbjj, newbound) )
         SCIP_CALL( SCIPchgVarLbNode(scip, node3, quadvars2[0], newbound) );

      /* Down-Branch for variable corresponding to index (j,j) (quadvars1[1]) */
      SCIP_CALL( SCIPcreateChild(scip, &node4, 1.0, SCIPgetLocalTransEstimate(scip)) );

      if ( SCIPisFeasGT(scip, ubjj, newbound) )
         SCIP_CALL( SCIPchgVarUbNode(scip, node4, quadvars2[0], newbound) );

      /* Up-Branch for variable corresponding to index (i,j) (quadvars2[0]) */
      SCIP_CALL( SCIPcreateChild(scip, &node5, 1.0, SCIPgetLocalTransEstimate(scip)) );

      newbound = alpha * lbij + (1 - alpha) * ubij;

      if ( SCIPisFeasLT(scip, lbij, newbound) )
         SCIP_CALL( SCIPchgVarLbNode(scip, node5, quadvars1[1], newbound) );

      /* Down-Branch for variable corresponding to index (i,j) (quadvars2[0]) */
      SCIP_CALL( SCIPcreateChild(scip, &node6, 1.0, SCIPgetLocalTransEstimate(scip)) );

      if ( SCIPisFeasGT(scip, ubij, newbound) )
         SCIP_CALL( SCIPchgVarUbNode(scip, node6, quadvars1[1], newbound) );

      /* reset age of constraint that we selected for branching*/
      SCIP_CALL( SCIPresetConsAge(scip, cons) );

      *result = SCIP_BRANCHED;
   }

   SCIPfreeBufferArray(scip, &submatrix);
   SCIPfreeBufferArray(scip, &matrix);

   return SCIP_OKAY;
}

/** enforces the SDP constraints for a given solution */
static
SCIP_RETCODE enforceConstraint(
   SCIP*                 scip,               /**< SCIP data structure */
   SCIP_CONSHDLR*        conshdlr,           /**< constraint handler */
   SCIP_CONS**           conss,              /**< constraints to process */
   int                   nconss,             /**< number of constraints */
   SCIP_SOL*             sol,                /**< solution to enforce (NULL for the LP solution) */
   SCIP_RESULT*          result              /**< pointer to store the result of the enforcing call */
   )
{
   char cutname[SCIP_MAXSTRLEN];
   SCIP_CONSDATA* consdata;
   SCIP_CONSHDLRDATA* conshdlrdata;
   SCIP_Bool separated = FALSE;
   SCIP_ROW* row;
   SCIP_Bool infeasible;
   SCIP_Real lhs;
   SCIP_Real* coeff;
   SCIP_Real rhs;
   int nvars;
   int i;
   int j;
#ifndef NDEBUG
   int snprintfreturn; /* used to check the return code of snprintf */
#endif

   *result = SCIP_FEASIBLE;

   for (i = 0; i < nconss; ++i)
   {
      consdata = SCIPconsGetData(conss[i]);
      SCIP_CALL( SCIPconsSdpCheckSdpCons(scip, conss[i], sol, FALSE, result) );
      if ( *result == SCIP_FEASIBLE )
         continue;

      nvars = consdata->nvars;
      lhs = 0.0;
      coeff = NULL;

      SCIP_CALL( SCIPallocBufferArray(scip, &coeff, nvars) );
      SCIP_CALL( cutUsingEigenvector(scip, conss[i], sol, coeff, &lhs) );

      rhs = SCIPinfinity(scip);
      conshdlrdata = SCIPconshdlrGetData(conshdlr);

#ifndef NDEBUG
      snprintfreturn = SCIPsnprintf(cutname, SCIP_MAXSTRLEN, "sepa_eig_sdp_%d", ++(conshdlrdata->neigveccuts));
      assert( snprintfreturn < SCIP_MAXSTRLEN ); /* check whether the name fits into the string */
#else
      (void) SCIPsnprintf(cutname, SCIP_MAXSTRLEN, "sepa_eig_sdp_%d", ++(conshdlrdata->neigveccuts));
#endif

#if ( SCIP_VERSION >= 602 && SCIP_SUBVERSION > 0 )
      SCIP_CALL( SCIPcreateEmptyRowConshdlr(scip, &row, conshdlr, cutname , lhs, rhs, FALSE, FALSE, TRUE) );
#else
      SCIP_CALL( SCIPcreateEmptyRowCons(scip, &row, conshdlr, cutname , lhs, rhs, FALSE, FALSE, TRUE) );
#endif
      SCIP_CALL( SCIPcacheRowExtensions(scip, row) );

      for (j = 0; j < nvars; ++j)
      {
         SCIP_CALL( SCIPaddVarToRow(scip, row, consdata->vars[j], coeff[j]) );
      }

      SCIP_CALL( SCIPflushRowExtensions(scip, row) );

#ifdef SCIP_MORE_DEBUG
      SCIPinfoMessage(scip, NULL, "Added cut %s: ", cutname);
      SCIPinfoMessage(scip, NULL, "%f <= ", lhs);
      for (j = 0; j < nvars; j++)
         SCIPinfoMessage(scip, NULL, "+ (%f)*%s", coeff[j], SCIPvarGetName(consdata->vars[j]));
      SCIPinfoMessage(scip, NULL, "\n");
#endif

      SCIP_CALL( SCIPaddRow(scip, row, FALSE, &infeasible) );

      if ( infeasible )
      {
         *result = SCIP_CUTOFF;

         SCIP_CALL( SCIPreleaseRow(scip, &row) );
         SCIPfreeBufferArray(scip, &coeff);

         return SCIP_OKAY;
      }
      else
      {
         SCIP_CALL( SCIPaddPoolCut(scip, row) );

         SCIP_CALL( SCIPresetConsAge(scip, conss[i]) );
         *result = SCIP_SEPARATED;
         separated = TRUE;
      }
      SCIP_CALL( SCIPreleaseRow(scip, &row) );
      SCIPfreeBufferArray(scip, &coeff);
   }

   if ( separated )
   {
	   *result = SCIP_SEPARATED;
	   return SCIP_OKAY;
   }

   return SCIP_OKAY;
}

/*
 * callbacks
 */

/** informs constraint handler that the presolving process is being started */
static
SCIP_DECL_CONSINITPRE(consInitpreSdp)
{/*lint --e{715}*/
   SCIP_CONSHDLRDATA* conshdlrdata;

   assert( conshdlr != NULL );

   conshdlrdata = SCIPconshdlrGetData(conshdlr);
   assert( conshdlrdata != NULL );

   conshdlrdata->neigveccuts = 0; /* this is used to give the eigenvector-cuts distinguishable names */
   conshdlrdata->ndiaggezerocuts = 0; /* this is used to give the diagGEzero-cuts distinguishable names */
   conshdlrdata->n1x1blocks = 0; /* this is used to give the lp constraints resulting from 1x1 sdp-blocks distinguishable names */

   return SCIP_OKAY;
}

/** locks a variable up if the corresponding constraint matrix is not positive semidefinite, locks it down if it is not negative semidefinite */
static
SCIP_DECL_CONSLOCK(consLockSdp)
{/*lint --e{715}*/
   SCIP_Real* Aj;
   SCIP_CONSDATA* consdata;
   int nvars;
   int v;

   consdata = SCIPconsGetData(cons);
   assert( consdata != NULL );
   nvars = consdata->nvars;

   SCIPdebugMsg(scip, "locking method of <%s>.\n", SCIPconsGetName(cons));

   /* if locks have not yet been computed */
   if ( consdata->locks == NULL )
   {
      SCIP_Real eigenvalue;
      int blocksize;

      SCIP_CALL( SCIPallocBlockMemoryArray(scip, &consdata->locks, nvars) );

      blocksize = consdata->blocksize;

      SCIP_CALL( SCIPallocBufferArray(scip, &Aj, blocksize * blocksize) ); /*lint !e647*/

      for (v = 0; v < nvars; v++)
      {
         SCIP_CALL( SCIPconsSdpGetFullAj(scip, cons, v, Aj) );
         consdata->locks[v] = -2;  /* unintitialized */

         /* compute the smallest eigenvalue */
         SCIP_CALL( SCIPlapackComputeIthEigenvalue(SCIPbuffer(scip), FALSE, blocksize, Aj, 1, &eigenvalue, NULL) );
         if ( SCIPisNegative(scip, eigenvalue) )
         {
            /* as the lowest eigenvalue is negative, the matrix is not positive semidefinite, so adding more of it can remove positive
             * semidefiniteness of the SDP-matrix */
            SCIP_CALL( SCIPaddVarLocksType(scip, consdata->vars[v], locktype, nlocksneg, nlockspos) );
            consdata->locks[v] = 1; /* up-lock */
         }

         /* if the smallest eigenvalue is already positive, we don't need to compute the biggest one */
         if ( SCIPisPositive(scip, eigenvalue) )
         {
            /* as an eigenvalue is positive, the matrix is not negative semidefinite, so substracting more of it can remove positive
             * semidefiniteness of the SDP-matrix */
            SCIP_CALL( SCIPaddVarLocksType(scip, consdata->vars[v], locktype, nlockspos, nlocksneg) );
            consdata->locks[v] = -1; /* down-lock */
         }
         else
         {
            /* compute the biggest eigenvalue */
            SCIP_CALL( SCIPlapackComputeIthEigenvalue(SCIPbuffer(scip), FALSE, blocksize, Aj, blocksize, &eigenvalue, NULL) );
            if ( SCIPisPositive(scip, eigenvalue) )
            {
               /* as the biggest eigenvalue is positive, the matrix is not negative semidefinite, so substracting more of it can remove positive
                * semidefiniteness of the SDP-matrix */
               SCIP_CALL( SCIPaddVarLocksType(scip, consdata->vars[v], locktype, nlockspos, nlocksneg) );
               if ( consdata->locks[v] == 1 )
               {
                  consdata->locks[v] = 0;  /* up- and down-lock */
               }
               else
                  consdata->locks[v] = -1; /* down-lock */
            }
         }
      }

      SCIPfreeBufferArray(scip, &Aj);
   }
   else
   {
#ifndef NDEBUG
      SCIP_CALL( checkVarsLocks(scip, cons) );
#endif
      for (v = 0; v < nvars; v++)
      {
         if ( consdata->locks[v] == 1 )  /* up-lock */
         {
            SCIP_CALL( SCIPaddVarLocksType(scip, consdata->vars[v], locktype, nlocksneg, nlockspos) );
         }
         else if ( consdata->locks[v] == -1 )  /* down-lock */
         {
            SCIP_CALL( SCIPaddVarLocksType(scip, consdata->vars[v], locktype, nlockspos, nlocksneg) );
         }
         else if ( consdata->locks[v] == 0 )  /* up and down lock */
         {
            SCIP_CALL( SCIPaddVarLocksType(scip, consdata->vars[v], locktype, nlockspos + nlocksneg, nlockspos + nlocksneg) );
         }
         else
            assert( consdata->locks[v] == -2 );
      }
   }

   return SCIP_OKAY;
}

/** after presolving variables are fixed and multiaggregated */
static
SCIP_DECL_CONSEXITPRE(consExitpreSdp)
{/*lint --e{715}*/
   assert( scip != NULL );

   if ( conss == NULL )
      return SCIP_OKAY;

   SCIP_CALL( fixAndAggrVars(scip, conss, nconss, TRUE) );

   return SCIP_OKAY;
}

/** solving process initialization method of constraint handler (called when branch and bound process is about to begin)
 *
 * At the beginning of the solution process the stored rank one submatrix is reset.
 */
static
SCIP_DECL_CONSINITSOL(consInitsolSdp)
{/*lint --e{715}*/
   SCIP_CONSHDLRDATA* conshdlrdata;
   int c;
   int i;

   assert( scip != NULL );
   assert( conshdlr != NULL );

   if ( conss == NULL )
      return SCIP_OKAY;

   conshdlrdata = SCIPconshdlrGetData(conshdlr);
   assert( conshdlrdata != NULL );

   for (c = 0; c < nconss; ++c)
   {
      SCIP_CONSDATA* consdata;
      /* int*           maxevsubmat; */

      consdata = SCIPconsGetData(conss[c]);
      assert( consdata != NULL );
      assert( &consdata->maxevsubmat != NULL );
      assert( &consdata->rankone != NULL );
      assert( &consdata->addedquadcons != NULL );

      /* SCIP_CALL( SCIPallocBlockMemory(scip, &maxevsubmat) ); */

      consdata->maxevsubmat[0] = -1;
      consdata->maxevsubmat[1] = -1;

      /* For each constraint, if it should be rank one, add all quadratic constraints given by the 2x2 principal
       * minors. */
      if ( consdata->rankone && conshdlrdata->quadconsrank1 && ! consdata->addedquadcons && SCIPgetSubscipDepth(scip) == 0 )
      {
         SCIP_VAR** quadvars1;
         SCIP_VAR** quadvars2;
         SCIP_VAR** linvars;
         SCIP_CONS* quadcons;
         SCIP_Real* lincoefs;
         SCIP_Real* quadcoefs;
         SCIP_Real* constmatrix;
         SCIP_Real** matrixAk;
         SCIP_Real lhs;
         SCIP_Real aiik;
         SCIP_Real ajjk;
         SCIP_Real aijk;
         SCIP_Real ajjl;
         SCIP_Real aijl;
         SCIP_Real cii;
         SCIP_Real cjj;
         SCIP_Real cij;
         char name[SCIP_MAXSTRLEN];
         int j;
         int k;
         int l;
         int blocksize;

         blocksize = consdata->blocksize;

         SCIP_CALL( SCIPallocBufferArray(scip, &constmatrix, (consdata->blocksize * (consdata->blocksize + 1)) / 2) ); /*lint !e647*/
         SCIP_CALL( SCIPconsSdpGetLowerTriangConstMatrix(scip, conss[c], constmatrix) );

         SCIP_CALL( SCIPallocBufferArray(scip, &quadvars1, consdata->nvars * consdata->nvars) );
         SCIP_CALL( SCIPallocBufferArray(scip, &quadvars2, consdata->nvars * consdata->nvars) );
         SCIP_CALL( SCIPallocBufferArray(scip, &linvars, consdata->nvars) );
         SCIP_CALL( SCIPallocBufferArray(scip, &quadcoefs, consdata->nvars * consdata->nvars) );
         SCIP_CALL( SCIPallocBufferArray(scip, &lincoefs, consdata->nvars) );
         SCIP_CALL( SCIPallocBufferArray(scip, &matrixAk, consdata->nvars) );

         for (i = 0; i < consdata->nvars; ++i)
         {
            SCIP_CALL( SCIPallocBufferArray(scip, &matrixAk[i], consdata->blocksize * consdata->blocksize) );
            SCIP_CALL( SCIPconsSdpGetFullAj(scip, conss[c], i, matrixAk[i]) );
         }

         for (i = 0; i < blocksize; ++i)
         {
            for (j = 0; j < i; ++j)
            {
               int cnt = 0;

               cii = constmatrix[SCIPconsSdpCompLowerTriangPos(i,i)];
               cjj = constmatrix[SCIPconsSdpCompLowerTriangPos(j,j)];
               cij = constmatrix[SCIPconsSdpCompLowerTriangPos(i,j)];

               for (k = 0; k < consdata->nvars; ++k)
               {
                  ajjk = matrixAk[k][j * consdata->blocksize + j];
                  aiik = matrixAk[k][i * consdata->blocksize + i];
                  aijk = matrixAk[k][j * consdata->blocksize + i];

                  linvars[k] = consdata->vars[k];
                  lincoefs[k] = cii * ajjk + cjj * aiik - cij * aijk;

                  for (l = 0; l < consdata->nvars; ++l)
                  {
                     ajjl = matrixAk[l][j * consdata->blocksize + j];
                     aijl = matrixAk[l][j * consdata->blocksize + i];

                     quadvars1[cnt] = consdata->vars[k];
                     quadvars2[cnt] = consdata->vars[l];
                     quadcoefs[cnt] = aiik * ajjl - aijk * aijl;
                     ++cnt;
                  }
               }
               assert( cnt == consdata->nvars * consdata->nvars );

               lhs = cij * cij - cii * cjj;

               (void) SCIPsnprintf(name, SCIP_MAXSTRLEN, "quadcons#%d#%d#%d", i, j, c);

               /* create quadratic constraint */
               SCIP_CALL( SCIPcreateConsQuadratic(scip, &quadcons, name, consdata->nvars, linvars, lincoefs, consdata->nvars * consdata->nvars, quadvars1, quadvars2, quadcoefs, lhs, lhs,
                     FALSE,     /* initial */
                     TRUE,      /* separate */
                     TRUE,      /* enforce */
                     TRUE,      /* check */
                     TRUE,      /* propagate */
                     FALSE,     /* local */
                     FALSE,     /* modifiable */
                     FALSE,     /* dynamic */
                     TRUE) );   /* removable */

#ifdef SCIP_MORE_DEBUG
               SCIP_CALL( SCIPprintCons(scip, quadcons, NULL) );
               SCIPinfoMessage(scip, NULL, "\n");
#endif

               SCIP_CALL( SCIPaddCons(scip, quadcons) );
               SCIP_CALL( SCIPreleaseCons(scip, &quadcons) );
            }
         }
         for (i = 0; i < consdata->nvars; ++i)
            SCIPfreeBufferArray(scip, &matrixAk[i]);

         SCIPfreeBufferArray(scip, &matrixAk);
         SCIPfreeBufferArray(scip, &lincoefs);
         SCIPfreeBufferArray(scip, &quadcoefs);
         SCIPfreeBufferArray(scip, &linvars);
         SCIPfreeBufferArray(scip, &quadvars2);
         SCIPfreeBufferArray(scip, &quadvars1);
         SCIPfreeBufferArray(scip, &constmatrix);
      }
      consdata->addedquadcons = TRUE;
   }
   return SCIP_OKAY;
}

/** solving process deinitialization method of constraint handler (called before branch and bound process data is freed)
 *
 *  At the end of the solution process the stored rank one submatrix is reset.
 */
static
SCIP_DECL_CONSEXITSOL(consExitsolSdp)
{  /*lint --e{715}*/
   SCIP_CONSHDLRDATA* conshdlrdata;

   assert( scip != NULL );
   assert( conshdlr != NULL );
   assert( strcmp(SCIPconshdlrGetName(conshdlr), CONSHDLR_NAME) == 0 );

   conshdlrdata = SCIPconshdlrGetData(conshdlr);
   assert( conshdlrdata != NULL );

   return SCIP_OKAY;
}


/** presolving method of constraint handler */
static
SCIP_DECL_CONSPRESOL(consPresolSdp)
{/*lint --e{715}*/
   SCIP_CONSHDLRDATA* conshdlrdata;

   assert( conshdlr != NULL );
   assert( result != NULL );

   conshdlrdata = SCIPconshdlrGetData(conshdlr);
   assert( conshdlrdata != NULL );

   *result = SCIP_DIDNOTRUN;

   if ( nrounds == 0 )
   {
      int noldaddconss;
      int nolddelconss;
      int noldchgbds;

      *result = SCIP_DIDNOTFIND;

      noldaddconss = *naddconss;
      nolddelconss = *ndelconss;
      noldchgbds = *nchgbds;
      SCIP_CALL( move_1x1_blocks_to_lp(scip, conshdlr, conss, nconss, naddconss, ndelconss, nchgbds, result) );
      if ( *result != SCIP_CUTOFF && (noldaddconss != *naddconss || nolddelconss != *ndelconss || noldchgbds != *nchgbds) )
         *result = SCIP_SUCCESS;

      if ( *result != SCIP_CUTOFF && conshdlrdata->diaggezerocuts )
      {
         noldaddconss = *naddconss;
         noldchgbds = *nchgbds;
         SCIP_CALL( diagGEzero(scip, conshdlr, conss, nconss, naddconss, nchgbds, result) );
         SCIPdebugMsg(scip, "Diagonal entries: added %d cuts and changed %d bounds.\n", *naddconss - noldaddconss, *nchgbds - noldchgbds);
         if ( *result != SCIP_CUTOFF && ( noldaddconss != *naddconss || noldchgbds != *nchgbds ) )
            *result = SCIP_SUCCESS;
      }

      if ( *result != SCIP_CUTOFF && conshdlrdata->diagzeroimplcuts )
      {
         noldaddconss = *naddconss;
         SCIP_CALL( diagZeroImpl(scip, conss, nconss, naddconss) );
         SCIPdebugMsg(scip, "Added %d cuts for implication from 0 diagonal.\n", *naddconss - noldaddconss);
         if ( noldaddconss != *naddconss )
            *result = SCIP_SUCCESS;
      }
   }

   return SCIP_OKAY;
}

/** creates transformed constraint */
static
SCIP_DECL_CONSTRANS(consTransSdp)
{/*lint --e{715}*/
   SCIP_CONSDATA* sourcedata;
   SCIP_CONSDATA* targetdata;
#ifdef OMP
   SCIP_CONSHDLRDATA* conshdlrdata;
#endif
#ifndef NDEBUG
   int snprintfreturn; /* used to check the return code of snprintf */
#endif
   int i;
   char transname[SCIP_MAXSTRLEN];

   sourcedata = SCIPconsGetData(sourcecons);
   assert( sourcedata != NULL );

  SCIPdebugMsg(scip, "Transforming constraint <%s>\n", SCIPconsGetName(sourcecons));

#ifdef OMP
   conshdlrdata = SCIPconshdlrGetData(conshdlr);
   SCIPdebugMsg(scip, "Setting number of threads to %d via OpenMP in Openblas.\n", conshdlrdata->nthreads);
   omp_set_num_threads(conshdlrdata->nthreads);
#endif

   SCIP_CALL( SCIPallocBlockMemory(scip, &targetdata) );

   /* copy some general data */
   targetdata->nvars = sourcedata->nvars;
   targetdata->nnonz = sourcedata->nnonz;
   targetdata->blocksize = sourcedata->blocksize;

   SCIP_CALL( SCIPduplicateBlockMemoryArray(scip, &(targetdata->nvarnonz), sourcedata->nvarnonz, sourcedata->nvars) );

   /* copy the non-constant nonzeros */
   SCIP_CALL( SCIPallocBlockMemoryArray(scip, &(targetdata->col), sourcedata->nvars) );
   SCIP_CALL( SCIPallocBlockMemoryArray(scip, &(targetdata->row), sourcedata->nvars) );
   SCIP_CALL( SCIPallocBlockMemoryArray(scip, &(targetdata->val), sourcedata->nvars) );

   for (i = 0; i < sourcedata->nvars; i++)
   {
      SCIP_CALL( SCIPduplicateBlockMemoryArray(scip, &(targetdata->col[i]), sourcedata->col[i], sourcedata->nvarnonz[i]) );
      SCIP_CALL( SCIPduplicateBlockMemoryArray(scip, &(targetdata->row[i]), sourcedata->row[i], sourcedata->nvarnonz[i]) );
      SCIP_CALL( SCIPduplicateBlockMemoryArray(scip, &(targetdata->val[i]), sourcedata->val[i], sourcedata->nvarnonz[i]) );
   }
   SCIP_CALL( SCIPallocBlockMemoryArray(scip, &(targetdata->vars), sourcedata->nvars) );
   if ( sourcedata->locks )
   {
      SCIP_CALL( SCIPduplicateBlockMemoryArray(scip, &(targetdata->locks), sourcedata->locks, sourcedata->nvars) );
   }
   else
      targetdata->locks = NULL;

   /* copy & transform the vars array */
   for (i = 0; i < sourcedata->nvars; i++)
   {
      targetdata->vars[i] = SCIPvarGetTransVar(sourcedata->vars[i]);
      SCIP_CALL( SCIPcaptureVar(scip, targetdata->vars[i]) );
   }

   /* copy the constant nonzeros */
   targetdata->constnnonz = sourcedata->constnnonz;

   if ( sourcedata->constnnonz > 0 )
   {
      SCIP_CALL( SCIPduplicateBlockMemoryArray(scip, &(targetdata->constcol), sourcedata->constcol, sourcedata->constnnonz));
      SCIP_CALL( SCIPduplicateBlockMemoryArray(scip, &(targetdata->constrow), sourcedata->constrow, sourcedata->constnnonz));
      SCIP_CALL( SCIPduplicateBlockMemoryArray(scip, &(targetdata->constval), sourcedata->constval, sourcedata->constnnonz));
   }
   else
   {
      targetdata->constcol = NULL;
      targetdata->constrow = NULL;
      targetdata->constval = NULL;
   }

   /* /\* copy & transform the quadratic constraints for the 2x2 principal minors *\/ */
   /* SCIP_CALL( SCIPallocBlockMemoryArray(scip, &(targetdata->quadconss), sourcedata->blocksize) ); */

   /* for (i = 0; i < sourcedata->blocksize; ++i) */
   /* { */
   /*    SCIP_CALL( SCIPallocBlockMemoryArray(scip, &(targetdata->quadconss[i]), i + 1) ); */
   /*    for (j = 0; j < i; ++j) */
   /*    { */
   /*       targetdata->quadconss[i][j] = SCIPconsGetTransformed(sourcedata->quadconss[i][j]); */
   /*       SCIPcaptureCons(scip, targetdata->quadconss[i][j]); */
   /*    } */
   /* } */

   /* copy the maxrhsentry */
   targetdata->maxrhsentry = sourcedata->maxrhsentry;

   /* copy rankone */
   targetdata->rankone = sourcedata->rankone;

   /* copy maxevsubmat */
   SCIP_CALL( SCIPduplicateBlockMemoryArray(scip, &(targetdata->maxevsubmat), sourcedata->maxevsubmat, 2) );

   /* copy addedquadcons */
   targetdata->addedquadcons = sourcedata->addedquadcons;

   /* name the transformed constraint */
#ifndef NDEBUG
      snprintfreturn = SCIPsnprintf(transname, SCIP_MAXSTRLEN, "t_%s", SCIPconsGetName(sourcecons));
      assert( snprintfreturn < SCIP_MAXSTRLEN ); /* check whether the name fits into the string */
#else
      (void) SCIPsnprintf(transname, SCIP_MAXSTRLEN, "t_%s", SCIPconsGetName(sourcecons));
#endif

   /* create target constraint */
   SCIP_CALL( SCIPcreateCons(scip, targetcons, transname, conshdlr, targetdata,
         SCIPconsIsInitial(sourcecons), SCIPconsIsSeparated(sourcecons), SCIPconsIsEnforced(sourcecons),
         SCIPconsIsChecked(sourcecons), SCIPconsIsPropagated(sourcecons),  SCIPconsIsLocal(sourcecons),
         SCIPconsIsModifiable(sourcecons), SCIPconsIsDynamic(sourcecons), SCIPconsIsRemovable(sourcecons),
         SCIPconsIsStickingAtNode(sourcecons)) );

   return SCIP_OKAY;
}

/** checks feasiblity of constraint, e.g. the positive semidefiniteness */
static
SCIP_DECL_CONSCHECK(consCheckSdp)
{/*lint --e{715}*/
   int i;
   SCIP_CONSDATA* consdata;

   assert( scip != NULL );
   assert( result != NULL );
   assert( conss != NULL );

   *result = SCIP_FEASIBLE;

   /* check positive semidefiniteness */
   for (i = 0; i < nconss; ++i)
   {
      SCIP_CALL( SCIPconsSdpCheckSdpCons(scip, conss[i], sol, printreason, result) );
      if ( *result == SCIP_INFEASIBLE )
         return SCIP_OKAY;
   }

   return SCIP_OKAY;
}

/** enforce pseudo solution method
 *
 *  Returns didnotrun if objinfeasible, computes feasibility otherwise.
 */
static
SCIP_DECL_CONSENFOPS(consEnfopsSdp)
{/*lint --e{715}*/
   int i;
   SCIP_CONSDATA* consdata;
   SCIP_SOL* sol;

   assert( scip != NULL );
   assert( result != NULL );
   assert( conss != NULL );

   *result = SCIP_DIDNOTRUN;

   if ( objinfeasible )
   {
      SCIPdebugMsg(scip, "-> pseudo solution is objective infeasible, return.\n");
      return SCIP_OKAY;
   }

   for (i = 0; i < nconss; ++i)
   {
      SCIP_CALL( SCIPconsSdpCheckSdpCons(scip, conss[i], NULL, FALSE, result) );

      if (*result == SCIP_INFEASIBLE)
      {
         /* if it is infeasible for one SDP constraint, it is infeasible for the whole problem */
         SCIPdebugMsg(scip, "-> pseudo solution infeasible for SDP-constraint %s, return.\n", SCIPconsGetName(conss[i]));
         return SCIP_OKAY;
      }
   }

   *result = SCIP_FEASIBLE;

   SCIPdebugMsg(scip, "-> pseudo solution feasible for all SDP-constraints.\n");

   return SCIP_OKAY;
}


/** Enforce lp solution; if some block is not psd, an eigenvector cut is added.
 */
static
SCIP_DECL_CONSENFOLP(consEnfolpSdp)
{/*lint --e{715}*/
   assert( scip != NULL );
   assert( conshdlr != NULL );
   assert( conss != NULL );
   assert( result != NULL );

   return EnforceConstraint(scip, conshdlr, conss, nconss, NULL, result);
}

/** Enforce relaxation solution; if some block is not psd, an eigenvector cut is added.
 */
static
SCIP_DECL_CONSENFORELAX(consEnforelaxSdp)
{/*lint --e{715}*/
   assert( scip != NULL );
   assert( conshdlr != NULL );
   assert( conss != NULL );
   assert( result != NULL );

   return EnforceConstraint(scip, conshdlr, conss, nconss, sol, result);
}

/** separates a solution using constraint specific ideas, gives cuts to SCIP */
static
SCIP_DECL_CONSSEPASOL(consSepasolSdp)
{/*lint --e{715}*/
   int i;

   assert( result != NULL );
   *result = SCIP_DIDNOTFIND;

   for (i = 0; i < nusefulconss; ++i)
   {
      SCIP_CALL( separateSol(scip, conshdlr, conss[i], sol, result) );
   }

   return SCIP_OKAY;
}

/** separation method of constraint handler for LP solution */
static
SCIP_DECL_CONSSEPALP(consSepalpSdp)
{/*lint --e{715}*/
   int i;

   assert( result != NULL );
   *result = SCIP_DIDNOTFIND;

   for (i = 0; i < nusefulconss; ++i)
   {
      SCIP_CALL( separateSol(scip, conshdlr, conss[i], NULL, result) );
   }

   return SCIP_OKAY;
}

/** delete method of SDP constrainthandler */
static
SCIP_DECL_CONSDELETE(consDeleteSdp)
{/*lint --e{715}*/
   int i;

   assert( cons != NULL );
   assert( consdata != NULL );

   SCIPdebugMsg(scip, "deleting SDP constraint <%s>.\n", SCIPconsGetName(cons));

   /* release memory for rank one constraint */
   SCIPfreeBlockMemoryArrayNull(scip, &(*consdata)->maxevsubmat, 2);

   for (i = 0; i < (*consdata)->nvars; i++)
   {
      SCIPfreeBlockMemoryArrayNull(scip, &(*consdata)->val[i], (*consdata)->nvarnonz[i]);
      SCIPfreeBlockMemoryArrayNull(scip, &(*consdata)->row[i], (*consdata)->nvarnonz[i]);
      SCIPfreeBlockMemoryArrayNull(scip, &(*consdata)->col[i], (*consdata)->nvarnonz[i]);
   }

   /* release all variables */
   for (i = 0; i < (*consdata)->nvars; i++)
   {
      SCIP_CALL( SCIPreleaseVar(scip, &((*consdata)->vars[i])) );
   }

   SCIPfreeBlockMemoryArrayNull(scip, &(*consdata)->vars, (*consdata)->nvars);
   SCIPfreeBlockMemoryArrayNull(scip, &(*consdata)->locks, (*consdata)->nvars);
   SCIPfreeBlockMemoryArrayNull(scip, &(*consdata)->constval, (*consdata)->constnnonz);
   SCIPfreeBlockMemoryArrayNull(scip, &(*consdata)->constrow, (*consdata)->constnnonz);
   SCIPfreeBlockMemoryArrayNull(scip, &(*consdata)->constcol, (*consdata)->constnnonz);
   SCIPfreeBlockMemoryArrayNull(scip, &(*consdata)->val, (*consdata)->nvars);
   SCIPfreeBlockMemoryArrayNull(scip, &(*consdata)->row, (*consdata)->nvars);
   SCIPfreeBlockMemoryArrayNull(scip, &(*consdata)->col, (*consdata)->nvars);
   SCIPfreeBlockMemoryArrayNull(scip, &(*consdata)->nvarnonz, (*consdata)->nvars);
   SCIPfreeBlockMemory(scip, consdata);

   return SCIP_OKAY;
}

/** free method of SDP constrainthandler */
static
SCIP_DECL_CONSFREE(consFreeSdp)
{/*lint --e{715}*/
   SCIP_CONSHDLRDATA* conshdlrdata;

   conshdlrdata = SCIPconshdlrGetData(conshdlr);
   assert( conshdlrdata != NULL );

   SCIPfreeMemory(scip, &conshdlrdata);
   SCIPconshdlrSetData(conshdlr, NULL);

   return SCIP_OKAY;
}

/** copy an SDP constraint handler */
static
SCIP_DECL_CONSHDLRCOPY(conshdlrCopySdp)
{
   assert(scip != NULL);
   assert(conshdlr != NULL);
   assert(strcmp(SCIPconshdlrGetName(conshdlr), CONSHDLR_NAME) == 0);

   SCIP_CALL( SCIPincludeConshdlrSdp(scip) );

   *valid = TRUE;

   return SCIP_OKAY;
}

/** copy an SDP constraint */
static
SCIP_DECL_CONSCOPY(consCopySdp)
{/*lint --e{715}*/
   SCIP_CONSDATA* sourcedata;
   SCIP_Bool success;
   SCIP_VAR** targetvars;
   SCIP_VAR* var;
   int i;

   assert( scip != NULL );
   assert( sourcescip != NULL );
   assert( sourcecons != NULL );
   assert( strcmp(SCIPconshdlrGetName(SCIPconsGetHdlr(sourcecons)), CONSHDLR_NAME) == 0 );
   assert( valid != NULL );

   SCIPdebugMsg(scip, "Copying SDP constraint <%s>\n", SCIPconsGetName(sourcecons));

   *valid = TRUE;

   /* as we can only map active variables, we have to make sure, that the constraint contains no fixed or (multi-)aggregated vars, after
    * exitpresolve (stage 6) this should always be the case, earlier than that we need to call fixAndAggrVars */
   if ( SCIPgetStage(sourcescip) <= SCIP_STAGE_EXITPRESOLVE )
   {
      SCIP_CALL( fixAndAggrVars(sourcescip, &sourcecons, 1, TRUE) );
   }

   sourcedata = SCIPconsGetData(sourcecons);
   assert( sourcedata != NULL );

   SCIP_CALL( SCIPallocBufferArray(scip, &targetvars, sourcedata->nvars) );

   /* map all variables in the constraint */
   for (i = 0; i < sourcedata->nvars; i++)
   {
      SCIP_CALL( SCIPgetVarCopy(sourcescip, scip, sourcedata->vars[i], &var, varmap, consmap, global, &success) );
      if ( success )
         targetvars[i] = var;
      else
         *valid = FALSE;
   }

   /* create the new constraint, using an adjusted source name if no new name was given */
   if ( name )
   {
#ifndef NDEBUG
      int snprintfreturn; /* used to check the return code of snprintf */
#endif
      char copyname[SCIP_MAXSTRLEN];

   /* name the copied constraint */
#ifndef NDEBUG
      snprintfreturn = SCIPsnprintf(copyname, SCIP_MAXSTRLEN, "c_%s", name);
      assert( snprintfreturn < SCIP_MAXSTRLEN ); /* check whether the name fits into the string */
#else
      (void) SCIPsnprintf(copyname, SCIP_MAXSTRLEN, "c_%s", name);
#endif
      SCIP_CALL( SCIPcreateConsSdp(scip, cons, copyname, sourcedata->nvars, sourcedata->nnonz, sourcedata->blocksize, sourcedata->nvarnonz,
            sourcedata->col, sourcedata->row, sourcedata->val, targetvars, sourcedata->constnnonz,
            sourcedata->constcol, sourcedata->constrow, sourcedata->constval, sourcedata->rankone) );
   }
   else
   {
#ifndef NDEBUG
      int snprintfreturn; /* used to check the return code of snprintf */
#endif
      char copyname[SCIP_MAXSTRLEN];

      /* name the copied constraint */
#ifndef NDEBUG
      snprintfreturn = SCIPsnprintf(copyname, SCIP_MAXSTRLEN, "c_%s", SCIPconsGetName(sourcecons));
      assert( snprintfreturn < SCIP_MAXSTRLEN ); /* check whether the name fits into the string */
#else
      (void) SCIPsnprintf(copyname, SCIP_MAXSTRLEN, "c_%s", SCIPconsGetName(sourcecons));
#endif
      SCIP_CALL( SCIPcreateConsSdp(scip, cons, SCIPconsGetName(sourcecons), sourcedata->nvars, sourcedata->nnonz, sourcedata->blocksize,
            sourcedata->nvarnonz, sourcedata->col, sourcedata->row, sourcedata->val, targetvars, sourcedata->constnnonz,
            sourcedata->constcol, sourcedata->constrow, sourcedata->constval, sourcedata->rankone) );
   }

   SCIPfreeBufferArray(scip, &targetvars);

   return SCIP_OKAY;
}

/** print an SDP constraint */
static
SCIP_DECL_CONSPRINT(consPrintSdp)
{/*lint --e{715}*/
#ifdef PRINT_HUMAN_READABLE
   SCIP_CONSDATA* consdata;
   SCIP_Real* fullmatrix;
   int v;
   int i;
   int j;

   assert( scip != NULL );
   assert( cons != NULL );

   consdata = SCIPconsGetData(cons);
   assert( consdata != NULL );

   SCIP_CALL( SCIPallocBufferArray(scip, &fullmatrix, consdata->blocksize * consdata->blocksize) );

   /* print the non-constant matrices, for this they first have to be assembled in fullmatrix */
   for (v = 0; v < consdata->nvars; v++)
   {
      /* assemble the matrix */

      /* first initialize it with zero */
      for (i = 0; i < consdata->blocksize; i++)
      {
         for (j = 0; j < consdata->blocksize; j++)
            fullmatrix[i * consdata->blocksize + j] = 0.0; /*lint !e679*/
      }

      /* then add the nonzeros */
      for (i = 0; i < consdata->nvarnonz[v]; i++)
      {
         fullmatrix[consdata->row[v][i] * consdata->blocksize + consdata->col[v][i]] = consdata->val[v][i]; /* lower triangular entry */ /*lint !e679*/
         fullmatrix[consdata->col[v][i] * consdata->blocksize + consdata->row[v][i]] = consdata->val[v][i]; /* upper triangular entry */ /*lint !e679*/
      }

      /* print it */
      SCIPinfoMessage(scip, file, "+\n");
      for (i = 0; i < consdata->blocksize; i++)
      {
         SCIPinfoMessage(scip, file, "( ");
         for (j = 0; j < consdata->blocksize; j++)
            SCIPinfoMessage(scip, file, "%f ", fullmatrix[i * consdata->blocksize + j]); /*lint !e679*/
         SCIPinfoMessage(scip, file, ")\n");
      }
      SCIPinfoMessage(scip, file, "* %s\n", SCIPvarGetName(consdata->vars[v]));
   }

   /* print the constant-matrix */

   /* assemble the matrix */

   /* first initialize it with zero */
   for (i = 0; i < consdata->blocksize; i++)
   {
      for (j = 0; j < consdata->blocksize; j++)
         fullmatrix[i * consdata->blocksize + j] = 0.0; /*lint !e679*/
   }

   /* then add the nonzeros */
   for (i = 0; i < consdata->constnnonz; i++)
   {
      fullmatrix[consdata->constrow[i] * consdata->blocksize + consdata->constcol[i]] = consdata->constval[i]; /* lower triangular entry */ /*lint !e679*/
      fullmatrix[consdata->constcol[i] * consdata->blocksize + consdata->constrow[i]] = consdata->constval[i]; /* upper triangular entry */ /*lint !e679*/
   }

   /* print it */
   SCIPinfoMessage(scip, file, "-\n");
   for (i = 0; i < consdata->blocksize; i++)
   {
      SCIPinfoMessage(scip, file, "( ");
      for (j = 0; j < consdata->blocksize; j++)
         SCIPinfoMessage(scip, file, "%f ", fullmatrix[i * consdata->blocksize + j]); /*lint !e679*/
      SCIPinfoMessage(scip, file, ")\n");
   }
   SCIPinfoMessage(scip, file, ">=0\n");

   /* print rank1 information */
   SCIPinfoMessage(scip, file, "rank-1? %d\n", consdata->rankone);

   SCIPfreeBufferArray(scip, &fullmatrix);

   return SCIP_OKAY;
#else
   SCIP_CONSDATA* consdata;
   int i;
   int v;

   assert( scip != NULL );
   assert( cons != NULL );

   consdata = SCIPconsGetData(cons);

   /* print blocksize */
   SCIPinfoMessage(scip, file, "%d\n", consdata->blocksize);

   /* print rank1 information */
   SCIPinfoMessage(scip, file, "rank-1? %d\n", consdata->rankone);

   /* print A_0 if it exists */
   if ( consdata->constnnonz > 0 )
   {
      SCIPinfoMessage(scip, file, "A_0: ");

      for (i = 0; i < consdata->constnnonz; i++)
      {
         if ( i < consdata->constnnonz - 1 )
            SCIPinfoMessage(scip, file, "(%d,%d):%.9f, ", consdata->constrow[i], consdata->constcol[i], consdata->constval[i]);
         else
            SCIPinfoMessage(scip, file, "(%d,%d):%.9f", consdata->constrow[i], consdata->constcol[i], consdata->constval[i]);
      }
      SCIPinfoMessage(scip, file, "\n");
   }

   /* print other matrices */
   for (v = 0; v < consdata->nvars; v++)
   {
      SCIPinfoMessage(scip, file, "<%s>: ", SCIPvarGetName(consdata->vars[v]));
      for (i = 0; i < consdata->nvarnonz[v]; i++)
      {
         if ( i < consdata->nvarnonz[v] - 1 || v < consdata->nvars - 1 )
            SCIPinfoMessage(scip, file, "(%d,%d):%.9f, ", consdata->row[v][i], consdata->col[v][i], consdata->val[v][i]);
         else
            SCIPinfoMessage(scip, file, "(%d,%d):%.9f", consdata->row[v][i], consdata->col[v][i], consdata->val[v][i]);
      }
      /* if this is not the last variable, add a newline */
      if (v < consdata->nvars - 1)
      {
         SCIPinfoMessage(scip, file, "\n");
      }
   }

   return SCIP_OKAY;
#endif
}

/** parse an SDP constraint */
static
SCIP_DECL_CONSPARSE(consParseSdp)
{  /*lint --e{715}*/
   SCIP_Bool parsesuccess;
   SCIP_CONSDATA* consdata = NULL;
   char* pos;
   int currentsize;
   int nvars;
   int i;
   int v;
   int rankoneint;

   assert( scip != NULL );
   assert( str != NULL );

   nvars = SCIPgetNVars(scip);

   assert( success != NULL );
   *success = TRUE;

   /* create constraint data */
   SCIP_CALL( SCIPallocBlockMemory(scip, &consdata) );
   consdata->nvars = 0;
   consdata->nnonz = 0;
   consdata->constnnonz = 0;
   consdata->rankone = 0;
   consdata->addedquadcons = FALSE;

   SCIP_CALL( SCIPallocBlockMemoryArray(scip, &consdata->nvarnonz, nvars) );
   SCIP_CALL( SCIPallocBlockMemoryArray(scip, &consdata->col, nvars) );
   SCIP_CALL( SCIPallocBlockMemoryArray(scip, &consdata->row, nvars) );
   SCIP_CALL( SCIPallocBlockMemoryArray(scip, &consdata->val, nvars) );
   SCIP_CALL( SCIPallocBlockMemoryArray(scip, &consdata->locks, nvars));
   SCIP_CALL( SCIPallocBlockMemoryArray(scip, &consdata->vars, nvars));

   consdata->constcol = NULL;
   consdata->constrow = NULL;
   consdata->constval = NULL;

   /* parse the blocksize */
   parsesuccess = SCIPstrToIntValue(str, &(consdata->blocksize), &pos);
   *success = *success && parsesuccess;

   /* skip whitespace */
   while( isspace((unsigned char)*pos) )
      pos++;

   /* parse the rank1-information */
   /* if ( strncmp(pos, 'rank-1?', 10) == 0 ) */
   if ( pos[0] == 'r' && pos[1] == 'a' && pos[2] == 'n' && pos[3] == 'k' && pos[4] == '-' && pos[5] == '1' && pos[6] == '?' )
   {
      pos += 8;                 /* we skip "rank1-? " */
      parsesuccess = SCIPstrToIntValue(pos, &rankoneint, &pos);
      consdata->rankone = (SCIP_Bool) rankoneint;
      *success = *success && parsesuccess;

      printf("rank-1? %d\n", rankoneint);
   }

   /* skip whitespace */
   while( isspace((unsigned char)*pos) )
      pos++;

   /* check if there is a constant part */
   if ( pos[0] == 'A' && pos[1] == '_' && pos[2] == '0' )
   {
      pos += 5; /* we skip "A_0: " */

      SCIP_CALL( SCIPallocBlockMemoryArray(scip, &consdata->constcol, PARSE_STARTSIZE) );
      SCIP_CALL( SCIPallocBlockMemoryArray(scip, &consdata->constrow, PARSE_STARTSIZE) );
      SCIP_CALL( SCIPallocBlockMemoryArray(scip, &consdata->constval, PARSE_STARTSIZE) );

      currentsize = PARSE_STARTSIZE;

      /* as long as there is another entry for the constant part, parse it */
      while (pos[0] == '(')
      {
         pos++; /* remove the '(' */

         /* check if we need to enlarge the arrays */
         if ( consdata->constnnonz == currentsize )
         {
            SCIP_CALL( SCIPreallocBlockMemoryArray(scip, &consdata->constcol, currentsize, PARSE_SIZEFACTOR * currentsize) );
            SCIP_CALL( SCIPreallocBlockMemoryArray(scip, &consdata->constrow, currentsize, PARSE_SIZEFACTOR * currentsize) );
            SCIP_CALL( SCIPreallocBlockMemoryArray(scip, &consdata->constval, currentsize, PARSE_SIZEFACTOR * currentsize) );
            currentsize *= PARSE_SIZEFACTOR;
         }

         parsesuccess = SCIPstrToIntValue(pos, &(consdata->constrow[consdata->constnnonz]), &pos);
         *success = *success && parsesuccess;
         assert( consdata->constrow[consdata->constnnonz] < consdata->blocksize );
         pos++; /* remove the ',' */
         parsesuccess = SCIPstrToIntValue(pos, &(consdata->constcol[consdata->constnnonz]), &pos);
         *success = *success && parsesuccess;
         assert( consdata->constcol[consdata->constnnonz] < consdata->blocksize );
         pos += 2; /* remove the "):" */
         parsesuccess = SCIPstrToRealValue(pos, &(consdata->constval[consdata->constnnonz]), &pos);
         *success = *success && parsesuccess;
         pos ++; /* remove the "," */

         /* if we got an entry in the upper triangular part, switch the entries for lower triangular */
         if ( consdata->constcol[consdata->constnnonz] > consdata->constrow[consdata->constnnonz] )
         {
            i = consdata->constcol[consdata->constnnonz];
            consdata->constcol[consdata->constnnonz] = consdata->constrow[consdata->constnnonz];
            consdata->constrow[consdata->constnnonz] = i;
         }

         consdata->constnnonz++;

         /* skip whitespace */
         while( isspace((unsigned char)*pos) )
            pos++;
      }

      /* resize the arrays to their final size */
      SCIP_CALL( SCIPreallocBlockMemoryArray(scip, &consdata->constcol, currentsize, consdata->constnnonz) );
      SCIP_CALL( SCIPreallocBlockMemoryArray(scip, &consdata->constrow, currentsize, consdata->constnnonz) );
      SCIP_CALL( SCIPreallocBlockMemoryArray(scip, &consdata->constval, currentsize, consdata->constnnonz) );
   }

   /* skip whitespace */
   while( isspace((unsigned char)*pos) )
      pos++;

   /* parse the non-constant part */

   /* while there is another variable, parse it */
   while (pos[0] == '<')
   {
      /* add the variable to consdata->vars and create the corresponding nonzero arrays */
      SCIP_CALL( SCIPparseVarName(scip, pos, &(consdata->vars[consdata->nvars]), &pos) );
      SCIP_CALL( SCIPcaptureVar(scip, consdata->vars[consdata->nvars]) );

      /* initialize locks to -2 */
      consdata->locks[consdata->nvars] = -2;

      consdata->nvarnonz[consdata->nvars] = 0;
      SCIP_CALL( SCIPallocBlockMemoryArray(scip, &(consdata->col[consdata->nvars]), PARSE_STARTSIZE));
      SCIP_CALL( SCIPallocBlockMemoryArray(scip, &(consdata->row[consdata->nvars]), PARSE_STARTSIZE));
      SCIP_CALL( SCIPallocBlockMemoryArray(scip, &(consdata->val[consdata->nvars]), PARSE_STARTSIZE));
      consdata->nvars++;
      currentsize = PARSE_STARTSIZE;

      pos += 2; /* remove the ": " */

      /* while there is another entry, parse it */
      while (pos[0] == '(')
      {
         pos++; /* remove the '(' */

         /* check if we need to enlarge the arrays */
         if ( consdata->nvarnonz[consdata->nvars - 1] == currentsize )
         {
            SCIP_CALL( SCIPreallocBlockMemoryArray(scip, &consdata->col[consdata->nvars - 1], currentsize, PARSE_SIZEFACTOR * currentsize) );
            SCIP_CALL( SCIPreallocBlockMemoryArray(scip, &consdata->row[consdata->nvars - 1], currentsize, PARSE_SIZEFACTOR * currentsize) );
            SCIP_CALL( SCIPreallocBlockMemoryArray(scip, &consdata->val[consdata->nvars - 1], currentsize, PARSE_SIZEFACTOR * currentsize) );
            currentsize *= PARSE_SIZEFACTOR;
         }

         parsesuccess = SCIPstrToIntValue(pos, &(consdata->row[consdata->nvars - 1][consdata->nvarnonz[consdata->nvars - 1]]), &pos);
         *success = *success && parsesuccess;
         assert( consdata->row[consdata->nvars - 1][consdata->nvarnonz[consdata->nvars - 1]] < consdata->blocksize );
         pos++; /* remove the ',' */
         parsesuccess = SCIPstrToIntValue(pos, &(consdata->col[consdata->nvars - 1][consdata->nvarnonz[consdata->nvars - 1]]), &pos);
         *success = *success && parsesuccess;
         assert( consdata->col[consdata->nvars - 1][consdata->nvarnonz[consdata->nvars - 1]] < consdata->blocksize );
         pos += 2; /* remove the "):" */
         parsesuccess = SCIPstrToRealValue(pos, &(consdata->val[consdata->nvars - 1][consdata->nvarnonz[consdata->nvars - 1]]), &pos);
         *success = *success && parsesuccess;
         pos ++; /* remove the "," */

         /* if we got an entry in the upper triangular part, switch the entries for lower triangular */
         if ( consdata->col[consdata->nvars - 1][consdata->nvarnonz[consdata->nvars - 1]] >
               consdata->row[consdata->nvars - 1][consdata->nvarnonz[consdata->nvars - 1]] )
         {
            i = consdata->col[consdata->nvars - 1][consdata->nvarnonz[consdata->nvars - 1]];
            consdata->col[consdata->nvars - 1][consdata->nvarnonz[consdata->nvars - 1]] =
                  consdata->row[consdata->nvars - 1][consdata->nvarnonz[consdata->nvars - 1]];
            consdata->row[consdata->nvars - 1][consdata->nvarnonz[consdata->nvars - 1]] = i;
         }

         consdata->nvarnonz[consdata->nvars - 1]++;

         /* skip whitespace */
         while( isspace((unsigned char)*pos) )
            pos++;
      }

      /* resize the arrays to their final size */
      SCIP_CALL( SCIPreallocBlockMemoryArray(scip, &consdata->col[consdata->nvars - 1], currentsize, consdata->nvarnonz[consdata->nvars - 1]) );
      SCIP_CALL( SCIPreallocBlockMemoryArray(scip, &consdata->row[consdata->nvars - 1], currentsize, consdata->nvarnonz[consdata->nvars - 1]) );
      SCIP_CALL( SCIPreallocBlockMemoryArray(scip, &consdata->val[consdata->nvars - 1], currentsize, consdata->nvarnonz[consdata->nvars - 1]) );

      /* skip whitespace */
      while( isspace((unsigned char)*pos) )
         pos++;
   }

   /* resize the arrays to their final size */
   SCIP_CALL( SCIPreallocBlockMemoryArray(scip, &consdata->nvarnonz, nvars, consdata->nvars) );
   SCIP_CALL( SCIPreallocBlockMemoryArray(scip, &consdata->col, nvars, consdata->nvars) );
   SCIP_CALL( SCIPreallocBlockMemoryArray(scip, &consdata->row, nvars, consdata->nvars) );
   SCIP_CALL( SCIPreallocBlockMemoryArray(scip, &consdata->val, nvars, consdata->nvars) );
   SCIP_CALL( SCIPreallocBlockMemoryArray(scip, &consdata->locks, nvars, consdata->nvars) );
   SCIP_CALL( SCIPreallocBlockMemoryArray(scip, &consdata->vars, nvars, consdata->nvars));

   /* compute sdpnnonz */
   for (v = 0; v < consdata->nvars; v++)
      consdata->nnonz += consdata->nvarnonz[v];

   /* set maxevsubmat */
   SCIP_CALL( SCIPallocBlockMemoryArray(scip, &consdata->maxevsubmat, 2) );
   consdata->maxevsubmat[0] = -1;
   consdata->maxevsubmat[1] = -1;

   /* create the constraint */
   SCIP_CALL( SCIPcreateCons(scip, cons, name, conshdlr, consdata, initial, separate, enforce, check, propagate, local, modifiable,
         dynamic, removable, stickingatnode) );

   /* compute maximum rhs entry for later use in the DIMACS Error Norm */
   SCIP_CALL( setMaxRhsEntry(*cons) );

#ifdef SCIP_MORE_DEBUG
   SCIP_CALL( SCIPprintCons(scip, *cons, NULL) );
#endif

   return SCIP_OKAY;
}

/** constraint method of constraint handler which returns the variables */
static
SCIP_DECL_CONSGETVARS(consGetVarsSdp)
{/*lint --e{715}*/
   SCIP_CONSDATA* consdata;
   int nvars;
   int i;

   assert( scip != NULL );
   assert( cons != NULL );
   assert( vars != NULL );
   assert( success != NULL );
   assert( varssize >= 0 );

   consdata = SCIPconsGetData(cons);
   assert( consdata != NULL );

   nvars = consdata->nvars;

   if ( nvars > varssize )
   {
      SCIPdebugMsg(scip, "consGetVarsIndicator called for array of size %d, needed size %d.\n", varssize, nvars);
      *success = FALSE;
      return SCIP_OKAY;
   }

   for (i = 0; i < nvars; i++)
      vars[i] = consdata->vars[i];

   *success = TRUE;

   return SCIP_OKAY;
}

/** constraint method of constraint handler which returns the number of variables */
static
SCIP_DECL_CONSGETNVARS(consGetNVarsSdp)
{/*lint --e{715}*/
   SCIP_CONSDATA* consdata;

   assert( scip != NULL );
   assert( cons != NULL );
   assert( nvars != NULL );
   assert( success != NULL );

   consdata = SCIPconsGetData(cons);
   assert( consdata != NULL );

   *nvars = consdata->nvars;
   *success = TRUE;

   return SCIP_OKAY;
}

/** creates the handler for SDP constraints and includes it in SCIP */
SCIP_RETCODE SCIPincludeConshdlrSdp(
   SCIP*                 scip                /**< SCIP data structure */
   )
{
   SCIP_CONSHDLR* conshdlr = NULL;
   SCIP_CONSHDLRDATA* conshdlrdata = NULL;

   assert( scip != NULL );

   /* allocate memory for the conshdlrdata */
   SCIP_CALL( SCIPallocMemory(scip, &conshdlrdata) );

   /* include constraint handler */
   SCIP_CALL( SCIPincludeConshdlrBasic(scip, &conshdlr, CONSHDLR_NAME, CONSHDLR_DESC,
         CONSHDLR_ENFOPRIORITY, CONSHDLR_CHECKPRIORITY, CONSHDLR_EAGERFREQ, CONSHDLR_NEEDSCONS,
         consEnfolpSdp, consEnfopsSdp, consCheckSdp, consLockSdp, conshdlrdata) );

   assert( conshdlr != NULL );

   /* set non-fundamental callbacks via specific setter functions */
   SCIP_CALL( SCIPsetConshdlrDelete(scip, conshdlr, consDeleteSdp) );
   SCIP_CALL( SCIPsetConshdlrFree(scip, conshdlr, consFreeSdp) );
   SCIP_CALL( SCIPsetConshdlrCopy(scip, conshdlr, conshdlrCopySdp, consCopySdp) );
   SCIP_CALL( SCIPsetConshdlrInitpre(scip, conshdlr,consInitpreSdp) );
   SCIP_CALL( SCIPsetConshdlrExitpre(scip, conshdlr, consExitpreSdp) );
   SCIP_CALL( SCIPsetConshdlrInitsol(scip, conshdlr, consInitsolSdp) );
   SCIP_CALL( SCIPsetConshdlrExitsol(scip, conshdlr, consExitsolSdp) );
   SCIP_CALL( SCIPsetConshdlrPresol(scip, conshdlr, consPresolSdp, CONSHDLR_MAXPREROUNDS, CONSHDLR_PRESOLTIMING) );
   SCIP_CALL( SCIPsetConshdlrSepa(scip, conshdlr, consSepalpSdp, consSepasolSdp, CONSHDLR_SEPAFREQ,
         CONSHDLR_SEPAPRIORITY, CONSHDLR_DELAYSEPA) );
   SCIP_CALL( SCIPsetConshdlrEnforelax(scip, conshdlr, consEnforelaxSdp) );
   SCIP_CALL( SCIPsetConshdlrTrans(scip, conshdlr, consTransSdp) );
   SCIP_CALL( SCIPsetConshdlrPrint(scip, conshdlr, consPrintSdp) );
   SCIP_CALL( SCIPsetConshdlrParse(scip, conshdlr, consParseSdp) );
   SCIP_CALL( SCIPsetConshdlrGetVars(scip, conshdlr, consGetVarsSdp) );
   SCIP_CALL( SCIPsetConshdlrGetNVars(scip, conshdlr, consGetNVarsSdp) );

   /* add parameter */
#ifdef OMP
   SCIP_CALL( SCIPaddIntParam(scip, "constraints/SDP/threads", "number of threads used for OpenBLAS",
         &(conshdlrdata->nthreads), TRUE, DEFAULT_NTHREADS, 1, INT_MAX, NULL, NULL) );
#endif
   SCIP_CALL( SCIPaddBoolParam(scip, "constraints/SDP/diaggezerocuts",
         "Should linear cuts enforcing the non-negativity of diagonal entries of SDP-matrices be added?",
         &(conshdlrdata->diaggezerocuts), TRUE, DEFAULT_DIAGGEZEROCUTS, NULL, NULL) );

   SCIP_CALL( SCIPaddBoolParam(scip, "constraints/SDP/diagzeroimplcuts",
         "Should linear cuts enforcing the implications of diagonal entries of zero in SDP-matrices be added?",
         &(conshdlrdata->diagzeroimplcuts), TRUE, DEFAULT_DIAGZEROIMPLCUTS, NULL, NULL) );
   SCIP_CALL( SCIPaddRealParam(scip, "constraints/SDP/branchbndchg",
         "Parameter for branching on the variable bounds in the rank-1 case",
         &(conshdlrdata->branchbndchg), TRUE, DEFAULT_BRANCHBNDCHG, 0.0, 1.0, NULL, NULL) );
   SCIP_CALL( SCIPaddBoolParam(scip, "constraints/SDP/validineqsrank1",
         "Should valid inequalities from Chen et al. be checked in the rank-1 case?",
         &(conshdlrdata->validineqsrank1), TRUE, DEFAULT_VALIDINEQSRANK1, NULL, NULL) );
   SCIP_CALL( SCIPaddBoolParam(scip, "constraints/SDP/quadconsrank1",
         "Should quadratic cons for 2x2 minors be added in the rank-1 case?",
         &(conshdlrdata->quadconsrank1), TRUE, DEFAULT_QUADCONSRANK1, NULL, NULL) );
   SCIP_CALL( SCIPaddBoolParam(scip, "constraints/SDP/branchrank1",
         "Should be branched on the matrix variables of 2x2 submatrices in the rank-1 case?",
         &(conshdlrdata->branchrank1), TRUE, DEFAULT_BRANCHRANK1, NULL, NULL) );

   return SCIP_OKAY;
}

/** for given row and column (i,j) computes the position in the lower triangular part, if
 *  these positions are numbered from 0 to n(n+1)/2 - 1, this needs to be called for i >= j
 */
int SCIPconsSdpCompLowerTriangPos(
   int                   i,                  /**< row index */
   int                   j                   /**< column index */
   )
{
   assert( j >= 0 );
   assert( i >= j );

   return i*(i+1)/2 + j;
}

/** get the data belonging to a single SDP-constraint
 *
 *  In arraylength the length of the nvarnonz, col, row and val arrays has to be given, if it is not sufficient to store all block-pointers that
 *  need to be inserted, a debug message will be thrown and this variable will be set to the needed length.
 *  constnnonz should give the length of the const arrays, if it is too short it will also give the needed number and a debug message is thrown.
 *  rankone and maxevsubmat can be NULL-pointers, if the corresponding information is not needed.
 */
SCIP_RETCODE SCIPconsSdpGetData(
   SCIP*                 scip,               /**< SCIP data structure */
   SCIP_CONS*            cons,               /**< SDP constraint to get data of */
   int*                  nvars,              /**< pointer to store the number of variables in this SDP constraint */
   int*                  nnonz,              /**< pointer to store the number of nonzeros in this SDP constraint */
   int*                  blocksize,          /**< pointer to store the size of this SDP-block */
   int*                  arraylength,        /**< length of the given nvarnonz, col, row and val arrays, if this is too short this will return the needed length*/
   int*                  nvarnonz,           /**< pointer to store the number of nonzeros for each variable, also length of the arrays col/row/val are
                                              *   pointing to */
   int**                 col,                /**< pointer to store the column indices of the nonzeros for each variable */
   int**                 row,                /**< pointer to store the row indices of the nonzeros for each variable */
   SCIP_Real**           val,                /**< pointer to store the values of the nonzeros for each variable */
   SCIP_VAR**            vars,               /**< pointer to store the SCIP variables present in this constraint that correspond to the indices in col/row/val */
   int*                  constnnonz,         /**< pointer to store the number of nonzeros in the constant part of this SDP constraint, also length of
                                              *   the const arrays */
   int*                  constcol,           /**< pointer to store the column indices of the constant nonzeros */
   int*                  constrow,           /**< pointer to store the row indices of the constant nonzeros */
   SCIP_Real*            constval,           /**< pointer to store the values of the constant nonzeros */
   SCIP_Bool*            rankone,            /**< pointer to store if matrix should be rank one (or NULL, if information not necessary) */
   int**                 maxevsubmat,        /**< pointer to store two row indices of 2x2 subdeterminant with maximal eigenvalue [-1,-1 if not yet computed] (or NULL, if information not necessary) */
   SCIP_Bool*            addedquadcons       /**< pointer to store if the quadratic 2x2-minor constraints already added (in the rank1-case) (or NULL, if information not necessary) */
   )
{
   SCIP_CONSDATA* consdata;
   int i;

   assert( scip != NULL );
   assert( cons != NULL );
   assert( nvars != NULL );
   assert( nnonz != NULL );
   assert( blocksize != NULL );
   assert( arraylength != NULL );
   assert( nvarnonz != NULL );
   assert( col != NULL );
   assert( row != NULL );
   assert( val != NULL );
   assert( vars != NULL );
   assert( constnnonz != NULL );

   consdata = SCIPconsGetData(cons);

   assert( consdata->constnnonz == 0 || ( constcol != NULL && constrow != NULL && constval != NULL ) );

   *nvars = consdata->nvars;
   *nnonz = consdata->nnonz;
   *blocksize = consdata->blocksize;

   for (i = 0; i < consdata->nvars; i++)
      vars[i] = consdata->vars[i];

   /* check that the sdp-arrays are long enough to store the information */
   if ( *arraylength < consdata->nvars )
   {
      SCIPdebugMsg(scip, "nvarnonz, col, row and val arrays were not long enough to store the information for cons %s, they need to be at least"
         "size %d, given was only length %d! \n", SCIPconsGetName(cons), consdata->nvars, *arraylength);
      *arraylength = consdata->nvars;
   }
   else
   {
      for (i = 0; i < consdata->nvars; i++)
      {
         nvarnonz[i] = consdata->nvarnonz[i];
         /* set the pointers for each variable */
         col[i] = consdata->col[i];
         row[i] = consdata->row[i];
         val[i] = consdata->val[i];
      }
   }

   /* set the constant pointers (if a constant part exists) */
   if ( consdata->constnnonz > 0 )
   {
      if ( consdata->constnnonz > *constnnonz )
      {
         SCIPdebugMsg(scip, "The constant nonzeros arrays were not long enough to store the information for cons %s, they need to be at least"
            "size %d, given was only length %d! \n", SCIPconsGetName(cons), consdata->constnnonz, *constnnonz);
      }
      else
      {
         for (i = 0; i < consdata->constnnonz; i++)
         {
            constcol[i] = consdata->constcol[i];
            constrow[i] = consdata->constrow[i];
            constval[i] = consdata->constval[i];
         }
      }
   }

   *constnnonz = consdata->constnnonz;

   /* set the information about rankone, the current submatrix with largest minimal eigenvalue ([-1,-1] if not yet
      computed), and the quadratic 2x2-minor constraints if desired */
   if ( rankone != NULL && maxevsubmat != NULL )
   {
      *rankone = consdata->rankone;
      *maxevsubmat[0] = consdata->maxevsubmat[0];
      *maxevsubmat[1] = consdata->maxevsubmat[1];
      *addedquadcons = consdata->addedquadcons;
   }

   return SCIP_OKAY;
}

/** gets the number of nonzeros and constant nonzeros for this SDP constraint
 *
 *  Either nnonz or constnnonz may be NULL if only the other one is needed.
 */
SCIP_RETCODE SCIPconsSdpGetNNonz(
   SCIP*                 scip,               /**< SCIP data structure */
   SCIP_CONS*            cons,               /**< SDP constraint to get number of nonzeros for */
   int*                  nnonz,              /**< pointer to store the number of nonzeros in this SDP constraint */
   int*                  constnnonz          /**< pointer to store the number of nonzeros in the constant part of this SDP constraint */
   )
{
   SCIP_CONSDATA* consdata;

   assert( scip != NULL );
   assert( cons != NULL );

   consdata = SCIPconsGetData(cons);
   assert( consdata != NULL );

   if ( nnonz != NULL )
      *nnonz = consdata->nnonz;

   if ( constnnonz != NULL )
      *constnnonz = consdata->constnnonz;

   return SCIP_OKAY;
}

/** gets the blocksize of the SDP constraint */
int SCIPconsSdpGetBlocksize(
   SCIP*                 scip,               /**< SCIP data structure */
   SCIP_CONS*            cons                /**< SDP constraint to get blocksize for */
   )
{
   SCIP_CONSDATA* consdata;

   assert( scip != NULL );
   assert( cons != NULL );

   consdata = SCIPconsGetData(cons);
   assert( consdata != NULL );

   return consdata->blocksize;
}

/** gets the full constraint Matrix \f$ A_j \f$ for a given variable j */
SCIP_RETCODE SCIPconsSdpGetFullAj(
   SCIP*                 scip,               /**< SCIP data structure */
   SCIP_CONS*            cons,               /**< SDP constraint to get matrix for */
   int                   j,                  /**< the variable j to get the corresponding matrix \f$ A_j \f$ for */
   SCIP_Real*            Aj                  /**< pointer to store the full matrix \f$ A_j \f$ */
   )
{
   SCIP_CONSDATA* consdata;
   int blocksize;
   int i;

   assert( scip != NULL );
   assert( cons != NULL );
   assert( j >= 0 );
   assert( Aj != NULL );

   consdata = SCIPconsGetData(cons);
   assert( consdata != NULL );
   blocksize = consdata->blocksize;

   assert( j < consdata->nvars );

   for (i = 0; i < blocksize * blocksize; i++)
      Aj[i] = 0;

   for (i = 0; i < consdata->nvarnonz[j]; i++)
   {
      Aj[consdata->col[j][i] * blocksize + consdata->row[j][i]] = consdata->val[j][i]; /*lint !e679*/
      Aj[consdata->row[j][i] * blocksize + consdata->col[j][i]] = consdata->val[j][i]; /*lint !e679*/
   }

   return SCIP_OKAY;
}

/** gives an n*n-long array with the full constant matrix */
SCIP_RETCODE SCIPconsSdpGetFullConstMatrix(
   SCIP*                 scip,               /**< SCIP data structure */
   SCIP_CONS*            cons,               /**< SDP constraint to get matrix for */
   SCIP_Real*            mat                 /**< pointer to store the full constant matrix */
   )
{
   SCIP_CONSDATA* consdata;
   int blocksize;
   int i;
   int j;

   assert( scip != NULL );
   assert( cons != NULL );
   assert( mat != NULL );

   consdata = SCIPconsGetData(cons);
   blocksize = consdata->blocksize;

   for (i = 0; i < blocksize; i++)
   {
      for (j = 0; j < blocksize; j++)
         mat[i * blocksize + j] = 0.0; /*lint !e679*/
   }

   for (i = 0; i < consdata->constnnonz; i++)
   {
      mat[consdata->constcol[i] * blocksize + consdata->constrow[i]] = consdata->constval[i]; /*lint !e679*/
      mat[consdata->constrow[i] * blocksize + consdata->constcol[i]] = consdata->constval[i]; /*lint !e679*/
   }

   return SCIP_OKAY;
}

/** gives a 0.5*n*(n+1)-long array with the lower triangular part of the constant matrix indexed by SCIPconsSdpCompLowerTriangPos */
SCIP_RETCODE SCIPconsSdpGetLowerTriangConstMatrix(
   SCIP*                 scip,               /**< SCIP data structure */
   SCIP_CONS*            cons,               /**< SDP constraint to get data of */
   SCIP_Real*            mat                 /**< pointer to store the lower triangular part of the constant matrix */
   )
{
   SCIP_CONSDATA* consdata;
   int blocksize;
   int i;

   assert( scip != NULL );
   assert( cons != NULL );
   assert( mat != NULL );

   consdata = SCIPconsGetData(cons);
   assert( consdata != NULL );

   blocksize = consdata->blocksize;

   /* initialize the matrix with 0 */
   for (i = 0; i < (blocksize * (blocksize + 1)) / 2; i++)
      mat[i] = 0.0;

   for (i = 0; i < consdata->constnnonz; i++)
      mat[SCIPconsSdpCompLowerTriangPos(consdata->constrow[i], consdata->constcol[i])] = consdata->constval[i];

   return SCIP_OKAY;
}

/** Compute a heuristic guess for a good starting solution \f$ \lambda ^* \cdot I \f$.
 *
 *  The solution is computed as
 *  \f[
 *  \lambda^* = \max \Bigg\{S \cdot \max_{i \in [m]} \{|u_i|, |l_i|\} \cdot \max_{i \in [m]} \|A_i\|_\infty + \|C\|_\infty,
 *  \frac{\max_{i \in [m]} b_i}{S \cdot \min_{i \in [m]} \min_{j, \ell \in [n]} (A_i)_{j\ell} } \Bigg\},
 *  \f]
 *  where \f$ S = \frac{ | \text{nonzero-entries of all } A_i | }{0.5 \cdot \text{ blocksize } (\text{ blocksize } + 1)} \f$
 *  measures the sparsity of the matrices.
 */
SCIP_RETCODE SCIPconsSdpGuessInitialPoint(
   SCIP*                 scip,               /**< SCIP data structure */
   SCIP_CONS*            cons,               /**< the constraint for which the initial point should be constructed */
   SCIP_Real*            lambdastar          /**< pointer to store the guess for the initial point */
   )
{
   SCIP_CONSDATA* consdata;
   SCIP_Real sparsity;
   SCIP_Real maxinfnorm;
   SCIP_Real maxconst;
   SCIP_Real mininfnorm;
   SCIP_Real maxobj;
   SCIP_Real maxbound;
   SCIP_Real primalguess;
   SCIP_Real dualguess;
   SCIP_Real compval;
   int blocksize;
   int i;
   int v;

   assert( scip != NULL );
   assert( cons != NULL );
   assert( lambdastar != NULL );
   assert( strcmp(SCIPconshdlrGetName(SCIPconsGetHdlr(cons)), CONSHDLR_NAME) == 0 );

   consdata = SCIPconsGetData(cons);
   assert( consdata != NULL );

   /* If there are no nonzeros, we cannot use the usual formula, since it divides through the number of nonzeros. In this case,
    * however, we will not solve an SDP anyways but at most an LP (more likely the problem will be solved in local presolving,
    * if all variables are fixed and not only those in the SDP-part), so we just take the default value of SDPA.
    */
   if ( consdata->nnonz == 0 )
   {
      *lambdastar = 100.0;
      return SCIP_OKAY;
   }

   blocksize = consdata->blocksize;

   sparsity = consdata->nnonz / (0.5 * blocksize * (blocksize + 1));

   /* compute the maximum entry of the A_i */
   maxinfnorm = 0.0;
   mininfnorm = SCIPinfinity(scip);
   for (v = 0; v < consdata->nvars; v++)
   {
      for (i = 0; i < consdata->nvarnonz[v]; i++)
      {
         if ( SCIPisGT(scip, REALABS(consdata->val[v][i]), maxinfnorm ) )
            maxinfnorm = REALABS(consdata->val[v][i]);
         if ( SCIPisLT(scip, REALABS(consdata->val[v][i]), mininfnorm) )
            mininfnorm = REALABS(consdata->val[v][i]);
      }
   }
   maxconst = 0.0;
   for (i = 0; i < consdata->constnnonz; i++)
   {
      if ( SCIPisGT(scip, REALABS(consdata->constval[i]), maxconst ) )
         maxconst = REALABS(consdata->constval[i]);
   }

   assert( SCIPisGT(scip, mininfnorm, 0.0) );

   /* compute maximum b_i and bound */
   maxobj = 0.0;
   maxbound = 0.0;
   for (v = 0; v < consdata->nvars; v++)
   {
      if ( SCIPisGT(scip, REALABS(SCIPvarGetObj(consdata->vars[v])), maxobj) )
         maxobj = REALABS(SCIPvarGetObj(consdata->vars[v]));
      compval = SCIPisInfinity(scip, REALABS(SCIPvarGetUbGlobal(consdata->vars[v]))) ? 1e+6 : REALABS(SCIPvarGetUbGlobal(consdata->vars[v]));
      if ( SCIPisGT(scip, compval, maxbound) )
         maxbound = compval;
      compval = SCIPisInfinity(scip, REALABS(SCIPvarGetLbGlobal(consdata->vars[v]))) ? 1e+6 : REALABS(SCIPvarGetUbGlobal(consdata->vars[v]));
      if ( SCIPisGT(scip, compval, maxbound) )
         maxbound = compval;
   }

   /* if all variables were unbounded, we set the value to 10^6 */
   if ( SCIPisEQ(scip, maxbound, 0.0) )
      maxbound = 1E+6;

   /* compute primal and dual guess */
   primalguess = maxobj / (sparsity * mininfnorm);
   dualguess = sparsity * maxinfnorm * maxbound + maxconst;

   if ( SCIPisGT(scip, primalguess, dualguess) )
      *lambdastar = primalguess;
   else
      *lambdastar = dualguess;

   return SCIP_OKAY;
}

/** Gets maximum absolute entry of constant matrix \f$ A_0 \f$ */
SCIP_Real SCIPconsSdpGetMaxConstEntry(
   SCIP*                 scip,               /**< SCIP data structure */
   SCIP_CONS*            cons                /**< the constraint to get the maximum constant matrix entry for */
   )
{
   SCIP_CONSDATA* consdata;

   assert( scip != NULL );
   assert( cons != NULL );

   consdata = SCIPconsGetData(cons);

   return consdata->maxrhsentry;
}

/** Gets maximum absolute entry of all matrices \f$ A_i \f$ */
SCIP_Real SCIPconsSdpGetMaxSdpCoef(
   SCIP*                 scip,               /**< SCIP data structure */
   SCIP_CONS*            cons                /**< the constraint to get the maximum constant matrix entry for */
   )
{
   SCIP_CONSDATA* consdata;
   SCIP_Real maxcoef;
   int v;
   int i;

   assert( scip != NULL );
   assert( cons != NULL );

   consdata = SCIPconsGetData(cons);

   maxcoef = 0.0;

   for (v = 0; v < consdata->nvars; v++)
   {
      for (i = 0; i < consdata->nvarnonz[v]; i++)
      {
         if ( SCIPisGT(scip, REALABS(consdata->val[v][i]), maxcoef) )
            maxcoef = REALABS(consdata->val[v][i]);
      }
   }

   return maxcoef;
}

/** Computes an upper bound on the number of nonzeros of the (dual) SDP matrix \f$ Z = \sum_{j=1}^n A_j y_j - A_0 \f$,
 *  this should be used to allocate enough memory before calling SCIPconsSdpComputeSparseSdpMatrix.
 *
 *  Upper bound is computed as \f$ \min \{ \sum_{v \leq m} \text{nvarnonz}(v) + \text{constnnonz}, n \cdot (n+1) / 2 \} \f$.
 */
int SCIPconsSdpComputeUbSparseSdpMatrixLength(
   SCIP_CONS*            cons                /**< the constraint for which the Matrix should be assembled */
   )
{  /*lint --e{715}*/
   SCIP_CONSDATA* consdata;
   int v;
   int ub;
   int denselength;

   assert( cons != NULL );

   consdata = SCIPconsGetData(cons);
   assert( consdata != NULL );

   ub = consdata->constnnonz;

   for (v = 0; v < consdata->nvars; v++)
      ub += consdata->nvarnonz[v];

   denselength = consdata->blocksize * (consdata->blocksize + 1) / 2;

   return (ub <= denselength ? ub : denselength);
}

/** Computes (dual) SDP matrix \f$ Z = \sum_{j=1}^n A_j y_j - A_0 \f$ and returns it in sparse format
 *  @note row, col and val should have memory allocated equal to SCIPconsSdpComputeUbSparseSdpMatrixLength(),
 *        if the memory is not sufficient, length will be set to -1 and an error will be thrown
 */
SCIP_RETCODE SCIPconsSdpComputeSparseSdpMatrix(
   SCIP*                 scip,               /**< SCIP data structure */
   SCIP_CONS*            cons,               /**< the constraint for which the Matrix should be assembled */
   SCIP_SOL*             sol,                /**< the solution to assemble the matrix for */
   int*                  length,             /**< input: allocated memory for row/col/val arrays
                                              *   output: number of nonzeros of the matrix / length of row/col/val arrays */
   int*                  row,                /**< pointer to store row indices of SDP-matrix */
   int*                  col,                /**< pointer to store column indices of SDP-matrix */
   SCIP_Real*            val                 /**< pointer to store values of SDP-matrix */
   )
{
   SCIP_CONSDATA* consdata;
   int i;
   int v;
   int nnonz;

   assert( scip != NULL );
   assert( cons != NULL );
   assert( sol != NULL );
   assert( length != NULL );
   assert( row != NULL );
   assert( col != NULL );
   assert( val != NULL );

   consdata = SCIPconsGetData(cons);
   assert( consdata != NULL );

   /* initialize nnonz/row/col/val with constant arrays */
   nnonz = consdata->constnnonz;
   if ( *length < nnonz )
   {
      *length = -1;
      SCIPerrorMessage("Arrays not long enough in SCIPconsSdpComputeSparseSdpMatrix, length %d given, need at least %d (probably more)\n",
            *length, nnonz);
      return SCIP_ERROR;
   }

   for (i = 0; i < consdata->constnnonz; i++)
   {
      row[i] = consdata->constrow[i];
      col[i] = consdata->constcol[i];
      val[i] = -1 * consdata->constval[i];
   }

   /* add all variable arrays multiplied by corresponding solution value */
   for (v = 0; v < consdata->nvars; v++)
   {
      SCIP_CALL( SCIPsdpVarfixerMergeArrays(SCIPblkmem(scip), SCIPepsilon(scip), consdata->row[v], consdata->col[v], consdata->val[v], consdata->nvarnonz[v],
            FALSE, SCIPgetSolVal(scip, sol, consdata->vars[v]), row, col, val, &nnonz, *length) );
      if ( nnonz > *length )
      {
         *length = -1;
         SCIPerrorMessage("Arrays not long enough in SCIPconsSdpComputeSparseSdpMatrix, length %d given, need at least %d (probably more)\n",
               *length, nnonz);
         return SCIP_ERROR;
      }
   }

   /* update length pointer */
   *length = nnonz;

   return SCIP_OKAY;
}

/** returns whether the matrix should be rank one */
SCIP_Bool SCIPconsSdpShouldBeRankOne(
   SCIP*                 scip,               /**< SCIP data structure */
   SCIP_CONS*            cons                /**< the constraint for which the existence of a rank one constraint should be checked */
   )
{
   SCIP_CONSDATA* consdata;

   assert( cons != NULL );

   consdata = SCIPconsGetData(cons);
   assert( consdata != NULL );

   return consdata->rankone;
}

/** returns two row indices of 2x2 subdeterminant with maximal eigenvalue [or -1,-1 if not available] */
SCIP_RETCODE SCIPconsSdpGetMaxEVSubmat(
   SCIP*                 scip,               /**< SCIP data structure */
   SCIP_CONS*            cons,               /**< the constraint for which the existence of a rank one constraint should be checked */
   int**                 maxevsubmat         /**< pointer to store the two row indices of 2x2 subdeterminant with
                                              *   maximal eigenvalue [or -1,-1 if not available] */
   )
{
   SCIP_CONSDATA* consdata;

   assert( cons != NULL );

   consdata = SCIPconsGetData(cons);
   assert( consdata != NULL );
   assert( maxevsubmat != NULL );

   *maxevsubmat[0] = consdata->maxevsubmat[0];
   *maxevsubmat[1] = consdata->maxevsubmat[1];

   return SCIP_OKAY;
}

/** returns whether the quadratic 2x2-minor constraints are already added (in the rank1-case) */
SCIP_Bool SCIPconsSdpAddedQuadCons(
   SCIP*                 scip,               /**< SCIP data structure */
   SCIP_CONS*            cons                /**< the constraint for which it should be checked whether the quadratic 2x2-minor constraints are already added (in the rank1-case) */
   )
{
   SCIP_CONSDATA* consdata;

   assert( cons != NULL );

   consdata = SCIPconsGetData(cons);
   assert( consdata != NULL );

   return consdata->addedquadcons;
}

/** creates an SDP-constraint */
SCIP_RETCODE SCIPcreateConsSdp(
   SCIP*                 scip,               /**< SCIP data structure */
   SCIP_CONS**           cons,               /**< pointer to hold the created constraint */
   const char*           name,               /**< name of constraint */
   int                   nvars,              /**< number of variables in this SDP constraint */
   int                   nnonz,              /**< number of nonzeros in this SDP constraint */
   int                   blocksize,          /**< size of this SDP-block */
   int*                  nvarnonz,           /**< number of nonzeros for each variable, also length of the arrays col/row/val point to */
   int**                 col,                /**< pointer to column indices of the nonzeros for each variable */
   int**                 row,                /**< pointer to row indices of the nonzeros for each variable */
   SCIP_Real**           val,                /**< pointer to values of the nonzeros for each variable */
   SCIP_VAR**            vars,               /**< SCIP_VARiables present in this SDP constraint that correspond to the indices in col/row/val */
   int                   constnnonz,         /**< number of nonzeros in the constant part of this SDP constraint */
   int*                  constcol,           /**< column indices of the constant nonzeros */
   int*                  constrow,           /**< row indices of the constant nonzeros */
   SCIP_Real*            constval,           /**< values of the constant nonzeros */
   SCIP_Bool             rankone             /**< should matrix be rank one? */
   )
{
   SCIP_CONSHDLR* conshdlr;
   SCIP_CONSDATA* consdata = NULL;
   int i;
   int j;

   assert( scip != NULL );
   assert( cons != NULL );
   assert( name != NULL );
   assert( nvars >= 0 );
   assert( nnonz >= 0 );
   assert( blocksize >= 0 );
   assert( constnnonz >= 0 );
   assert( nvars == 0 || vars != NULL );
   assert( nnonz == 0 || (nvarnonz != NULL && col != NULL && row != NULL && val != NULL ));
   assert( constnnonz == 0 || (constcol != NULL && constrow != NULL && constval != NULL ));

   conshdlr = SCIPfindConshdlr(scip, "SDP");
   if ( conshdlr == NULL )
   {
      SCIPerrorMessage("SDP constraint handler not found\n");
      return SCIP_PLUGINNOTFOUND;
   }

   /* create constraint data */
   SCIP_CALL( SCIPallocBlockMemory(scip, &consdata) );
   SCIP_CALL( SCIPallocBlockMemoryArray(scip, &consdata->nvarnonz, nvars) );
   SCIP_CALL( SCIPallocBlockMemoryArray(scip, &consdata->col, nvars) );
   SCIP_CALL( SCIPallocBlockMemoryArray(scip, &consdata->row, nvars) );
   SCIP_CALL( SCIPallocBlockMemoryArray(scip, &consdata->val, nvars) );
   SCIP_CALL( SCIPallocBlockMemoryArray(scip, &consdata->constcol, constnnonz) );
   SCIP_CALL( SCIPallocBlockMemoryArray(scip, &consdata->constrow, constnnonz) );
   SCIP_CALL( SCIPallocBlockMemoryArray(scip, &consdata->constval, constnnonz) );
   SCIP_CALL( SCIPallocBlockMemoryArray(scip, &consdata->locks, nvars));
   SCIP_CALL( SCIPallocBlockMemoryArray(scip, &consdata->vars, nvars) );

   for (i = 0; i < nvars; i++)
   {
      assert( nvarnonz[i] >= 0 );

      SCIP_CALL( SCIPallocBlockMemoryArray(scip, &consdata->col[i], nvarnonz[i]));
      SCIP_CALL( SCIPallocBlockMemoryArray(scip, &consdata->row[i], nvarnonz[i]));
      SCIP_CALL( SCIPallocBlockMemoryArray(scip, &consdata->val[i], nvarnonz[i]));
   }

   consdata->nvars = nvars;
   consdata->nnonz = nnonz;
   consdata->constnnonz = constnnonz;
   consdata->blocksize = blocksize;

   for (i = 0; i < nvars; i++)
   {
      consdata->nvarnonz[i] = nvarnonz[i];

      for (j = 0; j < nvarnonz[i]; j++)
      {
         assert( col[i][j] >= 0 );
         assert( col[i][j] < blocksize );
         assert( row[i][j] >= 0 );
         assert( row[i][j] < blocksize );

         consdata->col[i][j] = col[i][j];
         consdata->row[i][j] = row[i][j];
         consdata->val[i][j] = val[i][j];
      }
   }

   for (i = 0; i < constnnonz; i++)
   {
      consdata->constcol[i] = constcol[i];
      consdata->constrow[i] = constrow[i];
      consdata->constval[i] = constval[i];
   }

   for (i = 0; i < nvars; i++)
   {
      /* initialize locks to -2 */
      consdata->locks[i] = -2;
      consdata->vars[i] = vars[i];
      SCIP_CALL( SCIPcaptureVar(scip, consdata->vars[i]) );
   }
   SCIPdebugMsg(scip, "creating cons %s\n", name);

   /* rank 1 ? */
   consdata->rankone = rankone;

   /* allocate memory for rank one constraint */
   SCIP_CALL( SCIPallocBlockMemoryArray(scip, &consdata->maxevsubmat, 2) );
   consdata->maxevsubmat[0] = -1;
   consdata->maxevsubmat[1] = -1;

   /* quadratic 2x2-minor constraints added? */
   consdata->addedquadcons = FALSE;

   /* create constraint */
   SCIP_CALL( SCIPcreateCons(scip, cons, name, conshdlr, consdata, TRUE, TRUE, TRUE, TRUE, FALSE, FALSE, FALSE, FALSE, FALSE, FALSE) );

   /* compute maximum rhs entry for later use in the DIMACS Error Norm */
   SCIP_CALL( setMaxRhsEntry(*cons) );

   return SCIP_OKAY;
}<|MERGE_RESOLUTION|>--- conflicted
+++ resolved
@@ -35,11 +35,8 @@
  * @author Sonja Mars
  * @author Lars Schewe
  * @author Tristan Gally
-<<<<<<< HEAD
  * @author Frederic Matter
-=======
  * @author Marc Pfetsch
->>>>>>> b4ea53d2
  *
  * Constraint handler for semidefinite constraints of the form \f$ \sum_{j=1}^n A_j y_j - A_0 \succeq 0 \f$,
  * where the matrices \f$A_j\f$ and \f$A_0\f$ need to be symmetric. Only the nonzero entries of the matrices
