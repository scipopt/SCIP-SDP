/* * * * * * * * * * * * * * * * * * * * * * * * * * * * * * * * * * * * * * */
/*                                                                           */
/* This file is part of SCIPSDP - a solving framework for mixed-integer      */
/* semidefinite programs based on SCIP.                                      */
/*                                                                           */
/* Copyright (C) 2011-2013 Discrete Optimization, TU Darmstadt,              */
/*                         EDOM, FAU Erlangen-Nürnberg                       */
/*               2014-2022 Discrete Optimization, TU Darmstadt               */
/*                                                                           */
/*                                                                           */
/* Licensed under the Apache License, Version 2.0 (the "License");           */
/* you may not use this file except in compliance with the License.          */
/* You may obtain a copy of the License at                                   */
/*                                                                           */
/*     http://www.apache.org/licenses/LICENSE-2.0                            */
/*                                                                           */
/* Unless required by applicable law or agreed to in writing, software       */
/* distributed under the License is distributed on an "AS IS" BASIS,         */
/* WITHOUT WARRANTIES OR CONDITIONS OF ANY KIND, either express or implied.  */
/* See the License for the specific language governing permissions and       */
/* limitations under the License.                                            */
/*                                                                           */
/*                                                                           */
/* Based on SCIP - Solving Constraint Integer Programs                       */
/* Copyright (C) 2002-2022 Zuse Institute Berlin                             */
/*                                                                           */
/* * * * * * * * * * * * * * * * * * * * * * * * * * * * * * * * * * * * * * */

/**@file   relax_sdp.c
 * @ingroup RELAXATORS
 * @brief  SDP-relaxator
 * @author Sonja Mars
 * @author Tristan Gally
 * @author Frederic Matter
 * @author Marc Pfetsch
 */

/* #define SCIP_DEBUG*/
/* #define SCIP_MORE_DEBUG   *//* displays complete solution for each relaxation */
/* #define SCIP_EVEN_MORE_DEBUG  *//* shows number of deleted empty cols/rows for every relaxation and variable status &
 * bounds as well as all constraints in the beginning */
/* #define SCIP_PRINT_WARMSTART */ /* print initial point given for warmstarts */
#define SLATERSOLVED_ABSOLUTE /* uncomment this to return the absolute number of nodes for, e.g., solved fast with slater in addition to percentages */

#include "relax_sdp.h"
#include "scip/dbldblarith.h"
#include "scip/debug.h"

#include "assert.h"                     /*lint !e451*/
#include "string.h"                     /* for strcmp */

#include "SdpVarmapper.h"
#include "SdpVarfixer.h"
#include "sdpi/sdpi.h"
#include "sdpi/lapack_interface.h"
#include "scipsdp/cons_sdp.h"
#include "scipsdp/cons_savesdpsol.h"
#include "scipsdp/cons_savedsdpsettings.h"

#include <scip/cons_linear.h>

/* turn off lint warnings for whole file: */
/*lint --e{788,818}*/

#define RELAX_NAME                  "SDP"
#define RELAX_DESC                  "SDP-relaxator"
#define RELAX_PRIORITY              1
#define RELAX_FREQ                  1

/* default values for parameters: */
#define DEFAULT_SDPSOLVERFEASTOL    1e-5     /**< default feasibility tolerance of SDP solver */
#define DEFAULT_SDPSOLVERGAPTOL     1e-5     /**< default feasibility tolerance of SDP solver */

#define DEFAULT_PENALTYPARAM        -1.0     /**< the penalty parameter Gamma used for the penalty formulation if the SDP solver didn't converge */
#define DEFAULT_LAMBDASTAR          -1.0     /**< the parameter lambda star used by SDPA to set the initial point */
#define DEFAULT_MAXPENALTYPARAM     -1.0     /**< the penalty parameter Gamma used for the penalty formulation if the SDP solver didn't converge */
#define DEFAULT_WARMSTARTIPFACTOR   0.50     /**< factor for interior point in convexcombination of IP and parent solution, if warmstarts are enabled */
#define DEFAULT_WARMSTARTPRIMALTYPE 3        /**< how to warmstart the primal problem? 1: scaled identity, 2: elementwise reciprocal, 3: saved primal sol */
#define DEFAULT_WARMSTARTIPTYPE     1        /**< which interior point to use for convex combination for warmstarts? 1: scaled identity, 2: analytic center */
#define DEFAULT_WARMSTARTPROJECT    2        /**< how to update dual matrix for new bounds? 1: use old bounds, 2: use new bounds, 3: use new bounds and project on psd cone, 4: use new bounds and solve rounding problem */
#define DEFAULT_WARMSTARTPROJMINEV  -1.0     /**< minimum eigenvector to allow when projecting onto the positive (semi-)definite cone */
#define DEFAULT_WARMSTARTPROJPDSAME TRUE     /**< Should one shared minimum eigenvalue be computed for primal and dual problem instead of different ones if warmstartpmevpar = -1 ? */
#define DEFAULT_WARMSTART_PREOPTIMAL_SOL FALSE /**< Should a preoptimal solution (with larger gap) instead of the optimal solution be used for warmstarts (currently only implemented fo DSDP) */
#define DEFAULT_WARMSTARTPREOPTGAP  1e-2     /**< If warmstartpreoptimalsol is TRUE, this is the gap where the preoptimal solution is saved (currently only implemented fo DSDP) */
#define DEFAULT_WARMSTARTROUNDONLYINF FALSE  /**< Only use solution of roundingproblem to detect infeasibility (only has an effect for warmstartproject = 4) */
#define DEFAULT_SLATERCHECK         0        /**< Should the Slater condition be checked ? */
#define DEFAULT_OBJLIMIT            FALSE    /**< Should an objective limit be given to the SDP-Solver ? */
#define DEFAULT_RESOLVE             TRUE     /**< Are we allowed to solve the relaxation of a single node multiple times in a row (outside of probing) ? */
#define DEFAULT_TIGHTENROWS         TRUE     /**< Should we perform coefficient tightening on the LP rows before giving them to the SDP-solver? */
#define DEFAULT_SDPINFO             FALSE    /**< Should the SDP solver output information to the screen? */
#define DEFAULT_WARMSTART           FALSE    /**< Should the SDP solver try to use warmstarts? */
#define DEFAULT_DISPLAYSTAT         FALSE    /**< Should statistics about SDP iterations and solver settings/success be printed after quitting SCIP-SDP ? */
#define DEFAULT_SETTINGSRESETFREQ   -1       /**< frequency for resetting parameters in SDP solver and trying again with fastest settings */
#define DEFAULT_SETTINGSRESETOFS    0        /**< frequency offset for resetting parameters in SDP solver and trying again with fastest settings */
#define DEFAULT_SDPSOLVERTHREADS    1        /**< number of threads the SDP solver should use (-1 = number of cores) */
#define DEFAULT_PENINFEASADJUST     1.1      /**< gap- or feastol will be multiplied by this before checking for infeasibility using the penalty formulation */
#define DEFAULT_USEPRESOLVING       FALSE    /**< whether presolving of SDP-solver should be used */
#define DEFAULT_USESCALING          TRUE     /**< whether the SDP-solver should use scaling */
#define DEFAULT_SCALEOBJ            FALSE    /**< whether the objective should be scaled in order to get a more stable behavior */
#define DEFAULT_CONFLICTCONSS       TRUE     /**< whether conflict constraints should be generated */
#define DEFAULT_CONFLICTFEAS        TRUE     /**< whether conflict constraints should be generated for feasible subproblems */
#define DEFAULT_CONFLICTOBJCUT      FALSE    /**< whether an objective cut should be used to generate conflict constraints for feasible subproblems */
#define DEFAULT_CONFLICTINFEAS      TRUE     /**< whether conflict constraints should be generated for infeasible subproblems */
#define DEFAULT_CONFLICTCMIR        FALSE    /**< whether conflict constraints should be strengthened by the CMIR procedure */

#define WARMSTART_MINVAL            0.01     /**< if we get a value less than this when warmstarting (currently only for the linear part when combining with analytic center), the value is set to this */
#define WARMSTART_PROJ_MINRHSOBJ    1        /**< minimum value for rhs/obj when computing minimum eigenvalue for warmstart-projection */
#define WARMSTART_PROJ_FACTOR       0.1      /**< factor to multiply maximum rhs/obj/coef with when computing minimum eigenvalue for warmstart-projection */
#define WARMSTART_PROJ_FACTOR_LHS   10       /**< factor to multiply maximum SDP coefficient with before applying WARMSTART_PROJ_FACTOr (to account for summation of lhs entries) */
#define WARMSTART_PROJ_FACTOR_PRIMAL 0.1     /**< factor to multiply maximum obj with when computing minimum eigenvalue for warmstart-projection in the primal */
#define WARMSTART_PREOPT_MIN_Z_LPVAL 0.01    /**< minimal (diagonal) entry for LP block of dual matrix for preoptimal warmstarts */


/*
 * Data structures
 */

/** relaxator data */
struct SCIP_RelaxData
{
   SCIP_SDPI*            sdpi;               /**< general SDP Interface that is given the data to presolve the SDP and give it so a solver specific interface */
   SCIP_LPI*             lpi;                /**< LP interface; used for rounding problems */
   SdpVarmapper*         varmapper;          /**< maps SCIP variables to their global SDP indices and vice versa */
   SCIP_CLOCK*           sdpsolvingtime;     /**< time for solving SDPs */

   SCIP_Real             objval;             /**< objective value of the last SDP-relaxation */
   SCIP_Bool             origsolved;         /**< solved original problem to optimality (not only a penalty or probing formulation) */
   SCIP_Bool             probingsolved;      /**< was the last probing SDP solved successfully? */
   SCIP_Longint          lastsdpnode;        /**< number of the SCIP node the current SDP-solution belongs to */
   SCIP_Bool             feasible;           /**< was the last solved SDP feasible */

   SCIP_Real             sdpsolvergaptol;    /**< the stopping criterion for the duality gap the sdpsolver should use */
   SCIP_Real             sdpsolverfeastol;   /**< the feasibility tolerance the SDP solver should use for the SDP constraints */
   SCIP_Real             penaltyparam;       /**< the starting penalty parameter Gamma used for the penalty formulation if the SDP solver didn't converge */
   SCIP_Real             maxpenaltyparam;    /**< the maximum penalty parameter Gamma used for the penalty formulation if the SDP solver didn't converge */
   SCIP_Real             lambdastar;         /**< the parameter lambda star used by SDPA to set the initial point */
   int                   npenaltyincr;       /**< maximum number of times the penalty parameter will be increased if penalty formulation failed */
   SCIP_Real             peninfeasadjust;    /**< gap- or feastol will be multiplied by this before checking for infeasibility using the penalty formulation */
   SCIP_Bool             usepresolving;      /**< whether presolving of SDP-solver should be used */
   SCIP_Bool             usescaling;         /**< whether the SDP-solver should use scaling */
   SCIP_Bool             scaleobj;           /**< whether the objective should be scaled in order to get a more stable behavior */
   SCIP_Bool             conflictconss;      /**< whether conflict constraints should be generated */
   SCIP_Bool             conflictfeas;       /**< whether conflict constraints should be generated for feasible subproblems */
   SCIP_Bool             conflictobjcut;     /**< whether an objective cut should be used to generate conflict constraints for feasible subproblems */
   SCIP_Bool             conflictinfeas;     /**< whether conflict constraints should be generated for infeasible subproblems */
   SCIP_Bool             conflictcmir;       /**< whether conflict constraints should be strengthened by the CMIR procedure */
   int                   slatercheck;        /**< Should the Slater condition for the dual problem be checked ahead of solving every SDP ? */
   SCIP_Bool             sdpinfo;            /**< Should the SDP solver output information to the screen? */
   SCIP_Bool             displaystat;        /**< Should statistics about SDP iterations and solver settings/success be printed after quitting SCIP-SDP ? */
   SCIP_Bool             objlimit;           /**< Should an objective limit be given to the SDP solver? */
   SCIP_Bool             resolve;            /**< Are we allowed to solve the relaxation of a single node multiple times in a row (outside of probing) ? */
   SCIP_Bool             tightenrows;        /**< Should we perform coefficient tightening on the LP rows before giving them to the SDP-solver? */
   int                   settingsresetfreq;  /**< frequency for resetting parameters in SDP solver and trying again with fastest settings */
   int                   settingsresetofs;   /**< frequency offset for resetting parameters in SDP solver and trying again with fastest settings */
   int                   sdpsolverthreads;   /**< number of threads the SDP solver should use, not supported by all solvers (-1 = number of cores) */

   int                   sdpcalls;           /**< number of solved SDPs (used to compute average SDP iterations), different settings tried are counted as multiple calls */
   int                   sdpinterfacecalls;  /**< number of times the SDP interfaces was called (used to compute slater statistics) */
   SCIP_Real             sdpopttime;         /**< time used in optimization calls of solver */
   int                   sdpiterations;      /**< saves the total number of sdp-iterations */
   int                   ntightenedrows;     /**< number of tightened rows */
   int                   solvedfast;         /**< number of SDPs solved with fast settings */
   int                   solvedmedium;       /**< number of SDPs solved with medium settings */
   int                   solvedstable;       /**< number of SDPs solved with stable settings */
   int                   solvedpenalty;      /**< number of SDPs solved using penalty formulation */
   int                   unsolved;           /**< number of SDPs that could not be solved even using a penalty formulation */
   int                   stablewslater;      /**< number of instances solved with fastest settings where primal and dual slater held */
   int                   unstablewslater;    /**< number of instances solved with stable settings where primal and dual slater held */
   int                   penaltywslater;     /**< number of instances solved with penalty formulation where primal and dual slater held */
   int                   boundedwslater;     /**< number of instances we could compute a bound for via the penalty approach where primal and dual slater held */
   int                   unsolvedwslater;    /**< number of instances that could not be solved where primal and dual slater held */
   int                   stablenoslater;     /**< number of instances solved with fastest setting where either primal or dual slater did not hold */
   int                   unstablenoslater;   /**< number of instances solved with stable settings where either primal or dual slater did not hold */
   int                   penaltynoslater;    /**< number of instances solved with penalty formulation where either primal or dual slater did not hold */
   int                   boundednoslater;    /**< number of instances we could compute a bound for via the penalty approach where either primal or dual slater did not hold */
   int                   unsolvednoslater;   /**< number of instances that could not be solved where either primal or dual slater did not hold */
   int                   nslaterholds;       /**< number of SDPs for which primal and dual slater condition held */
   int                   nnoslater;          /**< number of SDPs for which either primal or dual slater condition did not hold (including those where we could not check the other) */
   int                   nslatercheckfailed; /**< number of SDPs for which we failed to check the slater condition (this only includes SDPs where both checks failed or
                                              *   one checked returned slater holds and the other failed but not those where the first check already returned that it does not hold */
   int                   npslaterholds;      /**< number of SDPs for which primal slater condition held */
   int                   npnoslater;         /**< number of SDPs for which primal slater condition did not hold */
   int                   npslatercheckfailed;/**< number of SDPs for which we failed to check the dual slater condition */
   int                   ndslaterholds;      /**< number of SDPs for which dual slater condition held */
   int                   ndnoslater;         /**< number of SDPs for which dual slater condition did not hold */
   int                   ndslatercheckfailed;/**< number of SDPs for which we failed to check the dual slater condition */
   int                   nslaterinfeasible;  /**< number of SDPs for which we detected infeasibility during the Slater check */
   int                   stableinfeasible;   /**< number of instances solved with fastest settings where the dual slater check showed that the problem is infeasible */
   int                   unstableinfeasible; /**< number of instances solved with stable settings where the dual slater check showed that the problem is infeasible */
   int                   penaltyinfeasible;  /**< number of instances solved with penalty formulation where the dual slater check showed that the problem is infeasible */
   int                   boundedinfeasible;  /**< number of instances we could compute a bound for via the penalty approach where the dual slater check showed that the problem is infeasible */
   int                   unsolvedinfeasible; /**< number of instances that could not be solved where the dual slater check showed that the problem is infeasible */
   int                   roundingprobinf;    /**< number of instances that where detected infeasible through the primal rounding problem */
   int                   primalroundfails;   /**< number of instances where the primal rounding problem failed */
   int                   dualroundfails;     /**< number of instances where the dual rounding problem failed */
   int                   roundstartsuccess;  /**< number of instances that could be warmstarted using the solution of the rounding problems */
   int                   roundingoptimal;    /**< number of instances where the optimal solution was found by the rounding problem */
   int                   roundingcutoff;     /**< number of instances that could be cut off through bounding by the rounding problem */
   SCIP_CLOCK*           roundingprobtime;   /**< total time spent in rounding problems for warmstarting/infeasibility detection */
   SCIP_Bool             warmstart;          /**< Should the SDP solver try to use warmstarts? */
   SCIP_Real             warmstartipfactor;  /**< factor for interior point in convexcombination of IP and parent solution, if warmstarts are enabled */
   int                   warmstartprimaltype;/**< how to warmstart the primal problem? 1: scaled identity/analytic center, 2: elementwise reciprocal, 3: saved primal sol
                                              *   TODO: should probably remove elementwise reciprocal, since this doesn't work from a theoretical point of view */
   int                   warmstartproject;   /**< how to update dual matrix for new bounds? 1: use old bounds, 2: use new bounds, 3: use new bounds and project on psd cone, 4: use new bounds and solve rounding problem */
   SCIP_Real             warmstartpmevprimalpar; /**< SCIP parameter for min eigenvalue when projecting primal onto positive definite cone; -1 for automatic computation */
   SCIP_Real             warmstartpmevdualpar; /**< SCIP parameter for min eigenvalue when projecting dual onto positive definite cone; -1 for automatic computation */
   SCIP_Real             warmstartprojminevprimal; /**< minimum eigenvalue to allow when projecting onto the positive (semi-)definite cone in the primal */
   SCIP_Real             warmstartprojminevdual; /**< minimum eigenvalue to allow when projecting onto the positive (semi-)definite cone in the dual */
   SCIP_Bool             warmstartprojpdsame;/**< Should one shared minimum eigenvalue respectively maximum entry be computed for primal and dual problem instead of different ones for primal and dual and each block for projection or convex combination ? */
   int                   warmstartiptype;    /**< which interior point to use for convex combination for warmstarts? 1: scaled identity, 2: analytic center */
   SCIP_Bool             warmstartpreoptsol; /**< Should a preoptimal solution (with larger gap) instead of the optimal solution be used for warmstarts (currently only implemented fo DSDP) */
   SCIP_Real             warmstartpreoptgap; /**< In case a preoptimal solution should be used for warmstarts, this gives the gap where the solution should be saved (currently only implemented fo DSDP) */
   SCIP_Bool             warmstartroundonlyinf; /**< Only use solution of roundingproblem to detect infeasibility (only has an effect for warmstartproject = 4) */
   int                   nblocks;            /**< number of blocks INCLUDING lp-block */
   SCIP_Bool             ipXexists;          /**< has an interior point for primal matrix X been successfully computed */
   int*                  ipXnblocknonz;      /**< interior point for primal matrix X for convex combination for warmstarts: number of nonzeros for each block
                                              *   if computation of analytic center failed, first entry will be -1 */
   int**                 ipXrow;             /**< interior point for primal matrix X for convex combination for warmstarts: row indices */
   int**                 ipXcol;             /**< interior point for primal matrix X for convex combination for warmstarts: column indices */
   SCIP_Real**           ipXval;             /**< interior point for primal matrix X for convex combination for warmstarts: values */
   SCIP_Bool             ipZexists;          /**< has an interior point for dual matrix Z (and corresponding vector y) been successfully computed */
   SCIP_SOL*             ipy;                /**< interior point for dual vector y for convex combination for warmstarts */
   int*                  ipZnblocknonz;      /**< interior point for dual matrix Z for convex combination for warmstarts: number of nonzeros for each block
                                               *   if computation of analytic center failed, first entry will be -1 */
   int**                 ipZrow;             /**< interior point for dual matrix Z for convex combination for warmstarts: row indices */
   int**                 ipZcol;             /**< interior point for dual matrix Z for convex combination for warmstarts: column indices */
   SCIP_Real**           ipZval;             /**< interior point for dual matrix Z for convex combination for warmstarts: values */

   SCIP_CONSHDLR*        sdpconshdlr;        /**< SDP constraint handler */
   SCIP_CONSHDLR*        sdprank1conshdlr;   /**< SDP rank 1 constraint handler */
};

/** expand sparse matrix to full matrix format needed by LAPACK */
static
SCIP_RETCODE expandSparseMatrix(
   int                   nnonz,              /**< number of nonzeros and length of row/col/val arrays */
   int                   blocksize,          /**< size of matrix (and squareroot of memory allocated for fullmat) */
   int*                  row,                /**< row indices */
   int*                  col,                /**< column indices */
   SCIP_Real*            val,                /**< values */
   SCIP_Real*            fullmat             /**< pointer to store full matrix */
   )
{
   int i;
   int matrixsize;

   assert( nnonz >= 0 );
   assert( row != NULL );
   assert( col != NULL );
   assert( val != NULL );
   assert( fullmat != NULL );

   matrixsize = blocksize * blocksize;

   /* initialize matrix with zeros */
   for (i = 0; i < matrixsize; i++)
      fullmat[i] = 0.0;

   for (i = 0; i < nnonz; i++)
   {
      assert( row[i] * blocksize + col[i] <= matrixsize );
      fullmat[row[i] * blocksize + col[i]] = val[i];  /*lint !e679*/
      assert( col[i] * blocksize + row[i] <= matrixsize );
      fullmat[col[i] * blocksize + row[i]] = val[i];  /*lint !e679*/
   }

   return SCIP_OKAY;
}

/** multiplies all entries in the i-th column by scale[i] */
static
SCIP_RETCODE scaleTransposedMatrix(
   int                   blocksize,          /**< number of rows and columns */
   SCIP_Real*            matrix,             /**< matrix entries given as blocksize^2 array */
   SCIP_Real*            scale               /**< array of length blocksize to multiply the columns of matrix with */
   )
{
   int r;
   int c;

   assert( blocksize >= 0 );
   assert( matrix != NULL );
   assert( scale != NULL );

   for (r = 0; r < blocksize; r++)
   {
      for (c = 0; c < blocksize; c++)
      {
         matrix[r * blocksize + c] *= scale[c];  /*lint !e679*/
      }
   }

   return SCIP_OKAY;
}

/** update SDP statistics after calling SCIPsdpiSolve() */
static
SCIP_RETCODE updateSDPStatistics(
   SCIP_RELAXDATA*       relaxdata           /**< relaxator data */
   )
{
   SCIP_SDPSOLVERSETTING usedsetting = SCIP_SDPSOLVERSETTING_UNSOLVED;
   SCIP_SDPSLATER primalslater = SCIP_SDPSLATER_NOINFO;
   SCIP_SDPSLATER dualslater = SCIP_SDPSLATER_NOINFO;
   SCIP_SDPSLATERSETTING slatersetting = SCIP_SDPSLATERSETTING_NOINFO;
   SCIP_Real addedopttime;
   int naddedsdpcalls;
   int naddediters;

   assert( relaxdata != NULL );

   /* increase number of calls */
   relaxdata->sdpinterfacecalls++;

   /* if no SDP solve actually occured during last call, then exit */
   SCIP_CALL( SCIPsdpiGetSdpCalls(relaxdata->sdpi, &naddedsdpcalls) );
   if ( naddedsdpcalls == 0 )
      return SCIP_OKAY;

   relaxdata->sdpcalls += naddedsdpcalls;

   /* update time */
   SCIP_CALL( SCIPsdpiGetTime(relaxdata->sdpi, &addedopttime) );
   relaxdata->sdpopttime += addedopttime;

   /* update number of iterations */
   SCIP_CALL( SCIPsdpiGetIterations(relaxdata->sdpi, &naddediters) );
   relaxdata->sdpiterations += naddediters;

   /* get settings used for last call */
   SCIP_CALL( SCIPsdpiSettingsUsed(relaxdata->sdpi, &usedsetting) );
   switch ( usedsetting )
   {
   case SCIP_SDPSOLVERSETTING_PENALTY:
      relaxdata->solvedpenalty++;
      break;
   case SCIP_SDPSOLVERSETTING_FAST:
      relaxdata->solvedfast++;
      break;
   case SCIP_SDPSOLVERSETTING_MEDIUM:
      relaxdata->solvedmedium++;
      break;
   case SCIP_SDPSOLVERSETTING_STABLE:
      relaxdata->solvedstable++;
      break;
   case SCIP_SDPSOLVERSETTING_UNSOLVED:
      relaxdata->unsolved++;
      break;
   default:
      break;
   }

   /* get information on primal and dual Slater condition during last call */
   SCIP_CALL( SCIPsdpiSlater(relaxdata->sdpi, &primalslater, &dualslater) );
   switch ( primalslater )
   {
   case SCIP_SDPSLATER_NOINFO:
      relaxdata->npslatercheckfailed++;
      switch ( dualslater )
      {
      case SCIP_SDPSLATER_NOINFO:
         relaxdata->ndslatercheckfailed++;
         relaxdata->nslatercheckfailed++;
         break;
      case SCIP_SDPSLATER_NOT:
         relaxdata->ndnoslater++;
         relaxdata->nnoslater++;
         break;
      case SCIP_SDPSLATER_HOLDS:
         relaxdata->ndslaterholds++;
         relaxdata->nslatercheckfailed++;
         break;
      case SCIP_SDPSLATER_INF:
         relaxdata->nslaterinfeasible++;
         break;
      default:
         relaxdata->ndslatercheckfailed++;
         relaxdata->nslatercheckfailed++;
         break;
      }
      break;

   case SCIP_SDPSLATER_NOT:
      relaxdata->npnoslater++;
      switch ( dualslater )
      {
      case SCIP_SDPSLATER_NOINFO:
         relaxdata->ndslatercheckfailed++;
         relaxdata->nnoslater++;
         break;
      case SCIP_SDPSLATER_NOT:
         relaxdata->ndnoslater++;
         relaxdata->nnoslater++;
         break;
      case SCIP_SDPSLATER_HOLDS:
         relaxdata->ndslaterholds++;
         relaxdata->nnoslater++;
         break;
      case SCIP_SDPSLATER_INF:
         relaxdata->nslaterinfeasible++;
         break;
      default:
         relaxdata->ndslatercheckfailed++;
         relaxdata->nnoslater++;
         break;
      }
      break;

   case SCIP_SDPSLATER_HOLDS:
      relaxdata->npslaterholds++;
      switch ( dualslater )
      {
      case SCIP_SDPSLATER_NOINFO:
         relaxdata->ndslatercheckfailed++;
         relaxdata->nslatercheckfailed++;
         break;
      case SCIP_SDPSLATER_NOT:
         relaxdata->ndnoslater++;
         relaxdata->nnoslater++;
         break;
      case SCIP_SDPSLATER_HOLDS:
         relaxdata->ndslaterholds++;
         relaxdata->nslaterholds++;
         break;
      case SCIP_SDPSLATER_INF:
         relaxdata->nslaterinfeasible++;
         break;
      default:
         relaxdata->ndslatercheckfailed++;
         relaxdata->nslatercheckfailed++;
         break;
      }
      break;

   default:
      relaxdata->npslatercheckfailed++;
      relaxdata->ndslatercheckfailed++;
      relaxdata->nslatercheckfailed++;
      break;
   }

   /* get information on Slater setting of last call */
   SCIP_CALL( SCIPsdpiSlaterSettings(relaxdata->sdpi, &slatersetting) );
   switch ( slatersetting )
   {
   case SCIP_SDPSLATERSETTING_STABLEWSLATER:
      relaxdata->stablewslater++;
      break;
   case SCIP_SDPSLATERSETTING_UNSTABLEWSLATER:
      relaxdata->unstablewslater++;
      break;
   case SCIP_SDPSLATERSETTING_PENALTYWSLATER:
      relaxdata->penaltywslater++;
      break;
   case SCIP_SDPSLATERSETTING_BOUNDEDWSLATER:
      relaxdata->boundedwslater++;
      break;
   case SCIP_SDPSLATERSETTING_UNSOLVEDWSLATER:
      relaxdata->unsolvedwslater++;
      break;
   case SCIP_SDPSLATERSETTING_STABLENOSLATER:
      relaxdata->stablenoslater++;
      break;
   case SCIP_SDPSLATERSETTING_UNSTABLENOSLATER:
      relaxdata->unstablenoslater++;
      break;
   case SCIP_SDPSLATERSETTING_PENALTYNOSLATER:
      relaxdata->penaltynoslater++;
      break;
   case SCIP_SDPSLATERSETTING_BOUNDEDNOSLATER:
      relaxdata->boundednoslater++;
      break;
   case SCIP_SDPSLATERSETTING_UNSOLVEDNOSLATER:
      relaxdata->unsolvednoslater++;
      break;
   case SCIP_SDPSLATERSETTING_STABLEINFEASIBLE:
      relaxdata->stableinfeasible++;
      break;
   case SCIP_SDPSLATERSETTING_UNSTABLEINFEASIBLE:
      relaxdata->unstableinfeasible++;
      break;
   case SCIP_SDPSLATERSETTING_PENALTYINFEASIBLE:
      relaxdata->penaltyinfeasible++;
      break;
   case SCIP_SDPSLATERSETTING_BOUNDEDINFEASIBLE:
      relaxdata->boundedinfeasible++;
      break;
   case SCIP_SDPSLATERSETTING_UNSOLVEDINFEASIBLE:
      relaxdata->unsolvedinfeasible++;
      break;
   default:
      break;
   }

   return SCIP_OKAY;
}

/** inserts all the SDP data into the corresponding SDP Interface */
static
SCIP_RETCODE putSdpDataInInterface(
   SCIP*                 scip,               /**< SCIP data structure */
   SCIP_SDPI*            sdpi,               /**< SDP interface structure */
   SdpVarmapper*         varmapper,          /**< maps SCIP variables to their global SDP indices and vice versa */
   SCIP_Bool             primalobj,          /**< should the primal objective coefficients (constant part of the SDP constraint) be used ? */
   SCIP_Bool             boundprimal         /**< should the primal problem be bounded (Tr(X)<=1) through a penalty term in the dual ? */
   )
{
   SCIP_CONSHDLR* conshdlr;
   const char* conshdlrname;
   SCIP_CONS** conss;
   SCIP_VAR** blockvars;
   SCIP_VAR** vars;
   SCIP_Real*** val;
   SCIP_Real** constval;
   SCIP_Real* obj;
   SCIP_Real* lb;
   SCIP_Real* ub;
   int*** row;
   int*** col;
   int** nblockvarnonz;
   int** constrow;
   int** constcol;
   int** sdpvar;
   int* sdpblocksizes;
   int* nblockvars;
   int* nconstblocknonz;
   int constnnonzcounter;
   int blocknnonz;
   int sdpconstnnonz;
   int sdpnnonz;
   int nsdpblocks;
   int constlength;
   int nvars;
   int nvarspen;
   int nconss;
   int ind;
   int i;
   int j;

   assert( scip != NULL );
   assert( sdpi != NULL );
   assert( varmapper != NULL );

   SCIPdebugMsg(scip, "Putting SDP Data in general SDP interface!\n");

   vars = SCIPgetVars(scip);
   nvars = SCIPgetNVars(scip);
   nvarspen = boundprimal ? nvars + 1 : nvars; /* if the primal should be bounded, an additional penalty variable is added to the dual */

   /* prepare arrays of objective values and bounds */
   SCIP_CALL( SCIPallocBufferArray(scip, &obj, nvarspen) );
   SCIP_CALL( SCIPallocBufferArray(scip, &lb, nvarspen) );
   SCIP_CALL( SCIPallocBufferArray(scip, &ub, nvarspen) );

   for (i = 0; i < nvars; i++)
   {
      int idx = SCIPsdpVarmapperGetSdpIndex(varmapper, vars[i]);
      obj[idx] = SCIPvarGetObj(vars[i]);
      lb[idx] = SCIPvarGetLbLocal(vars[i]);
      ub[idx] = SCIPvarGetUbLocal(vars[i]);
   }

   if ( boundprimal )
   {
      obj[nvars] = 1.0; /* this objective coefficient together with lb = 0 and the identity matrix leads to constraint Tr(X) <= 1 */
      lb[nvars] = 0.0;
      ub[nvars] = SCIPinfinity(scip);
   }

   nconss = SCIPgetNConss(scip);
   conss = SCIPgetConss(scip);

   /* count the number of sdpblocks and compute the number of nonzeros */
   nsdpblocks = 0;
   sdpnnonz = 0;
   sdpconstnnonz = 0;

   for (i = 0; i < nconss; i++)
   {
      conshdlr = SCIPconsGetHdlr(conss[i]);
      assert( conshdlr != NULL );

      conshdlrname = SCIPconshdlrGetName(conshdlr);

#ifdef SCIP_EVEN_MORE_DEBUG
      SCIP_CALL( SCIPprintCons(scip, conss[i], NULL) );
      SCIPinfoMessage(scip, NULL, "\n");
#endif

      if ( strcmp(conshdlrname, "SDP") == 0 || strcmp(conshdlrname, "SDPrank1") == 0 )
      {
         nsdpblocks++;

         SCIP_CALL( SCIPconsSdpGetNNonz(scip, conss[i], &blocknnonz, &constnnonzcounter) );
         sdpnnonz += blocknnonz;
         sdpconstnnonz += constnnonzcounter;
      }
   }

   /* create the sdp- and sdpconst-arrays */
   SCIP_CALL( SCIPallocBufferArray(scip, &sdpblocksizes, nsdpblocks) );
   SCIP_CALL( SCIPallocBufferArray(scip, &nblockvarnonz, nsdpblocks) );
   SCIP_CALL( SCIPallocBufferArray(scip, &nconstblocknonz, nsdpblocks) );
   SCIP_CALL( SCIPallocBufferArray(scip, &row, nsdpblocks) );
   SCIP_CALL( SCIPallocBufferArray(scip, &col, nsdpblocks) );
   SCIP_CALL( SCIPallocBufferArray(scip, &val, nsdpblocks) );
   SCIP_CALL( SCIPallocBufferArray(scip, &constcol, nsdpblocks) );
   SCIP_CALL( SCIPallocBufferArray(scip, &constrow, nsdpblocks) );
   SCIP_CALL( SCIPallocBufferArray(scip, &constval, nsdpblocks) );
   SCIP_CALL( SCIPallocBufferArray(scip, &nblockvars, nsdpblocks) );
   SCIP_CALL( SCIPallocBufferArray(scip, &sdpvar, nsdpblocks) );

   for (i = 0; i < nsdpblocks; i++)
   {
      SCIP_CALL( SCIPallocBufferArray(scip, &nblockvarnonz[i], nvarspen) );
      SCIP_CALL( SCIPallocBufferArray(scip, &row[i], nvarspen) );
      SCIP_CALL( SCIPallocBufferArray(scip, &col[i], nvarspen) );
      SCIP_CALL( SCIPallocBufferArray(scip, &val[i], nvarspen) );
   }

   /* get the SDP-data */
   ind = 0; /* index of the current sdp block in the complete sdp */
   SCIP_CALL( SCIPallocBufferArray(scip, &blockvars, nvars) );

   for (i = 0; i < nconss; i++)
   {
      conshdlr = SCIPconsGetHdlr(conss[i]);
      assert( conshdlr != NULL );

      conshdlrname = SCIPconshdlrGetName(conshdlr);

      if ( strcmp(conshdlrname, "SDP") == 0 || strcmp(conshdlrname, "SDPrank1") == 0 )
      {
         int arraylength;

         assert( ind < nsdpblocks );

         /* allocate memory for the constant nonzeros */
         SCIP_CALL( SCIPconsSdpGetNNonz(scip, conss[i], NULL, &constlength) );
         nconstblocknonz[ind] = constlength;
         SCIP_CALL( SCIPallocBufferArray(scip, &(constrow[ind]), constlength) );
         SCIP_CALL( SCIPallocBufferArray(scip, &(constcol[ind]), constlength) );
         SCIP_CALL( SCIPallocBufferArray(scip, &(constval[ind]), constlength) );

         /* get the data */
         arraylength = nvars;
         SCIP_CALL( SCIPconsSdpGetData(scip, conss[i], &nblockvars[ind], &blocknnonz, &sdpblocksizes[ind], &arraylength, nblockvarnonz[ind], col[ind],
               row[ind], val[ind], blockvars, &nconstblocknonz[ind], constcol[ind], constrow[ind], constval[ind], NULL, NULL, NULL) );

         /* arraylength and nconstblocknonz[ind] would have been overwritten if the space in the given arrays hadn't been sufficient */
         assert( arraylength == nvars );
         assert( nblockvars[ind] <= nvars );
         assert( nconstblocknonz[ind] <= constlength );

         SCIP_CALL( SCIPallocBufferArray(scip, &sdpvar[ind], boundprimal ? nblockvars[ind] + 1 : nblockvars[ind]) );

         /* get global variable indices */
         for (j = 0; j < nblockvars[ind]; j++)
            sdpvar[ind][j] = SCIPsdpVarmapperGetSdpIndex(varmapper, blockvars[j]);

         if ( boundprimal )
         {
            /* penalty variable is added as final variable to bound the primal */
            sdpvar[ind][nblockvars[ind]] = SCIPsdpVarmapperGetNVars(varmapper);
            nblockvarnonz[ind][nblockvars[ind]] = sdpblocksizes[ind];

            /* add identity matrix times penalty variable */
            SCIP_CALL( SCIPallocBufferArray(scip, &row[ind][nblockvars[ind]], sdpblocksizes[ind]) );
            SCIP_CALL( SCIPallocBufferArray(scip, &col[ind][nblockvars[ind]], sdpblocksizes[ind]) );
            SCIP_CALL( SCIPallocBufferArray(scip, &val[ind][nblockvars[ind]], sdpblocksizes[ind]) );

            for (j = 0; j < sdpblocksizes[ind]; j++)
            {
               row[ind][nblockvars[ind]][j] = j;
               col[ind][nblockvars[ind]][j] = j;
               val[ind][nblockvars[ind]][j] = 1.0;
            }
            nblockvars[ind]++;
         }

         ind++;
      }
   }

   /* load data into SDPI */
   if ( primalobj )
   {
      SCIP_CALL( SCIPsdpiLoadSDP(sdpi, nvarspen,  obj, lb, ub, nsdpblocks, sdpblocksizes, nblockvars, sdpconstnnonz, nconstblocknonz, constrow,
            constcol, constval, sdpnnonz, nblockvarnonz, sdpvar, row, col, val, 0,
            NULL, NULL, 0, NULL, NULL, NULL) ); /* insert the SDP part, add an empty LP part */
   }
   else
   {
      /* overwrite nconstblocknonz */
      for (i = 0; i < nsdpblocks; i++)
         nconstblocknonz[i] = 0;

      SCIP_CALL( SCIPsdpiLoadSDP(sdpi, nvarspen,  obj, lb, ub, nsdpblocks, sdpblocksizes, nblockvars, 0, nconstblocknonz, NULL,
            NULL, NULL, sdpnnonz, nblockvarnonz, sdpvar, row, col,  val, 0,
            NULL, NULL, 0, NULL, NULL, NULL) ); /* insert the SDP part, add an empty LP part */
   }

   /* free the remaining memory */
   for (i = nsdpblocks - 1; i >= 0; --i)
   {
      if ( boundprimal )
      {
         SCIPfreeBufferArrayNull(scip, &val[i][nblockvars[i] - 1]);
         SCIPfreeBufferArrayNull(scip, &col[i][nblockvars[i] - 1]);
         SCIPfreeBufferArrayNull(scip, &row[i][nblockvars[i] - 1]);
      }
      SCIPfreeBufferArrayNull(scip, &sdpvar[i]);
      SCIPfreeBufferArrayNull(scip, &(constval[i]));
      SCIPfreeBufferArrayNull(scip, &(constcol[i]));
      SCIPfreeBufferArrayNull(scip, &(constrow[i]));
   }
   SCIPfreeBufferArray(scip, &blockvars);

   /* we need a separate loop because of the allocation above */
   for (i = nsdpblocks - 1; i >= 0; --i)
   {
      SCIPfreeBufferArrayNull(scip, &val[i]);
      SCIPfreeBufferArrayNull(scip, &col[i]);
      SCIPfreeBufferArrayNull(scip, &row[i]);
      SCIPfreeBufferArrayNull(scip, &nblockvarnonz[i]);
   }

   SCIPfreeBufferArrayNull(scip, &sdpvar);
   SCIPfreeBufferArrayNull(scip, &nblockvars);
   SCIPfreeBufferArrayNull(scip, &constval);
   SCIPfreeBufferArrayNull(scip, &constrow);
   SCIPfreeBufferArrayNull(scip, &constcol);
   SCIPfreeBufferArrayNull(scip, &val);
   SCIPfreeBufferArrayNull(scip, &col);
   SCIPfreeBufferArrayNull(scip, &row);
   SCIPfreeBufferArrayNull(scip, &nconstblocknonz);
   SCIPfreeBufferArrayNull(scip, &nblockvarnonz);
   SCIPfreeBufferArrayNull(scip, &sdpblocksizes);
   SCIPfreeBufferArray(scip, &ub);
   SCIPfreeBufferArray(scip, &lb);
   SCIPfreeBufferArray(scip, &obj);

   return SCIP_OKAY;
}

/** tightens the coefficients of the given row based on the maximal activity
 *
 *  See cons_linear.c:consdataTightenCoefs() and cuts.c:SCIPcutsTightenCoefficients() for details.
 *  The speed can possibly be improved by sorting the coefficients - see cuts.c:SCIPcutsTightenCoefficients().
 *
 *  Following the dissertation of Achterberg (Algorithm 10.1, page 134), the formulas for tightening a linear constraint
 *  \f$ \underline{\beta} \leq a^T x \leq \overline{\beta} \f$ are as follows:
 *  \f{align*}{
 *      & \text{For all } j \in I \text{ with } a_j > 0,\; \underline{\alpha} + a_j \geq \underline{\beta}, \text{ and } \overline{\alpha} - a_j \leq \overline{\beta}:\\
 *      & a'_j := \max \{ \underline{\beta} - \underline{\alpha},\; \overline{\alpha} - \overline{\beta} \};\\
 *      & \underline{\beta} := \underline{\beta} - (a_j - a'_j) \ell_j,\quad \overline{\beta} := \overline{\beta} - (a_j - a'_j) u_j;\\
 *      & a_j := a'_j.\\[2ex]
 *      & \text{For all } j \in I \text{ with } a_j < 0,\; \underline{\alpha} - a_j \geq \underline{\beta}, \text{ and } \overline{\alpha} + a_j \leq \overline{\beta}: \\
 *      & a'_j := \min \{\underline{\alpha} - \underline{\beta},\; \overline{\beta} - \overline{\alpha} \};\\
 *      & \underline{\beta} := \underline{\beta} - (a_j - a'_j) u_j,\quad \overline{\beta} := \overline{\beta} - (a_j - a'_j) \ell_j;\\
 *      & a_j := a'_j.
 *  \f}
 *  where \f$\underline{\alpha}\f$ and \f$\overline{\alpha}\f$ are the minimal and maximal activities.
 */
static
SCIP_RETCODE tightenRowCoefs(
   SCIP*                 scip,               /**< SCIP data structure */
   SCIP_Real*            rowvals,            /**< nonzero coefficients in row */
   SCIP_COL**            rowcols,            /**< columns of row */
   int*                  rownnonz,           /**< pointer to store the number of nonzero coefficients */
   SCIP_Real*            rowlhs,             /**< lhs of row */
   SCIP_Real*            rowrhs,             /**< rhs of row */
   SCIP_Bool*            lhsredundant,       /**< pointer to store whether lhs of row is redundant */
   SCIP_Bool*            rhsredundant,       /**< pointer to store whether rhs of row is redundant */
   int*                  nchgcoefs           /**< pointer to count total number of changed coefficients */
   )
{
   SCIP_Real minact;
   SCIP_Real maxact;
   SCIP_Real QUAD(minactquad);
   SCIP_Real QUAD(maxactquad);
   SCIP_Bool minactinf = FALSE;
   SCIP_Bool maxactinf = FALSE;
   SCIP_Real maxintabsval = 0.0;
   SCIP_Bool hasintvar = FALSE;
   int i;

   assert( scip != NULL );
   assert( rowvals != NULL );
   assert( rowcols != NULL );
   assert( rownnonz != NULL );
   assert( rowlhs != NULL );
   assert( rowrhs != NULL );
   assert( lhsredundant != NULL );
   assert( rhsredundant != NULL );
   assert( nchgcoefs != NULL );

   *lhsredundant = FALSE;
   *rhsredundant = FALSE;

   /* do nothing for equations: we do not expect to be able to tighten coefficients */
   if ( SCIPisEQ(scip, *rowlhs, *rowrhs) )
      return SCIP_OKAY;

   QUAD_ASSIGN(minactquad, 0.0);
   QUAD_ASSIGN(maxactquad, 0.0);

   /* compute activities */
   for (i = 0; i < *rownnonz; ++i)
   {
      SCIP_Real lb;
      SCIP_Real ub;

      lb = SCIPcolGetLb(rowcols[i]);
      ub = SCIPcolGetUb(rowcols[i]);

      assert( SCIPisEQ(scip, lb, SCIPvarGetLbLocal(SCIPcolGetVar(rowcols[i]))) );
      assert( SCIPisEQ(scip, ub, SCIPvarGetUbLocal(SCIPcolGetVar(rowcols[i]))) );

      if ( SCIPcolIsIntegral(rowcols[i]) )
      {
         maxintabsval = MAX(maxintabsval, REALABS(rowvals[i]));
         hasintvar = TRUE;
      }

      /* check sign */
      if ( rowvals[i] > 0.0 )
      {
         /* if upper bound is finite */
         if ( ! SCIPisInfinity(scip, REALABS(ub)) && ! SCIPisHugeValue(scip, REALABS(rowvals[i] * ub)) )
            SCIPquadprecSumQD(maxactquad, maxactquad, rowvals[i] * ub);
         else
            maxactinf = TRUE;

         /* if lower bound is finite */
         if ( ! SCIPisInfinity(scip, REALABS(lb)) && ! SCIPisHugeValue(scip, REALABS(rowvals[i] * lb)) )
            SCIPquadprecSumQD(minactquad, minactquad, rowvals[i] * lb);
         else
            minactinf = TRUE;
      }
      else
      {
         /* if lower bound is finite */
         if ( ! SCIPisInfinity(scip, REALABS(lb)) && ! SCIPisHugeValue(scip, REALABS(rowvals[i] * lb)) )
            SCIPquadprecSumQD(maxactquad, maxactquad, rowvals[i] * lb);
         else
            maxactinf = TRUE;

         /* if upper bound is finite */
         if ( ! SCIPisInfinity(scip, REALABS(ub)) && ! SCIPisHugeValue(scip, REALABS(rowvals[i] * ub)) )
            SCIPquadprecSumQD(minactquad, minactquad, rowvals[i] * ub);
         else
            minactinf = TRUE;
      }
   }

   /* if the constraint has no integer variable, we cannot tighten the coefficients */
   if ( ! hasintvar )
      return SCIP_OKAY;

   /* if both activities are infinity, we cannot do anything */
   if ( minactinf && maxactinf )
      return SCIP_OKAY;

   /* init activities */
   if ( minactinf )
      minact = - SCIPinfinity(scip);
   else
      minact = QUAD_TO_DBL(minactquad);

   if ( maxactinf )
      maxact = SCIPinfinity(scip);
   else
      maxact = QUAD_TO_DBL(maxactquad);

   /* if row is redundant in activity bounds for lhs */
   if ( SCIPisInfinity(scip, - (*rowlhs)) )
      *lhsredundant = TRUE;
   else if ( SCIPisFeasGE(scip, minact, *rowlhs) )
      *lhsredundant = TRUE;

   /* if row is redundant in activity bounds for rhs */
   if ( SCIPisInfinity(scip, *rowrhs) )
      *rhsredundant = TRUE;
   else if ( SCIPisFeasLE(scip, maxact, *rowrhs) )
      *rhsredundant = TRUE;

   /* if both sides are redundant, we can exit */
   if ( *lhsredundant && *rhsredundant )
      return SCIP_OKAY;

   /* no coefficient tightening can be performed if this check is true, see the tests below */
   if ( SCIPisLT(scip, minact + maxintabsval, *rowlhs) || SCIPisGT(scip, maxact - maxintabsval, *rowrhs) )
      return SCIP_OKAY;

   /* loop over the integral variables and try to tighten the coefficients */
   for (i = 0; i < *rownnonz;)
   {
      SCIP_Real QUAD(lhsdeltaquad);
      SCIP_Real QUAD(rhsdeltaquad);
      SCIP_Real QUAD(tmpquad);
      SCIP_Real newvallhs;
      SCIP_Real newvalrhs;
      SCIP_Real newval;
      SCIP_Real newlhs;
      SCIP_Real newrhs;
      SCIP_Real lb;
      SCIP_Real ub;

      /* skip continuous variables */
      if ( ! SCIPcolIsIntegral(rowcols[i]) )
      {
         ++i;
         continue;
      }

      assert( SCIPcolIsIntegral(rowcols[i]) );

      lb = SCIPcolGetLb(rowcols[i]);
      ub = SCIPcolGetUb(rowcols[i]);

      if ( rowvals[i] > 0.0 && SCIPisGE(scip, minact + rowvals[i], *rowlhs) && SCIPisLE(scip, maxact - rowvals[i], *rowrhs) )
      {
         newvallhs = *rowlhs - minact;
         newvalrhs = maxact - *rowrhs;
         newval = MAX(newvallhs, newvalrhs);
         assert( SCIPisSumRelLE(scip, newval, rowvals[i]) );
         assert( ! SCIPisNegative(scip, newval));

         if ( ! SCIPisSumRelEQ(scip, newval, rowvals[i]) )
         {
            /* compute new lhs: lhs - (oldval - newval) * lb = lhs + (newval - oldval) * lb */
            if ( ! SCIPisInfinity(scip, - (*rowlhs) ) )
            {
               SCIPquadprecSumDD(lhsdeltaquad, newval, -rowvals[i]);
               SCIPquadprecProdQD(lhsdeltaquad, lhsdeltaquad, lb);
               SCIPquadprecSumQD(tmpquad, lhsdeltaquad, *rowlhs);
               newlhs = QUAD_TO_DBL(tmpquad);
            }
            else
               newlhs = *rowlhs;

            /* compute new rhs: rhs - (oldval - newval) * ub = rhs + (newval - oldval) * ub */
            if ( ! SCIPisInfinity(scip, *rowrhs) )
            {
               SCIPquadprecSumDD(rhsdeltaquad, newval, -rowvals[i]);
               SCIPquadprecProdQD(rhsdeltaquad, rhsdeltaquad, ub);
               SCIPquadprecSumQD(tmpquad, rhsdeltaquad, *rowrhs);
               newrhs = QUAD_TO_DBL(tmpquad);
            }
            else
               newrhs = *rowrhs;

            SCIPdebugPrintf("tightened coefficient from %g to %g; lhs changed from %g to %g; rhs changed from %g to %g; the bounds are [%g,%g]\n",
               rowvals[i], newval, *rowlhs, newlhs, *rowrhs, newrhs, lb, ub);

            *rowlhs = newlhs;
            *rowrhs = newrhs;

            ++(*nchgcoefs);

            if ( SCIPisPositive(scip, newval) )
            {
               if ( ! SCIPisInfinity(scip, - (*rowlhs)) )
               {
                  SCIPquadprecSumQQ(minactquad, minactquad, lhsdeltaquad);
                  minact = QUAD_TO_DBL(minactquad);
               }
               if ( ! SCIPisInfinity(scip, *rowrhs) )
               {
                  SCIPquadprecSumQQ(maxactquad, maxactquad, rhsdeltaquad);
                  maxact = QUAD_TO_DBL(maxactquad);
               }

               rowvals[i] = newval;
            }
            else
            {
               --(*rownnonz);
               rowvals[i] = rowvals[*rownnonz];
               rowcols[i] = rowcols[*rownnonz];
               continue;
            }
         }
      }
      else if ( rowvals[i] < 0.0 && SCIPisGE(scip, minact - rowvals[i], *rowlhs) && SCIPisLE(scip, maxact + rowvals[i], *rowrhs) )
      {
         newvallhs = minact - *rowlhs;
         newvalrhs = *rowrhs - maxact;
         newval = MIN(newvallhs, newvalrhs);
         assert( SCIPisSumRelGE(scip, newval, rowvals[i]) );
         assert( ! SCIPisPositive(scip, newval));

         if ( ! SCIPisSumRelEQ(scip, newval, rowvals[i]) )
         {
            /* compute new lhs: lhs - (oldval - newval) * ub = lhs + (newval - oldval) * ub */
            if ( ! SCIPisInfinity(scip, - (*rowlhs)) )
            {
               SCIPquadprecSumDD(lhsdeltaquad, newval, -rowvals[i]);
               SCIPquadprecProdQD(lhsdeltaquad, lhsdeltaquad, ub);
               SCIPquadprecSumQD(tmpquad, lhsdeltaquad, *rowlhs);
               newlhs = QUAD_TO_DBL(tmpquad);
            }
            else
               newlhs = *rowlhs;

            /* compute new rhs: rhs - (oldval - newval) * lb = rhs + (newval - oldval) * lb */
            if ( ! SCIPisInfinity(scip, *rowrhs) )
            {
               SCIPquadprecSumDD(rhsdeltaquad, newval, -rowvals[i]);
               SCIPquadprecProdQD(rhsdeltaquad, rhsdeltaquad, lb);
               SCIPquadprecSumQD(tmpquad, rhsdeltaquad, *rowrhs);
               newrhs = QUAD_TO_DBL(tmpquad);
            }
            else
               newrhs = *rowrhs;

            SCIPdebugPrintf("tightened coefficient from %g to %g; lhs changed from %g to %g; rhs changed from %g to %g; the bounds are [%g,%g]\n",
               rowvals[i], newval, *rowlhs, newlhs, *rowrhs, newrhs, lb, ub);

            *rowlhs = newlhs;
            *rowrhs = newrhs;

            ++(*nchgcoefs);

            if ( SCIPisNegative(scip, newval) )
            {
               if ( ! SCIPisInfinity(scip, - (*rowlhs)) )
               {
                  SCIPquadprecSumQQ(minactquad, minactquad, lhsdeltaquad);
                  minact = QUAD_TO_DBL(minactquad);
               }
               if ( ! SCIPisInfinity(scip, *rowrhs) )
               {
                  SCIPquadprecSumQQ(maxactquad, maxactquad, rhsdeltaquad);
                  maxact = QUAD_TO_DBL(maxactquad);
               }

               rowvals[i] = newval;
            }
            else
            {
               --(*rownnonz);
               rowvals[i] = rowvals[*rownnonz];
               rowcols[i] = rowcols[*rownnonz];
               continue;
            }
         }
      }

      ++i;
   }

   return SCIP_OKAY;
}

/** inserts all the LP data (including bounds and objective) into the corresponding SDP Interface */
static
SCIP_RETCODE putLpDataInInterface(
   SCIP*                 scip,               /**< SCIP data structure */
   SCIP_RELAXDATA*       relaxdata,          /**< relaxator data */
   SCIP_Bool             primalobj,          /**< Should the primal objective coefficients (lhs/rhs of LP-constraints) be used? */
   SCIP_Bool             dualobj             /**< Should the dual objective coefficients be used? */
   )
{
   SCIP_VAR** vars;
   SCIP_ROW** rows;
   SCIP_Real* lhs;
   SCIP_Real* rhs;
   SCIP_Real* obj;
   SCIP_Real* lb;
   SCIP_Real* ub;
   SCIP_Real* val;
   int* inds;
   int* rowind;
   int* colind;
   int nrowssdpi;
   int nrows;
   int nvars;
   int nconss;
   int scipnnonz;
   int nnonz;
   int i;
   int j;

   assert( scip != NULL );
   assert( relaxdata != NULL );

   nvars = SCIPgetNVars(scip);
   assert( nvars >= 0 );

   SCIP_CALL( SCIPgetLPRowsData(scip, &rows, &nrows) );

   SCIPdebugMsg(scip, "inserting %d LPRows into the interface.\n", nrows);

   /* compute the total number of LP nonzeroes in SCIP */
   scipnnonz = 0;
   for (i = 0; i < nrows; i++)
   {
      assert( rows[i] != NULL );
      scipnnonz += SCIProwGetNNonz(rows[i]);
   }

   /* allocate memory */
   SCIP_CALL( SCIPallocBufferArray(scip, &lhs, nrows) );
   SCIP_CALL( SCIPallocBufferArray(scip, &rhs, nrows) );
   SCIP_CALL( SCIPallocBufferArray(scip, &rowind, scipnnonz) );
   SCIP_CALL( SCIPallocBufferArray(scip, &colind, scipnnonz) );
   SCIP_CALL( SCIPallocBufferArray(scip, &val, scipnnonz) );

   /* insert the nonzeroes */
   nnonz = 0; /* this is recomputed for the sdpi, because of the possible duplication of non-zeroes for lhs and rhs */
   nconss = 0; /* this will be increased for each finite lhs and rhs */

   for (i = 0; i < nrows; i++)
   {
      SCIP_ROW* row;
      SCIP_COL** rowcols;
      SCIP_Real* rowvals;
      SCIP_Real rowlhs;
      SCIP_Real rowrhs;
      SCIP_Bool lhsredundant = FALSE;
      SCIP_Bool rhsredundant = FALSE;
      int rownnonz;

      row = rows[i];
      assert( row != 0 );

      rownnonz = SCIProwGetNNonz(row);
      rowlhs = SCIProwGetLhs(row) - SCIProwGetConstant(row);
      rowrhs = SCIProwGetRhs(row) - SCIProwGetConstant(row);

      /* try to tighten cut */
      if ( relaxdata->tightenrows )
      {
         SCIP_CALL( SCIPduplicateBufferArray(scip, &rowvals, SCIProwGetVals(row), rownnonz) );
         SCIP_CALL( SCIPduplicateBufferArray(scip, &rowcols, SCIProwGetCols(row), rownnonz) );

         SCIP_CALL( tightenRowCoefs(scip, rowvals, rowcols, &rownnonz, &rowlhs, &rowrhs, &lhsredundant, &rhsredundant, &relaxdata->ntightenedrows) );
      }
      else
      {
         rowvals = SCIProwGetVals(row);
         rowcols = SCIProwGetCols(row);
      }

      /* if the row is not completely redundant - still use lhs/rhs even if redundant if one side is non-redundant */
      if ( ! lhsredundant || ! rhsredundant )
      {
         for (j = 0; j < rownnonz; j++)
         {
            if ( ! SCIPisZero(scip, rowvals[j]) )
            {
               assert( SCIPcolGetVar(rowcols[j]) != NULL );
               colind[nnonz] = SCIPsdpVarmapperGetSdpIndex(relaxdata->varmapper, SCIPcolGetVar(rowcols[j]));
               assert( 0 <= colind[nnonz] && colind[nnonz] < nvars );
               rowind[nnonz] = nconss;
               val[nnonz] = rowvals[j];
               nnonz++;
            }
         }

         /* for primal objective use original lhs and rhs */
         if ( primalobj )
         {
            lhs[nconss] = rowlhs;
            rhs[nconss] = rowrhs;
         }
         else
         {
            if ( SCIPisInfinity(scip, -rowlhs) )
               lhs[nconss] = - SCIPinfinity(scip);
            else
               lhs[nconss] = 0.0;

            if ( SCIPisInfinity(scip, rowrhs) )
               rhs[nconss] = SCIPinfinity(scip);
            else
               rhs[nconss] = 0.0;
         }
         nconss++;
      }

      if ( relaxdata->tightenrows )
      {
         SCIPfreeBufferArray(scip, &rowcols);
         SCIPfreeBufferArray(scip, &rowvals);
      }
   }
   assert( nnonz <= scipnnonz );  /* <= because rows might be redundant */

   /* delete the old LP-block from the sdpi */
   SCIP_CALL( SCIPsdpiGetNLPRows(relaxdata->sdpi, &nrowssdpi) );
   if ( nrowssdpi > 0 )
   {
      SCIP_CALL( SCIPsdpiDelLPRows(relaxdata->sdpi, 0, nrowssdpi - 1) );
   }

   /* add the LP-block to the sdpi */
   SCIP_CALL( SCIPsdpiAddLPRows(relaxdata->sdpi, nconss, lhs, rhs, nnonz, (const int*)rowind, (const int*)colind, val) );

   /* free the remaining arrays */
   SCIPfreeBufferArray(scip, &val);
   SCIPfreeBufferArray(scip, &colind);
   SCIPfreeBufferArray(scip, &rowind);
   SCIPfreeBufferArray(scip, &rhs);
   SCIPfreeBufferArray(scip, &lhs);

   /* update bounds and objective coefficients of variables in the sdpi */

   /* get the variables */
   vars = SCIPgetVars(scip);
   assert( vars != NULL );

   /* prepare arrays of bounds */
   SCIP_CALL( SCIPallocBufferArray(scip, &lb, nvars) );
   SCIP_CALL( SCIPallocBufferArray(scip, &ub, nvars) );
   SCIP_CALL( SCIPallocBufferArray(scip, &inds, nvars) );
   SCIP_CALL( SCIPallocBufferArray(scip, &obj, nvars) );

   /* get new bounds and objective coefficients */
   for (i = 0; i < nvars; i++)
   {
      assert( vars[i] != NULL );

      /* for primal objective use original lb and ub */
      if ( primalobj )
      {
         lb[i] = SCIPvarGetLbLocal(vars[i]);
         ub[i] = SCIPvarGetUbLocal(vars[i]);
      }
      else
      {
         if ( SCIPisInfinity(scip, -SCIPvarGetLbLocal(vars[i])) )
            lb[i] = -SCIPinfinity(scip);
         else
            lb[i] = 0.0;

         if ( SCIPisInfinity(scip, SCIPvarGetUbLocal(vars[i])) )
            ub[i] = SCIPinfinity(scip);
         else
            ub[i] = 0.0;
      }

      if ( dualobj )
         obj[i] = SCIPvarGetObj(vars[i]);
      else
         obj[i] = 0.0;

      inds[i] = SCIPsdpVarmapperGetSdpIndex(relaxdata->varmapper, vars[i]); /* we want to change all bounds and objective coefficients, so all indices are included in inds */
   }

   /* inform interface */
   SCIP_CALL( SCIPsdpiChgBounds(relaxdata->sdpi, nvars, inds, lb, ub) );
   SCIP_CALL( SCIPsdpiChgObj(relaxdata->sdpi, nvars, inds, obj) );

   /* free the bounds-arrays */
   SCIPfreeBufferArray(scip, &obj);
   SCIPfreeBufferArray(scip, &inds);
   SCIPfreeBufferArray(scip, &ub);
   SCIPfreeBufferArray(scip, &lb);

   return SCIP_OKAY;
}

<<<<<<< HEAD

/** solve primal rounding problem to determine warm start information
 *
 * Solve the primal rounding problem
 * \f{eqnarray*}{
 *    \max & & \sum_{k \in K} A_0^{(k)} \bullet (V^{(k)} \text{diag}(\lambda^{(k)}) (V^{(k)})^T) + \sum_{j \in J} c_j x_j - \sum_{i \in I_u} u_i v_i + \sum_{i \in I_\ell} \ell_i w_i \ \
 *    \mbox{s.t.} & & \sum_{k \in K} A_i^{(k)} \bullet (V^{(k)} \text{diag}(\lambda^{(k)}) (V^{(k)})^T) + \sum_{j \in J} d_{ij} x_j - 1_{\{u_i < \infty\}} v_i + 1_{\{\ell_i > -\infty\}} w_i = b_i \quad \forall \ i \in I,\ \
 *    & & \lambda^{(k)}_i \geq 0 \quad \forall \ k \in K, i \leq n \    \
 *    & & x_j \geq 0 \quad \forall \ j \in J,\                          \
 *    & & v_i \geq 0 \quad \forall \ i \in I_u,\                        \
 *    & & w_i \geq 0 \quad \forall \ i \in I_\ell,
 * \f}
 * where \f$ V^{(k)} \text{diag}(\bar{\lambda}^{(k)}) (V^{(k)})^T \f$ is an eigenvector decomposition of the optimal primal solution
 * of the parent node, as well as the dual rounding problem
 * \f{eqnarray*}{
 *    \min & & b^T y \                                                  \
 *    \mbox{s.t.} & & \sum_{i \in I} d_{ij} y_i \geq c_j \quad \forall \ j \in J, \ \
 *    & & \sum_{i \in I} A_i^{(k)} y_i - A_0^{(k)} = V^{(k)} \text{diag}(\lambda^{(k)}) (V^{(k)})^T \quad \forall \ k \in K, \ \
 *    & & \ell_i \leq y_i \leq u_i \quad \forall \ i \in I, \           \
 *    & & \lambda^{(k)}_i \geq 0 \quad \forall \ k \in K, i \leq n \    \
 * \f}
 * where \f$ V^{(k)} \text{diag}(\bar{\lambda}^{(k)}) (V^{(k)})^T \f$ is now an eigenvector decomposition of the optimal solution
 * of the parent node for the dual problem. The matrix equation is reformulated as blocksize * (blocksize + 1) /2 linear constraints
 * over the lower triangular entries.
 */
=======
/** computes dual cut: aggregate dual constraints using the primal information */  /*lint -e{715}*/
static
SCIP_RETCODE computeConflictCut(
   SCIP*                 scip,               /**< SCIP pointer */
   SCIP_SOL*             sol,                /**< relaxation solution */
   SCIP_Bool             tightenrows,        /**< whether rows should be tightened */
   SCIP_Bool             usecmir,            /**< whether the cut should be strengthened using the CMIR procedure */
   SdpVarmapper*         varmapper,          /**< maps SCIP variables to their global SDP indices and vice versa */
   SCIP_SDPI*            sdpi,               /**< SDP-interface structure */
   SCIP_Bool             conflictobjcut,     /**< whether an objective cut should be used if the SDP was feasible */
   SCIP_Real*            conflictcut,        /**< coefficients of cut */
   SCIP_Real*            conflictcutlhs,     /**< lhs of cut */
   SCIP_Bool*            success             /**< pointer to return whether computation was successful */
   )
{  /*lint --e{715}*/
   SCIP_Real** primalmatrices;
   SCIP_ROW** rows;
   SCIP_VAR** vars;
   SCIP_Real* cutcoefs;
   SCIP_Real QUAD(cutlhs);
   SCIP_Real QUAD(c);
   int nsdpblocks;
   int nrows;
   int nvars;
   int b;
   int j;

   assert( scip != NULL );
   assert( sdpi != NULL );
   assert( conflictcut != NULL );
   assert( conflictcutlhs != NULL );
   assert( success != NULL );

   /* only run if we can get a primal solution */
   if ( ! SCIPsdpiHavePrimalSol(sdpi) )
   {
      *success = FALSE;
      return SCIP_OKAY;
   }
   *success = TRUE;

   nvars = SCIPgetNVars(scip);
   assert( nvars >= 0 );
   vars = SCIPgetVars(scip);
   assert( vars != NULL );

   /* prepare cut */
   SCIP_CALL( SCIPallocBufferArray(scip, &cutcoefs, QUAD_ARRAY_SIZE(nvars)) );
   BMSclearMemoryArray(cutcoefs, QUAD_ARRAY_SIZE(nvars));
   QUAD_ASSIGN(cutlhs, 0.0);

   /* get primal solution */
   SCIP_CALL( SCIPsdpiGetNSDPBlocks(sdpi, &nsdpblocks) );
   if ( nsdpblocks > 0 )
   {
      int* sdpblocksizes;
      int* sdpnblockvars;
      int** sdpnblockvarnonz;
      int** sdpvar;
      int*** sdprow;
      int*** sdpcol;
      SCIP_Real*** sdpval;
      int* sdpconstnblocknonz;
      int** sdpconstrow;
      int** sdpconstcol;
      SCIP_Real** sdpconstval;

      SCIP_CALL( SCIPsdpiGetSDPdata(sdpi, &sdpblocksizes, &sdpnblockvars, &sdpnblockvarnonz, &sdpvar, &sdprow, &sdpcol, &sdpval, &sdpconstnblocknonz, &sdpconstrow, &sdpconstcol, &sdpconstval) );

      SCIP_CALL( SCIPallocBufferArray(scip, &primalmatrices, nsdpblocks) );
      for (b = 0; b < nsdpblocks; ++b)
      {
         SCIP_CALL( SCIPallocBufferArray(scip, &primalmatrices[b], sdpblocksizes[b] * sdpblocksizes[b]) );
      }

      SCIP_CALL( SCIPsdpiGetPrimalSolutionMatrix(sdpi, primalmatrices, success) );

      if ( *success )
      {
         /* loop through blocks and matrices */
         for (b = 0; b < nsdpblocks; ++b)
         {
            SCIP_VAR* var;
            SCIP_Real eigenvalue;
            SCIP_Real primalval;
            int row;
            int col;
            int blocksize;
            int varidx;
            int v;
            int k;

            blocksize = sdpblocksizes[b];
            for (v = 0; v < sdpnblockvars[b]; v++)
            {
               var = SCIPsdpVarmapperGetSCIPvar(varmapper, sdpvar[b][v]);
               varidx = SCIPvarGetProbindex(var);
               assert( 0 <= varidx && varidx < nvars );
               assert( vars[varidx] == var );

               QUAD_ARRAY_LOAD(c, cutcoefs, varidx);

               /* compute inner product of primal matrix and constraint matrix */
               for (k = 0; k < sdpnblockvarnonz[b][v]; k++)
               {
                  row = sdprow[b][v][k];
                  col = sdpcol[b][v][k];
                  assert( 0 <= row && row < blocksize );
                  assert( 0 <= col && col < blocksize );

                  primalval = primalmatrices[b][row * blocksize + col];
                  assert( SCIPisEQ(scip, primalval, primalmatrices[b][col * blocksize + row]) );

                  if ( row == col )
                     SCIPquadprecSumQD(c, c, sdpval[b][v][k] * primalval);
                  else
                     SCIPquadprecSumQD(c, c, 2.0 * sdpval[b][v][k] * primalval);
               }
               QUAD_ARRAY_STORE(cutcoefs, varidx, c);
            }

            /* treat constant matrix */
            for (k = 0; k < sdpconstnblocknonz[b]; k++)
            {
               row = sdpconstrow[b][k];
               col = sdpconstcol[b][k];
               assert( 0 <= row && row < blocksize );
               assert( 0 <= col && col < blocksize );

               primalval = primalmatrices[b][row * blocksize + col];
               assert( SCIPisEQ(scip, primalval, primalmatrices[b][col * blocksize + row]) );

               if ( row == col )
                  SCIPquadprecSumQD(cutlhs, cutlhs, sdpconstval[b][k] * primalval);
               else
                  SCIPquadprecSumQD(cutlhs, cutlhs, 2.0 * sdpconstval[b][k] * primalval);
            }

            /* compute minimal eigenvalue of primal matrix (matrix will be destroyed) */
            SCIP_CALL( SCIPlapackComputeIthEigenvalue(SCIPbuffer(scip), FALSE, blocksize, primalmatrices[b], 1, &eigenvalue, NULL) );

            /* possibly correct the fact that the primal matrix might be psd only up to a certain precision */
            SCIPdebugMsg(scip, "Correcting rhs of generated cut by %g.\n", MIN(eigenvalue, 0.0));
            SCIPquadprecSumQD(cutlhs, cutlhs, MIN(eigenvalue, 0.0));
         }
      }
      assert( ! SCIPisInfinity(scip, REALABS(QUAD_TO_DBL(cutlhs))) );

      /* free memory */
      for (b = 0; b < nsdpblocks; ++b)
      {
         SCIPfreeBufferArray(scip, &primalmatrices[b]);
      }
      SCIPfreeBufferArray(scip, &primalmatrices);
   }

   /* add LP rows */
   SCIP_CALL( SCIPgetLPRowsData(scip, &rows, &nrows) );
   if ( nrows > 0 && *success )
   {
      SCIP_Real* lhsvals;
      SCIP_Real* rhsvals;
      SCIP_Real primallhsval;
      SCIP_Real primalrhsval;
      int nactiverows = 0;
      int ntightenedrows = 0;
      int nlpcons;
      int i;

      SCIP_CALL( SCIPallocBufferArray(scip, &lhsvals, nrows) );
      SCIP_CALL( SCIPallocBufferArray(scip, &rhsvals, nrows) );

      SCIP_CALL( SCIPsdpiGetPrimalLPSides(sdpi, lhsvals, rhsvals, success) );

      if ( *success )
      {
         for (i = 0; i < nrows; i++)
         {
            SCIP_ROW* row;
            SCIP_COL** rowcols;
            SCIP_Real* rowvals;
            SCIP_Real rowlhs;
            SCIP_Real rowrhs;
            SCIP_Bool lhsredundant = FALSE;
            SCIP_Bool rhsredundant = FALSE;
            int rownnonz;
            int varidx;

            row = rows[i];
            assert( row != 0 );

            rownnonz = SCIProwGetNNonz(row);
            rowlhs = SCIProwGetLhs(row) - SCIProwGetConstant(row);
            rowrhs = SCIProwGetRhs(row) - SCIProwGetConstant(row);

            /* possibly check whether tightened cut is redundant */
            if ( tightenrows )
            {
               SCIP_CALL( SCIPduplicateBufferArray(scip, &rowvals, SCIProwGetVals(row), rownnonz) );
               SCIP_CALL( SCIPduplicateBufferArray(scip, &rowcols, SCIProwGetCols(row), rownnonz) );

               /* The tightened rows are only locally valid, so we use the original data below and only retain whether the row is redundant. */
               SCIP_CALL( tightenRowCoefs(scip, rowvals, rowcols, &rownnonz, &rowlhs, &rowrhs, &lhsredundant, &rhsredundant, &ntightenedrows) );

               SCIPfreeBufferArray(scip, &rowcols);
               SCIPfreeBufferArray(scip, &rowvals);
            }

            if ( (! lhsredundant || ! rhsredundant) )
            {
               if ( ! SCIProwIsLocal(row) && ! SCIPisInfinity(scip, REALABS(lhsvals[i])) && ! SCIPisInfinity(scip, REALABS(rhsvals[i])) )
               {
                  /* (re)init row data */
                  rownnonz = SCIProwGetNNonz(row);
                  rowlhs = SCIProwGetLhs(row) - SCIProwGetConstant(row);
                  rowrhs = SCIProwGetRhs(row) - SCIProwGetConstant(row);
                  rowvals = SCIProwGetVals(row);
                  rowcols = SCIProwGetCols(row);

                  /* make sure that the primal values are >= 0 */
                  primallhsval = MAX(lhsvals[i], 0.0);
                  primalrhsval = MAX(rhsvals[i], 0.0);
                  assert( SCIPisFeasGE(scip, primallhsval, 0.0) );
                  assert( SCIPisFeasGE(scip, primalrhsval, 0.0) );

                  if ( ! SCIPisInfinity(scip, -rowlhs) && ! SCIPisFeasZero(scip, primallhsval) )
                     SCIPquadprecSumQD(cutlhs, cutlhs, rowlhs * primallhsval);

                  if ( ! SCIPisInfinity(scip, rowrhs) && ! SCIPisFeasZero(scip, primalrhsval) )
                     SCIPquadprecSumQD(cutlhs, cutlhs, - rowrhs * primalrhsval);

                  for (j = 0; j < rownnonz; j++)
                  {
                     if ( (! SCIPisInfinity(scip, -rowlhs) && ! SCIPisFeasZero(scip, primallhsval)) || ( ! SCIPisInfinity(scip, rowrhs) && ! SCIPisFeasZero(scip, primalrhsval) ) )
                     {
                        assert( SCIPcolGetVar(rowcols[j]) != NULL );
                        varidx = SCIPvarGetProbindex(SCIPcolGetVar(rowcols[j]));
                        assert( 0 <= varidx && varidx < nvars );
                        assert( vars[varidx] == SCIPcolGetVar(rowcols[j]) );

                        QUAD_ARRAY_LOAD(c, cutcoefs, varidx);
                        if ( ! SCIPisInfinity(scip, -rowlhs) && ! SCIPisFeasZero(scip, primallhsval) )
                           SCIPquadprecSumQD(c, c, rowvals[j] * primallhsval);

                        if ( ! SCIPisInfinity(scip, rowrhs) && ! SCIPisFeasZero(scip, primalrhsval) )
                           SCIPquadprecSumQD(c, c, - rowvals[j] * primalrhsval);

                        QUAD_ARRAY_STORE(cutcoefs, varidx, c);
                     }
                  }
               }
               ++nactiverows;
            }
         }
         assert( ! SCIPisInfinity(scip, REALABS(QUAD_TO_DBL(cutlhs))) );

         SCIP_CALL( SCIPsdpiGetNLPRows(sdpi, &nlpcons) );
         assert( nlpcons == nactiverows );

         /* possibly add objective cut */
         if ( conflictobjcut )
         {
            SCIP_Real primalbound;
            SCIP_Bool objintegral = TRUE;
            SCIP_Real obj;

            primalbound = SCIPgetCutoffbound(scip);
            if ( ! SCIPisInfinity(scip, REALABS(primalbound)) )
            {
               for (j = 0; j < nvars; ++j)
               {
                  obj = SCIPvarGetObj(vars[j]);
                  if ( ! SCIPisZero(scip, obj) )
                  {
                     QUAD_ARRAY_LOAD(c, cutcoefs, j);
                     SCIPquadprecSumQD(c, c, -obj);
                     QUAD_ARRAY_STORE(cutcoefs, j, c);

                     if ( ! SCIPvarIsIntegral(vars[j]) || ! SCIPisIntegral(scip, obj) )
                        objintegral = FALSE;
                  }
               }

               if ( objintegral )
                  primalbound -= 1.0;
               else
                  primalbound -= SCIPfeastol(scip);

               SCIPquadprecSumQD(cutlhs, cutlhs, -primalbound);
            }
         }
      }

      SCIPfreeBufferArray(scip, &rhsvals);
      SCIPfreeBufferArray(scip, &lhsvals);
   }

   /* safely cleanup cut (adapted from conflict.c) */
   if ( *success )
   {
      for (j = 0; j < nvars; ++j)
      {
         SCIP_Real lb;
         SCIP_Real ub;
         SCIP_Bool isfixed;

         lb = SCIPvarGetLbGlobal(vars[j]);
         ub = SCIPvarGetUbGlobal(vars[j]);

         if ( ! (SCIPisInfinity(scip, -lb) || SCIPisInfinity(scip, ub)) && SCIPisEQ(scip, ub, lb) )
            isfixed = TRUE;
         else
            isfixed = FALSE;

         QUAD_ARRAY_LOAD(c, cutcoefs, j);
         if ( isfixed || SCIPisZero(scip, QUAD_TO_DBL(c)) )
         {
            if( REALABS(QUAD_TO_DBL(c)) > QUAD_EPSILON )
            {
               /* adjust lhs with max contribution */
               if ( QUAD_TO_DBL(c) > 0.0 )
               {
                  if( SCIPisInfinity(scip, ub) )
                  {
                     *success = FALSE; /* cut is redundant */
                     break;
                  }
                  else
                  {
                     SCIPquadprecProdQD(c, c, ub);
                     SCIPquadprecSumQQ(cutlhs, cutlhs, -c);
                  }
               }
               else
               {
                  if ( SCIPisInfinity(scip, -lb) )
                  {
                     *success = FALSE; /* cut is redundant */
                     break;
                  }
                  else
                  {
                     SCIPquadprecProdQD(c, c, lb);
                     SCIPquadprecSumQQ(cutlhs, cutlhs, -c);
                  }
               }
            }
            conflictcut[j] = 0.0;
         }
         else
            conflictcut[j] = QUAD_TO_DBL(c);
      }

      /* relax lhs to 0, if it is very close to 0 */
      if ( QUAD_TO_DBL(cutlhs) > 0.0 && QUAD_TO_DBL(cutlhs) <= SCIPepsilon(scip) )
         QUAD_ASSIGN(cutlhs, 0.0);

      *conflictcutlhs = QUAD_TO_DBL(cutlhs);
   }

   SCIPfreeBufferArray(scip, &cutcoefs);

   /* possibly use CMIR */
   if ( usecmir && *success )
   {
      SCIP_AGGRROW* aggrrow;
      SCIP_Real* vals;
      SCIP_Real* coefs;
      SCIP_Real cutrhs;
      int* inds;
      int cnt = 0;

      SCIP_CALL( SCIPallocBufferArray(scip, &vals, nvars ) );
      SCIP_CALL( SCIPallocBufferArray(scip, &inds, nvars ) );

      /* construct data and switch direction */
      for (j = 0; j < nvars; ++j)
      {
         if ( conflictcut[j] != 0.0 )
         {
            vals[cnt] = - conflictcut[j];
            inds[cnt++] = SCIPvarGetProbindex(vars[j]);
         }
      }

      if ( cnt > 0 )
      {
         SCIP_CALL( SCIPaggrRowCreate(scip, &aggrrow) );
         SCIP_CALL( SCIPallocBufferArray(scip, &coefs, nvars ) );

         /* add produced row as custom row: multiply with -1.0 to convert >= into <= row */
         cutrhs = - (*conflictcutlhs);
         SCIP_CALL( SCIPaggrRowAddCustomCons(scip, aggrrow, inds, vals, cnt, cutrhs, 1.0, 0, FALSE) );

         /* try to generate CMIR inequality */
         cnt = 0;

         /* @todo to be implemented */
         *success = FALSE;

         if ( *success )
         {
            SCIPdebugMsg(scip, "Strengthened cut by CMIR ...\n");
            BMSclearMemoryArray(conflictcut, nvars);
            for (j = 0; j < cnt; ++j)
               conflictcut[inds[j]] = - coefs[j];       /* flip direction */
            *conflictcutlhs = - cutrhs;
         }
         SCIPfreeBufferArray(scip, &coefs);
         SCIPaggrRowFree(scip, &aggrrow);
      }

      SCIPfreeBufferArray(scip, &inds);
      SCIPfreeBufferArray(scip, &vals);

      *success = TRUE;
   }

   return SCIP_OKAY;
}


/** generate conflict constraint */
static
SCIP_RETCODE generateConflictCons(
   SCIP*                 scip,               /**< SCIP pointer */
   SCIP_RELAX*           relax,              /**< relaxator */
   SCIP_SOL*             sol                 /**< relaxation solution */
   )
{
   SCIP_RELAXDATA* relaxdata;
   SCIP_Real* conflictcut = NULL;
   SCIP_Real conflictcutlhs;
   SCIP_Bool success;
   SCIP_SDPI* sdpi;
   SCIP_VAR** vars;
   int nvars;
   int i;

   assert( scip != NULL );
   assert( relax != NULL );
   assert( sol != NULL );

   relaxdata = SCIPrelaxGetData(relax);
   assert( relaxdata != NULL );

   if ( ! relaxdata->conflictconss )
      return SCIP_OKAY;

   sdpi = relaxdata->sdpi;
   if ( ! SCIPsdpiWasSolved(sdpi) )
      return SCIP_OKAY;

   if ( ! ( SCIPsdpiIsDualFeasible(sdpi) && relaxdata->conflictfeas ) || ( SCIPsdpiIsDualInfeasible(sdpi) && relaxdata->conflictinfeas ) )
      return SCIP_OKAY;

   nvars = SCIPgetNVars(scip);
   assert( nvars >= 0 );
   vars = SCIPgetVars(scip);
   assert( vars != NULL );

   SCIP_CALL( SCIPallocBufferArray(scip, &conflictcut, nvars) );
   SCIP_CALL( computeConflictCut(scip, sol, relaxdata->tightenrows, relaxdata->conflictcmir, relaxdata->varmapper,
         relaxdata->sdpi, relaxdata->conflictobjcut, conflictcut, &conflictcutlhs, &success) );

   /* generate constraint if dual cut is valid */
   if ( success )
   {
      char consname[SCIP_MAXSTRLEN];
      SCIP_CONS* cons;
      SCIP_VAR** consvars;
      SCIP_Real* consvals;
      int cnt = 0;

      SCIP_CALL( SCIPallocBufferArray(scip, &consvars, nvars) );
      SCIP_CALL( SCIPallocBufferArray(scip, &consvals, nvars) );

      for (i = 0; i < nvars; ++i)
      {
         if ( ! SCIPisZero(scip, conflictcut[i]) )
         {
            consvars[cnt] = vars[i];
            consvals[cnt++] = conflictcut[i];
         }
      }
      (void) SCIPsnprintf(consname, SCIP_MAXSTRLEN, "conflictcut#%d", SCIPrelaxGetNCalls(relax));
      SCIP_CALL( SCIPcreateConsLinear(scip, &cons, consname, cnt, consvars, consvals, conflictcutlhs, SCIPinfinity(scip),
            FALSE, FALSE, FALSE, FALSE, TRUE, FALSE, FALSE, TRUE, TRUE, FALSE) );

#ifdef SCIP_MORE_DEBUG
      SCIPinfoMessage(scip, NULL, "Added dual cut:\n");
      SCIP_CALL( SCIPprintCons(scip, cons, NULL) );
      SCIPinfoMessage(scip, NULL, "\n");
#endif

      /* add constraint as a conflict (will add and release constraint) */
#ifndef WITH_DEBUG_SOLUTION
      if ( cnt > 0 )
      {
         SCIP_CALL( SCIPaddConflict(scip, NULL, cons, NULL, SCIP_CONFTYPE_UNKNOWN, relaxdata->conflictobjcut && ! SCIPisInfinity(scip, SCIPgetCutoffbound(scip))) );
         cons = NULL;
      }
      else
#endif
      {
         SCIP_CALL( SCIPaddCons(scip, cons) );
         SCIP_CALL( SCIPdebugCheckConss(scip, &cons, 1) );
         SCIP_CALL( SCIPreleaseCons(scip, &cons) );
      }

      SCIPfreeBufferArray(scip, &consvals);
      SCIPfreeBufferArray(scip, &consvars);
   }
   SCIPfreeBufferArray(scip, &conflictcut);

   return SCIP_OKAY;
}


/** calculate relaxation and process the relaxation results */
>>>>>>> 4410d7c2
static
SCIP_RETCODE solvePrimalRoundingProblem(
   SCIP*                 scip,               /**< SCIP pointer */
   SCIP_RELAX*           relax,              /**< relaxator */
   SCIP_RELAXDATA*       relaxdata,          /**< relaxator data */
   int                   nblocks,            /**< number of blocks */
   SCIP_CONS**           sdpblocks,          /**< SDP blocks */
   int                   blocksize,          /**< dimension of current block */
   SCIP_CONS*            cons,               /**< solution contraint */
   SCIP_Real             maxprimalentry,     /**< maximal entry */
   SCIP_Real**           starty,             /**< pointer to dual vector y as starting point for the solver */
   int**                 startZnblocknonz,   /**< pointer to dual matrix Z = sum Ai yi as starting point for the solver: number of nonzeros for each block,
                                              *   also length of corresponding row/col/val-arrays */
   int***                startZrow,          /**< pointer to dual matrix Z = sum Ai yi as starting point for the solver: row indices for each block */
   int***                startZcol,          /**< pointer to dual matrix Z = sum Ai yi as starting point for the solver: column indices for each block */
   SCIP_Real***          startZval,          /**< pointer to dual matrix Z = sum Ai yi as starting point for the solver: values for each block */
   int**                 startXnblocknonz,   /**< pointer to primal matrix X as starting point for the solver: number of nonzeros for each block,
                                              *   also length of corresponding row/col/val-arrays */
   int***                startXrow,          /**< pointer to primal matrix X as starting point for the solver: row indices for each block */
   int***                startXcol,          /**< pointer to primal matrix X as starting point for the solver: column indices for each block */
   SCIP_Real***          startXval,          /**< pointer to primal matrix X as starting point for the solver: values for each block */
   SCIP_Real*            lowerbound,         /**< pointer to store lowerbound */
   SCIP_RESULT*          result              /**< result pointer */
   )
{
   SCIP_VAR** blockvars;
   SCIP_LPI* lpi;
   SCIP_ROW** rows;
   SCIP_ROW* row;
   SCIP_VAR** vars;
   SCIP_COL** rowcols;
   SCIP_Real** blockval;
   SCIP_Real** blockeigenvalues;
   SCIP_Real** blockeigenvectors;
   SCIP_Real** blockrowvals;
   SCIP_Real* obj;
   SCIP_Real* lb;
   SCIP_Real* ub;
   SCIP_Real* lhs;
   SCIP_Real* rhs;
   SCIP_Real* val;
   SCIP_Real* blockconstval;
   SCIP_Real* scaledeigenvectors;
   SCIP_Real* fullXmatrix;
   SCIP_Real* fullZmatrix;
   SCIP_Real* rowvals;
   SCIP_Real rowlhs;
   SCIP_Real rowrhs;
   SCIP_Real varobj;
   SCIP_Real epsilon;
   SCIP_Real primalroundobj;
   SCIP_Real dualroundobj;
   int** blockcol;
   int** blockrow;
   int** blockrowcols;
   int* beg;
   int* ind;
   int* blocknvarnonz;
   int* blockconstcol;
   int* blockconstrow;
   int* blocksizes;
   int* nblockrownonz;
   int* rowinds;
   int rownnonz;
   int indpos;
   int startpos;
   int blocknvars;
   int blocknnonz;
   int arraylength;
   int blockconstnnonz;
   int varind;
   int roundingvars;
   int matrixsize;
   int evind;
   int matrixpos;
   int nroundingrows;
   int nremovedentries;
   int nrows;
   int nvars;
   int pos;
   int j;
   int c;
   int b;
   int v;
   int r;
   int i;

   assert( scip != NULL );
   assert( relaxdata->warmstartproject == 4 );

   /* since the main purpose of the rounding problem approach is detecting infeasibility through the restricted primal problem,
    * it doesn't make sense to use this approach unless the whole primal solution is saved */
   if ( relaxdata->warmstartprimaltype != 3 )
   {
      SCIPerrorMessage("Invalid parameter combination, use relax/warmstartproject = 4 only with relax/warmstartprimaltype = 3.\n");
      return SCIP_PARAMETERWRONGVAL;
   }

   /* get some data */
   nvars = SCIPgetNVars(scip);
   assert( nvars >= 0 );
   vars = SCIPgetVars(scip);
<<<<<<< HEAD
   assert( vars != NULL );
=======
>>>>>>> 4410d7c2

   SCIP_CALL( SCIPgetLPRowsData(scip, &rows, &nrows) );

   SCIP_CALL( SCIPstartClock(scip, relaxdata->roundingprobtime) );

   /* since we cannot compute the number of nonzeros of the solution of the rounding problem beforehand, we allocate the maximum possible (blocksize * (blocksize + 1) / 2 */
   for (b = 0; b < nblocks; b++)
   {
      matrixsize = SCIPconsSdpGetBlocksize(scip, sdpblocks[b]);
      matrixsize = (matrixsize * (matrixsize + 1)) / 2;
      (*startXnblocknonz)[b] = matrixsize;

      SCIP_CALL( SCIPallocBufferArray(scip, &(*startXrow)[b], matrixsize) );
      SCIP_CALL( SCIPallocBufferArray(scip, &(*startXcol)[b], matrixsize) );
      SCIP_CALL( SCIPallocBufferArray(scip, &(*startXval)[b], matrixsize) );
   }

   /* allocate memory for LP and variable bound block of warmstart matrix (note that we need to allocate the maximum, since additional
    * entries may be generated through the convex combination */
   SCIP_CALL( SCIPallocBufferArray(scip, &(*startXrow)[nblocks], 2 * nvars + 2 * nrows) );
   SCIP_CALL( SCIPallocBufferArray(scip, &(*startXcol)[nblocks], 2 * nvars + 2 * nrows) );
   SCIP_CALL( SCIPallocBufferArray(scip, &(*startXval)[nblocks], 2 * nvars + 2 * nrows) );
   (*startXnblocknonz)[nblocks] = 2 * nvars + 2 * nrows;

   SCIP_CALL( SCIPconsSavesdpsolGetPrimalMatrix(scip, cons, nblocks + 1, (*startXnblocknonz), (*startXrow), (*startXcol), (*startXval)) );

   lpi = relaxdata->lpi;

   /* clear the old LP */
   SCIP_CALL( SCIPlpiClear(lpi) );

   /* we want to maximize for the primal rounding problem */
   SCIP_CALL( SCIPlpiChgObjsen(lpi, SCIP_OBJSEN_MAXIMIZE) );

   /* if the varmapper has a different number of variables than SCIP, we might get problems with empty spots in the obj/lb/ub arrays */
   assert( SCIPsdpVarmapperGetNVars(relaxdata->varmapper) == nvars );

   /* initialize the rows */
   SCIP_CALL( SCIPallocBufferArray(scip, &lhs, nvars) );
   SCIP_CALL( SCIPallocBufferArray(scip, &rhs, nvars) );
   for (v = 0; v < nvars; v++)
   {
      varobj = SCIPvarGetObj(vars[v]);
      lhs[SCIPsdpVarmapperGetSdpIndex(relaxdata->varmapper, vars[v])] = varobj;
      rhs[SCIPsdpVarmapperGetSdpIndex(relaxdata->varmapper, vars[v])] = varobj;
   }

   /* this vector will be used to later map the solution to the correspoding blocks */
   SCIP_CALL( SCIPallocBufferArray(scip, &blocksizes, nblocks + 2) );
   SCIP_CALL( SCIPallocBufferArray(scip, &blockeigenvalues, nblocks) );
   SCIP_CALL( SCIPallocBufferArray(scip, &blockeigenvectors, nblocks) );

   /* initialize rows; columns will be added blockwise later (note that we reenter the whole problem each time
    * and do not allow warmstarts, we could store the LP- and bound-constraints between nodes (TODO, but would
    * need to check for added/removed cuts then), but warmstarting doesn't seem to make sense since the whole
    * SDP part is changed, which should form the main difficulty when solving (MI)SDPs */
   SCIP_CALL( SCIPlpiAddRows(lpi, nvars, lhs, rhs, NULL, 0, NULL, NULL, NULL) );

   SCIPfreeBufferArray(scip, &rhs);
   SCIPfreeBufferArray(scip, &lhs);

   /* add columns corresponding to bound constraints (at most we get two entries [lb & ub] per variable) */
   SCIP_CALL( SCIPallocBufferArray(scip, &obj, 2*nvars) );
   SCIP_CALL( SCIPallocBufferArray(scip, &lb, 2*nvars) );
   SCIP_CALL( SCIPallocBufferArray(scip, &ub, 2*nvars) );
   SCIP_CALL( SCIPallocBufferArray(scip, &beg, 2*nvars) );
   SCIP_CALL( SCIPallocBufferArray(scip, &ind, 2*nvars) );
   SCIP_CALL( SCIPallocBufferArray(scip, &val, 2*nvars) );

   /* iterate over all finite variable bounds and set the corresponding entries */
   pos = 0;
   for (v = 0; v < nvars; v++)
   {
      if ( ! SCIPisInfinity(scip, -SCIPvarGetLbLocal(vars[v])) )
      {
         obj[pos] = SCIPvarGetLbLocal(vars[v]);
         lb[pos] = 0.0;
         ub[pos] = SCIPlpiInfinity(lpi);
         beg[pos] = pos;
         ind[pos] = SCIPsdpVarmapperGetSdpIndex(relaxdata->varmapper, vars[v]);
         val[pos] = 1.0;
         pos++;
      }

      if ( ! SCIPisInfinity(scip, SCIPvarGetUbLocal(vars[v])) )
      {
         obj[pos] = -1 * SCIPvarGetUbLocal(vars[v]);
         lb[pos] = 0.0;
         ub[pos] = SCIPlpiInfinity(lpi);
         beg[pos] = pos;
         ind[pos] = SCIPsdpVarmapperGetSdpIndex(relaxdata->varmapper, vars[v]);
         val[pos] = -1.0;
         pos++;
      }
   }

   SCIP_CALL( SCIPlpiAddCols(lpi, pos, obj, lb, ub, NULL, pos, beg, ind, val) );
   blocksizes[0] = pos;
   roundingvars = pos;

   SCIPfreeBufferArray(scip, &val);
   SCIPfreeBufferArray(scip, &ind);
   SCIPfreeBufferArray(scip, &beg);
   SCIPfreeBufferArray(scip, &ub);
   SCIPfreeBufferArray(scip, &lb);
   SCIPfreeBufferArray(scip, &obj);

   /* add columns corresponding to linear constraints (at most we get two columns per ranged row) */
   SCIP_CALL( SCIPgetLPRowsData(scip, &rows, &nrows) );

   SCIP_CALL( SCIPallocBufferArray(scip, &obj, 2 * nrows) );
   SCIP_CALL( SCIPallocBufferArray(scip, &lb, 2 * nrows) );
   SCIP_CALL( SCIPallocBufferArray(scip, &ub, 2 * nrows) );
   SCIP_CALL( SCIPallocBufferArray(scip, &beg, 2 * nrows) );
   SCIP_CALL( SCIPallocBufferArray(scip, &ind, 2 * nrows * nvars) );
   SCIP_CALL( SCIPallocBufferArray(scip, &val, 2 * nrows * nvars) );

   pos = 0;
   indpos = 0;

   /* iterate over all LP-ranged-rows and add corresponding entries if lhs and/or rhs is finite */
   for (r = 0; r < nrows; r++)
   {
      row = rows[r];
      assert( row != 0 );
      rownnonz = SCIProwGetNNonz(row);

      rowvals = SCIProwGetVals(row);
      rowcols = SCIProwGetCols(row);
      rowlhs = SCIProwGetLhs(row) - SCIProwGetConstant(row);
      rowrhs = SCIProwGetRhs(row) - SCIProwGetConstant(row);

      if ( ! SCIPisInfinity(scip, -rowlhs) )
      {
         obj[pos] = rowlhs;
         lb[pos] = 0.0;
         ub[pos] = SCIPlpiInfinity(lpi);
         beg[pos] = indpos;
         for (i = 0; i < rownnonz; i++)
         {
            ind[indpos] = SCIPsdpVarmapperGetSdpIndex(relaxdata->varmapper, SCIPcolGetVar(rowcols[i]));
            val[indpos] = rowvals[i];
            indpos++;
         }
         pos++;
      }

      /* since we assume >= constraints in the dual, we have to multiply all entries of <= constraints by -1 */
      if ( ! SCIPisInfinity(scip, rowrhs) )
      {
         obj[pos] = -rowrhs;
         lb[pos] = 0.0;
         ub[pos] = SCIPlpiInfinity(lpi);
         beg[pos] = indpos;
         for (i = 0; i < rownnonz; i++)
         {
            ind[indpos] = SCIPsdpVarmapperGetSdpIndex(relaxdata->varmapper, SCIPcolGetVar(rowcols[i]));
            val[indpos] = -rowvals[i];
            indpos++;
         }
         pos++;
      }
   }

   SCIP_CALL( SCIPlpiAddCols(lpi, pos, obj, lb, ub, NULL, indpos, beg, ind, val) );
   blocksizes[1] = pos;
   roundingvars += pos;

   SCIPfreeBufferArray(scip, &val);
   SCIPfreeBufferArray(scip, &ind);
   SCIPfreeBufferArray(scip, &beg);
   SCIPfreeBufferArray(scip, &ub);
   SCIPfreeBufferArray(scip, &lb);
   SCIPfreeBufferArray(scip, &obj);

   /* finally add columns corresponding to SDP-constraints */
   for (b = 0; b < nblocks; b++)
   {
      /* get data for this SDP block */
      SCIP_CALL( SCIPconsSdpGetNNonz(scip, sdpblocks[b], NULL, &blockconstnnonz) );
      SCIP_CALL( SCIPallocBufferArray(scip, &blocknvarnonz, nvars) );
      SCIP_CALL( SCIPallocBufferArray(scip, &blockcol, nvars) );
      SCIP_CALL( SCIPallocBufferArray(scip, &blockrow, nvars) );
      SCIP_CALL( SCIPallocBufferArray(scip, &blockval, nvars) );
      SCIP_CALL( SCIPallocBufferArray(scip, &blockvars, nvars) );
      SCIP_CALL( SCIPallocBufferArray(scip, &blockconstcol, blockconstnnonz) );
      SCIP_CALL( SCIPallocBufferArray(scip, &blockconstrow, blockconstnnonz) );
      SCIP_CALL( SCIPallocBufferArray(scip, &blockconstval, blockconstnnonz) );

      arraylength = nvars;
      SCIP_CALL( SCIPconsSdpGetData(scip, sdpblocks[b], &blocknvars, &blocknnonz, &blocksize, &arraylength, blocknvarnonz,
            blockcol, blockrow, blockval, blockvars, &blockconstnnonz, blockconstcol, blockconstrow, blockconstval, NULL, NULL, NULL) );
      assert( arraylength == nvars ); /* arraylength should alwys be sufficient */

      matrixsize = blocksize * blocksize;

      SCIP_CALL( SCIPallocBufferArray(scip, &fullXmatrix, matrixsize) );
      SCIP_CALL( SCIPallocBufferArray(scip, &blockeigenvalues[b], blocksize) );
      SCIP_CALL( SCIPallocBufferArray(scip, &blockeigenvectors[b], matrixsize) );

      SCIP_CALL( expandSparseMatrix((*startXnblocknonz)[b], blocksize, (*startXrow)[b], (*startXcol)[b], (*startXval)[b], fullXmatrix) );

      SCIP_CALL( SCIPlapackComputeEigenvectorDecomposition(SCIPbuffer(scip), blocksize, fullXmatrix, blockeigenvalues[b], blockeigenvectors[b]) );

      /* compute coefficients for rounding problems, we get blocksize many variables corresponding to the eigenvalues of X* */
      SCIP_CALL( SCIPallocBufferArray(scip, &obj, blocksize) );
      SCIP_CALL( SCIPallocBufferArray(scip, &lb, blocksize) );
      SCIP_CALL( SCIPallocBufferArray(scip, &ub, blocksize) );
      SCIP_CALL( SCIPallocBufferArray(scip, &beg, blocksize) );
      SCIP_CALL( SCIPallocBufferArray(scip, &ind, blocksize*nvars) );
      SCIP_CALL( SCIPallocBufferArray(scip, &val, blocksize*nvars) );

      /* initialize arrays */
      for (i = 0; i < blocksize; i++)
      {
         obj[i] = 0.0;
         beg[i] = i * nvars;

         for (v = 0; v < nvars; v++)
         {
            ind[i * nvars + v] = v;
            val[i * nvars + v] = 0.0;
         }

         /* make all eigenvalues non-negative, so that matrix stays positive semidefinite */
         lb[i] = 0.0;
         ub[i] = SCIPlpiInfinity(lpi);
      }

      /* iterate over constant entries to compute objective coefficients */
      for (i = 0; i < blockconstnnonz; i++)
      {
         /* for every constant matrix entry (k,l) and every eigenvector i, we get an entry A_kl * V_ki *V_li
          * entry V_ki corresponds to entry k of the i-th eigenvector, which is given as the i-th row of the eigenvectors array
          * note that we need to mulitply by two for non-diagonal entries to also account for entry (l,k) */
         for (evind = 0; evind < blocksize; evind++)
         {
            if ( blockconstrow[i] == blockconstcol[i] )
               obj[evind] += blockconstval[i] * blockeigenvectors[b][evind * blocksize + blockconstrow[i]] * blockeigenvectors[b][evind * blocksize + blockconstcol[i]];
            else
               obj[evind] += 2 * blockconstval[i] * blockeigenvectors[b][evind * blocksize + blockconstrow[i]] * blockeigenvectors[b][evind * blocksize + blockconstcol[i]];
         }
      }

      SCIPfreeBufferArray(scip, &blockconstval);
      SCIPfreeBufferArray(scip, &blockconstrow);
      SCIPfreeBufferArray(scip, &blockconstcol);

      /* compute constraint coefficients */
      for (v = 0; v < blocknvars; v++)
      {
         varind = SCIPsdpVarmapperGetSdpIndex(relaxdata->varmapper, blockvars[v]);
         for (i = 0; i < blocknvarnonz[v]; i++)
         {
            /* for every matrix entry (k,l) and every eigenvector i, we get an entry A_kl * V_kj *V_lj
             * entry V_kj corresponds to entry k of the j-th eigenvector, which is given as the j-th row of the eigenvectors array
             * note that we need to mulitply by two for non-diagonal entries to also account for entry (l,k) */
            for (evind = 0; evind < blocksize; evind++)
            {
               if ( blockrow[v][i] == blockcol[v][i] )
                  val[evind * nvars + varind] += blockval[v][i] * blockeigenvectors[b][evind * blocksize + blockrow[v][i]] * blockeigenvectors[b][evind * blocksize + blockcol[v][i]];
               else
                  val[evind * nvars + varind] += 2 * blockval[v][i] * blockeigenvectors[b][evind * blocksize + blockrow[v][i]] * blockeigenvectors[b][evind * blocksize + blockcol[v][i]];
            }
         }
      }

      SCIPfreeBufferArray(scip, &blockvars);
      SCIPfreeBufferArray(scip, &blockval);
      SCIPfreeBufferArray(scip, &blockrow);
      SCIPfreeBufferArray(scip, &blockcol);
      SCIPfreeBufferArray(scip, &blocknvarnonz);
      SCIPfreeBufferArray(scip, &fullXmatrix);

      /* remove zero entries */
      nremovedentries = 0;
      for (i = 0; i < blocksize; i++)
      {
         beg[i] = beg[i] - nremovedentries;
         for (v = 0; v < nvars; v++)
         {
            if ( REALABS(val[i * nvars + v]) < SCIPepsilon(scip) )
            {
               nremovedentries++;
            }
            else
            {
               val[i * nvars + v - nremovedentries] = val[i * nvars + v];
               ind[i * nvars + v - nremovedentries] = ind[i * nvars + v];
            }
         }
      }

      SCIP_CALL( SCIPlpiAddCols(lpi, blocksize, obj, lb, ub, NULL, blocksize*nvars - nremovedentries, beg, ind, val) );

      blocksizes[2 + b] = blocksize;
      roundingvars += blocksize;

      SCIPfreeBufferArray(scip, &val);
      SCIPfreeBufferArray(scip, &ind);
      SCIPfreeBufferArray(scip, &beg);
      SCIPfreeBufferArray(scip, &ub);
      SCIPfreeBufferArray(scip, &lb);
      SCIPfreeBufferArray(scip, &obj);
   }

   /* solve the problem (since we may encounter unboundedness, which sometimes causes trouble for the CPLEX interior-point solver,
    * we use the dual Simplex solver) */
   SCIP_CALL( SCIPlpiSolveDual(lpi) );

   /* get optimal objective value of the primal rounding problem (will be -infinity if infeasible) */
   SCIP_CALL( SCIPlpiGetObjval(lpi, &primalroundobj) );

   SCIP_CALL( SCIPstopClock(scip, relaxdata->roundingprobtime) );

   /* if the restricted primal problem is already dual infeasible, then the original primal has to be dual infeasible as
    * well, so the dual we actually want to solve is infeasible and we can cut the node off
    * the same is true by weak duality if the restricted primal already has a larger objective value than the current cutoff-bound */
   if ( SCIPlpiIsDualInfeasible(lpi) || SCIPisGE(scip, primalroundobj, SCIPgetCutoffbound(scip)) )
   {
      if ( SCIPlpiIsDualInfeasible(lpi) )
      {
         SCIPdebugMsg(scip, "Infeasibility of node %lld detected through primal rounding problem during warmstarting\n",
            SCIPnodeGetNumber(SCIPgetCurrentNode(scip)));

         relaxdata->roundingprobinf++;
      }
      else if ( SCIPisGT(scip, primalroundobj, SCIPgetCutoffbound(scip)) )
      {
         SCIPdebugMsg(scip, "Suboptimality of node %lld detected through primal rounding problem during warmstarting:"
            "lower bound = %f > %f = cutoffbound\n", SCIPnodeGetNumber(SCIPgetCurrentNode(scip)), primalroundobj, SCIPgetCutoffbound(scip));

         relaxdata->roundingcutoff++;
      }

      /* free memory */
      SCIPfreeBufferArrayNull(scip, &(*startXval)[nblocks]);
      SCIPfreeBufferArrayNull(scip, &(*startXcol)[nblocks]);
      SCIPfreeBufferArrayNull(scip, &(*startXrow)[nblocks]);
      for (b = 0; b < nblocks; b++)
      {
         SCIPfreeBufferArrayNull(scip, &blockeigenvectors[b]);
         SCIPfreeBufferArrayNull(scip, &blockeigenvalues[b]);
         SCIPfreeBufferArrayNull(scip, &(*startXval)[b]);
         SCIPfreeBufferArrayNull(scip, &(*startXcol)[b]);
         SCIPfreeBufferArrayNull(scip, &(*startXrow)[b]);
         SCIPfreeBufferArrayNull(scip, &(*startZval)[b]);
         SCIPfreeBufferArrayNull(scip, &(*startZcol)[b]);
         SCIPfreeBufferArrayNull(scip, &(*startZrow)[b]);
      }
      SCIPfreeBufferArray(scip, &blocksizes);
      SCIPfreeBufferArray(scip, &blockeigenvectors);
      SCIPfreeBufferArray(scip, &blockeigenvalues);
      SCIPfreeBufferArrayNull(scip, &(*startXval));
      SCIPfreeBufferArrayNull(scip, &(*startXcol));
      SCIPfreeBufferArrayNull(scip, &(*startXrow));
      SCIPfreeBufferArrayNull(scip, &startXnblocknonz);
      SCIPfreeBufferArrayNull(scip, &(*startZval));
      SCIPfreeBufferArrayNull(scip, &(*startZcol));
      SCIPfreeBufferArrayNull(scip, &(*startZrow));
      SCIPfreeBufferArrayNull(scip, &startZnblocknonz);
      SCIPfreeBufferArrayNull(scip, &sdpblocks);
      SCIPfreeBufferArray(scip, &starty);

      relaxdata->feasible = FALSE;
      *result = SCIP_CUTOFF;
      return SCIP_OKAY;
   }
   else if ( relaxdata->warmstartroundonlyinf )
   {
      /* in this case we only cared about checking infeasibility and coldstart now */
      SCIPfreeBufferArrayNull(scip, &(*startXval)[nblocks]);
      SCIPfreeBufferArrayNull(scip, &(*startXcol)[nblocks]);
      SCIPfreeBufferArrayNull(scip, &(*startXrow)[nblocks]);
      for (b = 0; b < nblocks; b++)
      {
         SCIPfreeBufferArrayNull(scip, &blockeigenvectors[b]);
         SCIPfreeBufferArrayNull(scip, &blockeigenvalues[b]);
         SCIPfreeBufferArrayNull(scip, &(*startXval)[b]);
         SCIPfreeBufferArrayNull(scip, &(*startXcol)[b]);
         SCIPfreeBufferArrayNull(scip, &(*startXrow)[b]);
         SCIPfreeBufferArrayNull(scip, &(*startZval)[b]);
         SCIPfreeBufferArrayNull(scip, &(*startZcol)[b]);
         SCIPfreeBufferArrayNull(scip, &(*startZrow)[b]);
      }
      SCIPfreeBufferArray(scip, &blocksizes);
      SCIPfreeBufferArray(scip, &blockeigenvectors);
      SCIPfreeBufferArray(scip, &blockeigenvalues);
      SCIPfreeBufferArrayNull(scip, &(*startXval));
      SCIPfreeBufferArrayNull(scip, &(*startXcol));
      SCIPfreeBufferArrayNull(scip, &(*startXrow));
      SCIPfreeBufferArrayNull(scip, &(*startXnblocknonz));
      SCIPfreeBufferArrayNull(scip, &(*startZval));
      SCIPfreeBufferArrayNull(scip, &(*startZcol));
      SCIPfreeBufferArrayNull(scip, &(*startZrow));
      SCIPfreeBufferArrayNull(scip, &(*startZnblocknonz));
      SCIPfreeBufferArrayNull(scip, &sdpblocks);
      SCIPfreeBufferArray(scip, &(*starty));

      return SCIP_OKAY;
   }
   else if ( ! SCIPlpiIsOptimal(lpi) )
   {
      SCIPdebugMsg(scip, "Solving without warmstart since solving of the primal rounding problem failed with status %d!\n", SCIPlpiGetInternalStatus(lpi));
      relaxdata->primalroundfails++;

      /* since warmstart computation failed, we solve without warmstart, free memory and skip the remaining warmstarting code */
      SCIPfreeBufferArrayNull(scip, &(*startXval)[nblocks]);
      SCIPfreeBufferArrayNull(scip, &(*startXcol)[nblocks]);
      SCIPfreeBufferArrayNull(scip, &(*startXrow)[nblocks]);
      for (b = 0; b < nblocks; b++)
      {
         SCIPfreeBufferArrayNull(scip, &blockeigenvectors[b]);
         SCIPfreeBufferArrayNull(scip, &blockeigenvalues[b]);
         SCIPfreeBufferArrayNull(scip, &(*startXval)[b]);
         SCIPfreeBufferArrayNull(scip, &(*startXcol)[b]);
         SCIPfreeBufferArrayNull(scip, &(*startXrow)[b]);
         SCIPfreeBufferArrayNull(scip, &(*startZval)[b]);
         SCIPfreeBufferArrayNull(scip, &(*startZcol)[b]);
         SCIPfreeBufferArrayNull(scip, &(*startZrow)[b]);
      }
      SCIPfreeBufferArray(scip, &blocksizes);
      SCIPfreeBufferArray(scip, &blockeigenvectors);
      SCIPfreeBufferArray(scip, &blockeigenvalues);
      SCIPfreeBufferArrayNull(scip, &(*startXval));
      SCIPfreeBufferArrayNull(scip, &(*startXcol));
      SCIPfreeBufferArrayNull(scip, &(*startXrow));
      SCIPfreeBufferArrayNull(scip, &startXnblocknonz);
      SCIPfreeBufferArrayNull(scip, &(*startZval));
      SCIPfreeBufferArrayNull(scip, &(*startZcol));
      SCIPfreeBufferArrayNull(scip, &(*startZrow));
      SCIPfreeBufferArrayNull(scip, &startZnblocknonz);
      SCIPfreeBufferArrayNull(scip, &sdpblocks);
      SCIPfreeBufferArray(scip, &(*starty));

      return SCIP_OKAY;
   }
   else
   {
      SCIP_Real* optev;
      int evpos;

      /* the problem was solved to optimality: we construct the primal matrix using the computed eigenvalues */
      SCIP_CALL( SCIPallocBufferArray(scip, &optev, roundingvars) );

      SCIP_CALL( SCIPlpiGetSol(lpi, NULL, optev, NULL, NULL, NULL) );

      /* build varbound block */
      pos = blocksizes[1]; /* to save some sorting later, the startX arrays should start with the LP block */
      evpos = 0;
      for (v = 0; v < nvars; v++)
      {
         (*startXrow)[nblocks][pos] = 2 * nrows + 2 * v;
         (*startXcol)[nblocks][pos] = 2 * nrows + 2 * v;
         if ( ! SCIPisInfinity(scip, -1 * SCIPvarGetLbLocal(vars[v])) )
         {
            (*startXval)[nblocks][pos] = optev[evpos];
            evpos++;
         }
         else
            (*startXval)[nblocks][pos] = SCIPinfinity(scip);
         pos++;

         (*startXrow)[nblocks][pos] = 2 * nrows + 2 * v + 1;
         (*startXcol)[nblocks][pos] = 2 * nrows + 2 * v + 1;
         if ( ! SCIPisInfinity(scip, SCIPvarGetUbLocal(vars[v])) )
         {
            (*startXval)[nblocks][pos] = optev[evpos];
            evpos++;
         }
         else
            (*startXval)[nblocks][pos] = SCIPinfinity(scip);
         pos++;
      }
      assert( evpos == blocksizes[0] );

      /* build LP block */
      pos = 0;
      evpos = blocksizes[0];
      for (r = 0; r < nrows; r++)
      {
         row = rows[r];

         rowlhs = SCIProwGetLhs(row) - SCIProwGetConstant(row);
         rowrhs = SCIProwGetRhs(row) - SCIProwGetConstant(row);

         (*startXrow)[nblocks][pos] = 2 * r;
         (*startXcol)[nblocks][pos] = 2 * r;
         if ( ! SCIPisInfinity(scip, -1 * rowlhs) )
         {
            (*startXval)[nblocks][pos] = optev[evpos];
            evpos++;
         }
         else
            (*startXval)[nblocks][pos] = SCIPinfinity(scip);
         pos++;

         (*startXrow)[nblocks][pos] = 2 * r + 1;
         (*startXcol)[nblocks][pos] = 2 * r + 1;
         if ( ! SCIPisInfinity(scip, rowrhs) )
         {
            (*startXval)[nblocks][pos] = optev[evpos];
            evpos++;
         }
         else
            (*startXval)[nblocks][pos] = SCIPinfinity(scip);
         pos++;
      }
      assert( evpos == blocksizes[0] + blocksizes[1] );

      (*startXnblocknonz)[nblocks] = blocksizes[0] + blocksizes[1];

      /* build SDP blocks */
      pos = blocksizes[0] + blocksizes[1];
      for (b = 0; b < nblocks; b++)
      {
         blocksize = blocksizes[2 + b];
         matrixsize = blocksize * blocksize;

         /* duplicate memory of eigenvectors to compute diag(lambda_i^*) * U^T */
         SCIP_CALL( SCIPduplicateBufferArray(scip, &scaledeigenvectors, blockeigenvectors[b], matrixsize) );

         /* compute diag(lambda_i_+) * U^T */
         SCIP_CALL( scaleTransposedMatrix(blocksize, scaledeigenvectors, &(optev[pos])) );

         /* allocate memory for full X matrix */
         SCIP_CALL( SCIPallocBufferArray(scip, &fullXmatrix, matrixsize) );

         /* compute U * [diag(lambda_i_+) * U^T] (note that transposes are switched because LAPACK/Fortran uses column-first-format) */
         SCIP_CALL( SCIPlapackMatrixMatrixMult(blocksizes[2 + b], blocksizes[2 + b], blockeigenvectors[b], TRUE, blocksizes[2 + b], blocksizes[2 + b],
               scaledeigenvectors, FALSE, fullXmatrix) );

         /* extract sparse matrix */
         (*startXnblocknonz)[b] = 0;
         epsilon = SCIPepsilon(scip);
         for (r = 0; r < blocksize; r++)
         {
            for (c = r; c < blocksize; c++)
            {
               matrixpos = r * blocksize + c;
               if ( REALABS(fullXmatrix[matrixpos]) > epsilon )
               {
                  (*startXrow)[b][(*startXnblocknonz)[b]] = r;
                  (*startXcol)[b][(*startXnblocknonz)[b]] = c;
                  (*startXval)[b][(*startXnblocknonz)[b]] = fullXmatrix[matrixpos];
                  (*startXnblocknonz)[b]++;
               }
            }
         }
         pos += blocksizes[2 + b];
         SCIPfreeBufferArray(scip, &fullXmatrix);
         SCIPfreeBufferArray(scip, &scaledeigenvectors);
      }
      SCIPfreeBufferArray(scip, &optev);
   }

   /* solve dual rounding problem */

   /* allocate memory for LP and varbound-block (we take a worst-case guess here) */
   matrixsize = 2 * nvars + 2 * nrows;
   SCIP_CALL( SCIPallocBufferArray(scip, &(*startZrow)[nblocks], matrixsize) );
   SCIP_CALL( SCIPallocBufferArray(scip, &(*startZcol)[nblocks], matrixsize) );
   SCIP_CALL( SCIPallocBufferArray(scip, &(*startZval)[nblocks], matrixsize) );

   /* clear the old LP */
   SCIP_CALL( SCIPlpiClear(lpi) );

   /* we want to maximize for the primal rounding problem */
   SCIP_CALL( SCIPlpiChgObjsen(lpi, SCIP_OBJSEN_MINIMIZE) );

   /* compute number of columns */
   roundingvars = nvars;
   for (b = 0; b < nblocks; b++)
      roundingvars += blocksizes[2 + b];

   SCIP_CALL( SCIPallocBufferArray(scip, &obj, roundingvars) );
   SCIP_CALL( SCIPallocBufferArray(scip, &lb, roundingvars) );
   SCIP_CALL( SCIPallocBufferArray(scip, &ub, roundingvars) );

   for (v = 0; v < nvars; v++)
   {
      obj[SCIPsdpVarmapperGetSdpIndex(relaxdata->varmapper, vars[v])] = SCIPvarGetObj(vars[v]);
      lb[SCIPsdpVarmapperGetSdpIndex(relaxdata->varmapper, vars[v])] = SCIPvarGetLbLocal(vars[v]);
      ub[SCIPsdpVarmapperGetSdpIndex(relaxdata->varmapper, vars[v])] = SCIPvarGetUbLocal(vars[v]);
   }

   /* the eigenvalue-variables should all be non-negative, but do not appear in the objective */
   for (v = nvars; v < roundingvars; v++)
   {
      obj[v] = 0.0;
      lb[v] = 0.0;
      ub[v] = SCIPlpiInfinity(lpi);
   }

   /* initialize columns; rows will be added blockwise later (note that we reenter the whole problem each time
    * and do not allow warmstarts, we could store the LP- and bound-constraints between nodes (TODO, but would
    * need to check for added/removed cuts then), but warmstarting doesn't seem to make sense since the whole
    * SDP part is changed, which should form the main difficulty when solving (MI)SDPs */
   SCIP_CALL( SCIPlpiAddCols(lpi, roundingvars, obj, lb, ub, NULL, 0, NULL, NULL, NULL) );

   SCIPfreeBufferArray(scip, &ub);
   SCIPfreeBufferArray(scip, &lb);
   SCIPfreeBufferArray(scip, &obj);

   /* add LP rows */
   SCIP_CALL( SCIPgetLPRowsData(scip, &rows, &nrows) );

   for (r = 0; r < nrows; r++)
   {
      row = rows[r];
      assert( row != NULL );
      rownnonz = SCIProwGetNNonz(row);

      rowvals = SCIProwGetVals(row);
      rowcols = SCIProwGetCols(row);
      rowlhs = SCIProwGetLhs(row) - SCIProwGetConstant(row);
      rowrhs = SCIProwGetRhs(row) - SCIProwGetConstant(row);

      SCIP_CALL( SCIPallocBufferArray(scip, &rowinds, rownnonz) );

      /* iterate over rowcols and get corresponding indices */
      for (i = 0; i < rownnonz; i++)
         rowinds[i] = SCIPsdpVarmapperGetSdpIndex(relaxdata->varmapper, SCIPcolGetVar(rowcols[i]));

      pos = 0;

      SCIP_CALL( SCIPlpiAddRows(lpi, 1, &rowlhs, &rowrhs, NULL, rownnonz, &pos, rowinds, rowvals) );

      SCIPfreeBufferArray(scip, &rowinds);
   }

   /* for each SDP-block add constraints linking y-variables to eigenvalues of Z matrix */
   startpos = nvars;
   for (b = 0; b < nblocks; b++)
   {
      /* get data for this SDP block */
      SCIP_CALL( SCIPconsSdpGetNNonz(scip, sdpblocks[b], NULL, &blockconstnnonz) );
      SCIP_CALL( SCIPallocBufferArray(scip, &blocknvarnonz, nvars) );
      SCIP_CALL( SCIPallocBufferArray(scip, &blockcol, nvars) );
      SCIP_CALL( SCIPallocBufferArray(scip, &blockrow, nvars) );
      SCIP_CALL( SCIPallocBufferArray(scip, &blockval, nvars) );
      SCIP_CALL( SCIPallocBufferArray(scip, &blockvars, nvars) );
      SCIP_CALL( SCIPallocBufferArray(scip, &blockconstcol, blockconstnnonz) );
      SCIP_CALL( SCIPallocBufferArray(scip, &blockconstrow, blockconstnnonz) );
      SCIP_CALL( SCIPallocBufferArray(scip, &blockconstval, blockconstnnonz) );
      blocksize = blocksizes[2 + b];
      matrixsize = blocksize * blocksize;

      SCIP_CALL( SCIPallocBufferArray(scip, &fullZmatrix, matrixsize) );

      SCIP_CALL( expandSparseMatrix((*startZnblocknonz)[b], blocksize, (*startZrow)[b], (*startZcol)[b], (*startZval)[b], fullZmatrix) );

      SCIP_CALL( SCIPlapackComputeEigenvectorDecomposition(SCIPbuffer(scip), blocksize, fullZmatrix, blockeigenvalues[b], blockeigenvectors[b]) );

      arraylength = nvars;
      SCIP_CALL( SCIPconsSdpGetData(scip, sdpblocks[b], &blocknvars, &blocknnonz, &blocksize, &arraylength, blocknvarnonz,
            blockcol, blockrow, blockval, blockvars, &blockconstnnonz, blockconstcol, blockconstrow, blockconstval, NULL, NULL, NULL) );

      nroundingrows = (blocksize * (blocksize + 1)) / 2;

      SCIP_CALL( SCIPallocBufferArray(scip, &lhs, nroundingrows) );
      SCIP_CALL( SCIPallocBufferArray(scip, &rhs, nroundingrows) );
      SCIP_CALL( SCIPallocBufferArray(scip, &nblockrownonz , nroundingrows) );
      SCIP_CALL( SCIPallocBufferArray(scip, &blockrowcols , nroundingrows) );
      SCIP_CALL( SCIPallocBufferArray(scip, &blockrowvals , nroundingrows) );

      /* initialize lhs and rhs with 0 and allocate memory for nonzeros (we take the worst case of nvars y entries and blocksize lambda entries) */
      for (i = 0; i < nroundingrows; i++)
      {
         lhs[i] = 0.0;
         rhs[i] = 0.0;

         nblockrownonz[i] = 0;
         SCIP_CALL( SCIPallocBufferArray(scip, &blockrowcols[i], nvars + blocksize) );
         SCIP_CALL( SCIPallocBufferArray(scip, &blockrowvals[i], nvars + blocksize) );
      }

      /* iterate over constant matrix to compute right-hand sides of equality constraints */
      for (i = 0; i < blockconstnnonz; i++)
      {
         assert( lhs[SCIPconsSdpCompLowerTriangPos(blockconstrow[i], blockconstcol[i])] == 0.0 ); /* there should only be a single entry per index-pair */
         lhs[SCIPconsSdpCompLowerTriangPos(blockconstrow[i], blockconstcol[i])] = blockconstval[i];
         rhs[SCIPconsSdpCompLowerTriangPos(blockconstrow[i], blockconstcol[i])] = blockconstval[i];
      }

      /* iterate over all nonzeros to add them to the roundingrows */
      for (v = 0; v < blocknvars; v++)
      {
         varind = SCIPsdpVarmapperGetSdpIndex(relaxdata->varmapper, blockvars[v]);

         for (i = 0; i < blocknvarnonz[v]; i++)
         {
            pos = SCIPconsSdpCompLowerTriangPos(blockrow[v][i], blockcol[v][i]);
            blockrowcols[pos][nblockrownonz[pos]] = varind;
            blockrowvals[pos][nblockrownonz[pos]] = blockval[v][i];
            nblockrownonz[pos]++;
         }
      }

      /* add entries corresponding to eigenvalues */
      for (evind = 0; evind < blocksize; evind++)
      {
         for (i = 0; i < blocksize; i++)
         {
            for (j = 0; j <= i; j++)
            {
               /* for index (i,j) and every eigenvector v, we get an entry -V_iv *V_jv (we get the -1 by transferring this to the left-hand side of the equation)
                * entry V_iv corresponds to entry i of the v-th eigenvector, which is given as the v-th row of the eigenvectors array */
               if ( SCIPisGT(scip, REALABS(-1 * blockeigenvectors[b][evind * blocksize + i] * blockeigenvectors[b][evind * blocksize + j]), 0.0) )
               {
                  pos = SCIPconsSdpCompLowerTriangPos(i, j);
                  blockrowcols[pos][nblockrownonz[pos]] = startpos + evind;
                  blockrowvals[pos][nblockrownonz[pos]] = -1 * blockeigenvectors[b][evind * blocksize + i] * blockeigenvectors[b][evind * blocksize + j];
                  nblockrownonz[pos]++;
               }
            }
         }
      }
      startpos += blocksize;

      pos = 0;
      /* add the rows one by one */
      for (r = 0; r < nroundingrows; r++)
      {
         SCIP_CALL( SCIPlpiAddRows(lpi, 1, &lhs[r], &rhs[r], NULL, nblockrownonz[r], &pos, blockrowcols[r], blockrowvals[r]) );
         SCIPfreeBufferArray(scip, &blockrowvals[r]);
         SCIPfreeBufferArray(scip, &blockrowcols[r]);
      }

      SCIPfreeBufferArray(scip, &blockrowvals);
      SCIPfreeBufferArray(scip, &blockrowcols);
      SCIPfreeBufferArray(scip, &nblockrownonz);
      SCIPfreeBufferArray(scip, &rhs);
      SCIPfreeBufferArray(scip, &lhs);
      SCIPfreeBufferArray(scip, &fullZmatrix);
      SCIPfreeBufferArray(scip, &blockconstval);
      SCIPfreeBufferArray(scip, &blockconstrow);
      SCIPfreeBufferArray(scip, &blockconstcol);
      SCIPfreeBufferArray(scip, &blockvars);
      SCIPfreeBufferArray(scip, &blockval);
      SCIPfreeBufferArray(scip, &blockrow);
      SCIPfreeBufferArray(scip, &blockcol);
      SCIPfreeBufferArray(scip, &blocknvarnonz);
   }

   /* solve the problem (for some reason dual simplex seems to work better here) */
   SCIP_CALL( SCIPstartClock(scip, relaxdata->roundingprobtime) );
   SCIP_CALL( SCIPlpiSolveDual(lpi) );
   SCIP_CALL( SCIPstopClock(scip, relaxdata->roundingprobtime) );

   if ( ! SCIPlpiIsOptimal(lpi) )
   {
      SCIPdebugMsg(scip, "Solution of dual rounding problem failed with status %d, continuing without warmstart\n", SCIPlpiGetInternalStatus(lpi));
      relaxdata->dualroundfails++;

      /* free memory */
      SCIPfreeBufferArrayNull(scip, &(*startZval)[nblocks]);
      SCIPfreeBufferArrayNull(scip, &(*startZcol)[nblocks]);
      SCIPfreeBufferArrayNull(scip, &startZrow[nblocks]);
      SCIPfreeBufferArrayNull(scip, &(*startXval)[nblocks]);
      SCIPfreeBufferArrayNull(scip, &(*startXcol)[nblocks]);
      SCIPfreeBufferArrayNull(scip, &(*startXrow)[nblocks]);
      for (b = 0; b < nblocks; b++)
      {
         SCIPfreeBufferArrayNull(scip, &blockeigenvectors[b]);
         SCIPfreeBufferArrayNull(scip, &blockeigenvalues[b]);
         SCIPfreeBufferArrayNull(scip, &(*startZval)[b]);
         SCIPfreeBufferArrayNull(scip, &(*startZcol)[b]);
         SCIPfreeBufferArrayNull(scip, &startZrow[b]);
         SCIPfreeBufferArrayNull(scip, &(*startXval)[b]);
         SCIPfreeBufferArrayNull(scip, &(*startXcol)[b]);
         SCIPfreeBufferArrayNull(scip, &(*startXrow)[b]);
      }
      SCIPfreeBufferArray(scip, &blocksizes);
      SCIPfreeBufferArray(scip, &blockeigenvectors);
      SCIPfreeBufferArray(scip, &blockeigenvalues);
      SCIPfreeBufferArrayNull(scip, &(*startXval));
      SCIPfreeBufferArrayNull(scip, &(*startXcol));
      SCIPfreeBufferArrayNull(scip, &(*startXrow));
      SCIPfreeBufferArrayNull(scip, &startXnblocknonz);
      SCIPfreeBufferArrayNull(scip, &(*startZval));
      SCIPfreeBufferArrayNull(scip, &(*startZcol));
      SCIPfreeBufferArrayNull(scip, &startZrow);
      SCIPfreeBufferArrayNull(scip, &startZnblocknonz);
      SCIPfreeBufferArrayNull(scip, &sdpblocks);
      SCIPfreeBufferArray(scip, &(*starty));

      /* since warmstart computation failed, we solve without warmstart, free memory and skip the remaining warmstarting code */
      return SCIP_OKAY;
   }
   else
   {
      SCIP_Real* optev;

      relaxdata->roundstartsuccess++;

      /* the problem was solved to optimality: we construct the dual vector and matrix using the computed eigenvalues */
      SCIP_CALL( SCIPallocBufferArray(scip, &optev, nvars + roundingvars) );
      SCIP_CALL( SCIPlpiGetSol(lpi, &dualroundobj, optev, NULL, NULL, NULL) );

      /* if the objective values of the primal and dual rounding problem agree, the problem has been solved to optimality,
       * since both of them are respective restrictions of the original primal and dual problem */
      if ( SCIPisEQ(scip, primalroundobj, dualroundobj) )
      {
         SCIP_SOL* scipsol; /* TODO: eliminate this */
         SCIP_CONS* savedcons;

         SCIPdebugMsg(scip, "Node %lld solved to optimality through rounding problems with optimal objective %f\n",
            SCIPnodeGetNumber(SCIPgetCurrentNode(scip)), dualroundobj);

         relaxdata->roundingoptimal++;

         /* create SCIP solution (first nvars entries of optev correspond to y variables) */
         SCIP_CALL( SCIPcreateSol(scip, &scipsol, NULL) );
         SCIP_CALL( SCIPsetSolVals(scip, scipsol, nvars, vars, optev) );

         *lowerbound = dualroundobj;
         relaxdata->objval = dualroundobj;

         /* copy solution */
         SCIP_CALL( SCIPsetRelaxSolValsSol(scip, relax, scipsol, TRUE) );

         relaxdata->feasible = TRUE;
         *result = SCIP_SUCCESS;

         /* save solution for warmstarts */
         if ( relaxdata->warmstart )
         {
            char consname[SCIP_MAXSTRLEN];
#ifndef NDEBUG
            int snprintfreturn; /* this is used to assert that the SCIP string concatenation works */
#endif

#ifndef NDEBUG
            snprintfreturn = SCIPsnprintf(consname, SCIP_MAXSTRLEN, "saved_relax_sol_%d", SCIPnodeGetNumber(SCIPgetCurrentNode(scip)));
            assert( snprintfreturn < SCIP_MAXSTRLEN ); /* check whether name fit into string */
#else
            (void) SCIPsnprintf(consname, SCIP_MAXSTRLEN, "saved_relax_sol_%d", SCIPnodeGetNumber(SCIPgetCurrentNode(scip)));
#endif
            SCIP_CALL( createConsSavesdpsol(scip, &savedcons, consname, SCIPnodeGetNumber(SCIPgetCurrentNode(scip)), scipsol,
                  maxprimalentry, nblocks + 1, (*startXnblocknonz), (*startXrow), (*startXcol), (*startXval)) );

            SCIP_CALL( SCIPaddCons(scip, savedcons) );
            SCIP_CALL( SCIPreleaseCons(scip, &savedcons) );
         }

         SCIP_CALL( SCIPfreeSol(scip, &scipsol) );

         /* free memory */
         SCIPfreeBufferArray(scip, &optev);
         SCIPfreeBufferArrayNull(scip, &(*startZval)[nblocks]);
         SCIPfreeBufferArrayNull(scip, &(*startZcol)[nblocks]);
         SCIPfreeBufferArrayNull(scip, &startZrow[nblocks]);
         SCIPfreeBufferArrayNull(scip, &(*startXval)[nblocks]);
         SCIPfreeBufferArrayNull(scip, &(*startXcol)[nblocks]);
         SCIPfreeBufferArrayNull(scip, &(*startXrow)[nblocks]);
         for (b = 0; b < nblocks; b++)
         {
            SCIPfreeBufferArrayNull(scip,&blockeigenvectors[b]);
            SCIPfreeBufferArrayNull(scip,&blockeigenvalues[b]);
            SCIPfreeBufferArrayNull(scip, &(*startXval)[b]);
            SCIPfreeBufferArrayNull(scip, &(*startXcol)[b]);
            SCIPfreeBufferArrayNull(scip, &(*startXrow)[b]);
            SCIPfreeBufferArrayNull(scip, &(*startZval)[b]);
            SCIPfreeBufferArrayNull(scip, &(*startZcol)[b]);
            SCIPfreeBufferArrayNull(scip, &startZrow[b]);
         }
         SCIPfreeBufferArray(scip, &blocksizes);
         SCIPfreeBufferArray(scip, &blockeigenvectors);
         SCIPfreeBufferArray(scip, &blockeigenvalues);
         SCIPfreeBufferArrayNull(scip, &(*startXval));
         SCIPfreeBufferArrayNull(scip, &(*startXcol));
         SCIPfreeBufferArrayNull(scip, &(*startXrow));
         SCIPfreeBufferArrayNull(scip, &startXnblocknonz);
         SCIPfreeBufferArrayNull(scip, &(*startZval));
         SCIPfreeBufferArrayNull(scip, &(*startZcol));
         SCIPfreeBufferArrayNull(scip, &startZrow);
         SCIPfreeBufferArrayNull(scip, &startZnblocknonz);
         SCIPfreeBufferArrayNull(scip, &sdpblocks);
         SCIPfreeBufferArray(scip, &(*starty));

         return SCIP_OKAY;
      }

      /* adjust dual vector */
      for (v = 0; v < nvars; v++)
      {
         if ( relaxdata->warmstartiptype == 1 )
         {
            /* we take a convex combination with 0, so we just scale */
            (*starty)[v] = (1 - relaxdata->warmstartipfactor) * optev[v];
         }
         else if ( relaxdata->warmstartiptype == 2 )
         {
            /* take the convex combination with the saved analytic center */
            (*starty)[v] = (1 - relaxdata->warmstartipfactor) * optev[v] + relaxdata->warmstartipfactor * SCIPgetSolVal(scip, relaxdata->ipy, vars[v]);
         }
      }

      /* build Z matrix */
      pos = nvars;
      for (b = 0; b < nblocks; b++)
      {
         blocksize = blocksizes[2 + b];
         matrixsize = blocksize * blocksize;

         /* duplicate memory of eigenvectors to compute diag(lambda_i^*) * U^T */
         SCIP_CALL( SCIPduplicateBufferArray(scip, &scaledeigenvectors, blockeigenvectors[b], matrixsize) );

         /* compute diag(lambda_i_+) * U^T */
         SCIP_CALL( scaleTransposedMatrix(blocksize, scaledeigenvectors, &(optev[pos])) );

         /* allocate memory for full Z matrix */
         SCIP_CALL( SCIPallocBufferArray(scip, &fullZmatrix, matrixsize) );

         /* compute U * [diag(lambda_i_+) * U^T] (note that transposes are switched because LAPACK uses column-first-format) */
         SCIP_CALL( SCIPlapackMatrixMatrixMult(blocksize, blocksize, blockeigenvectors[b], TRUE, blocksize, blocksize,
               scaledeigenvectors, FALSE, fullZmatrix) );

         /* extract sparse matrix */
         (*startZnblocknonz)[b] = 0;
         epsilon = SCIPepsilon(scip);
         for (r = 0; r < blocksize; r++)
         {
            for (c = r; c < blocksize; c++)
            {
               matrixpos = r * blocksize + c;
               if ( REALABS(fullZmatrix[matrixpos]) > epsilon )
               {
                  (*startZrow)[b][(*startZnblocknonz)[b]] = r;
                  (*startZcol)[b][(*startZnblocknonz)[b]] = c;
                  (*startZval)[b][(*startZnblocknonz)[b]] = fullZmatrix[matrixpos];
                  (*startZnblocknonz)[b]++;
               }
            }
         }
         pos += blocksize;
         SCIPfreeBufferArray(scip, &fullZmatrix);
         SCIPfreeBufferArray(scip, &scaledeigenvectors);
         SCIPfreeBufferArray(scip, &blockeigenvectors[b]);
         SCIPfreeBufferArray(scip, &blockeigenvalues[b]);
      }

      SCIPfreeBufferArray(scip, &optev);
      SCIPfreeBufferArray(scip, &blockeigenvectors);
      SCIPfreeBufferArray(scip, &blockeigenvalues);
      SCIPfreeBufferArray(scip, &blocksizes);

      /* build LP and varbound block of Z matrix */

      /* to get a positive definite matrix, all the entries need to be strictly positive */
      (*startZnblocknonz)[b] = 2 * nrows + 2 * nvars;

      /* fill LP-block */
      for (r = 0; r < nrows; r++)
      {
         SCIP_Real rowval = 0.0;

         /* compute row value for current solution */
         rownnonz = SCIProwGetNNonz(rows[r]);
         rowvals = SCIProwGetVals(rows[r]);
         rowcols = SCIProwGetCols(rows[r]);

         for (i = 0; i < rownnonz; i++)
            rowval += (*starty)[SCIPsdpVarmapperGetSdpIndex(relaxdata->varmapper, SCIPcolGetVar(rowcols[i]))] * rowvals[i];

         (*startZrow)[b][2*r] = 2*r;
         (*startZcol)[b][2*r] = 2*r;
         (*startZval)[b][2*r] = rowval - (SCIProwGetLhs(rows[r]) - SCIProwGetConstant(rows[r]));

         (*startZrow)[b][2*r + 1] = 2*r + 1;
         (*startZcol)[b][2*r + 1] = 2*r + 1;
         (*startZval)[b][2*r + 1] = SCIProwGetRhs(rows[r]) - SCIProwGetConstant(rows[r]) - rowval;
      }

      /* fill varbound block */
      for (v = 0; v < nvars; v++)
      {
         (*startZrow)[b][2*nrows + 2*v] = 2*nrows + 2*v;
         (*startZcol)[b][2*nrows + 2*v] = 2*nrows + 2*v;
         (*startZval)[b][2*nrows + 2*v] = (*starty)[SCIPsdpVarmapperGetSdpIndex(relaxdata->varmapper, vars[v])] - SCIPvarGetLbLocal(vars[v]);

         (*startZrow)[b][2*nrows + 2*v + 1] = 2*nrows + 2*v + 1;
         (*startZcol)[b][2*nrows + 2*v + 1] = 2*nrows + 2*v + 1;
         (*startZval)[b][2*nrows + 2*v + 1] = SCIPvarGetUbLocal(vars[v]) - (*starty)[SCIPsdpVarmapperGetSdpIndex(relaxdata->varmapper, vars[v])];
      }
   }

   return SCIP_OKAY;
}


/** determine warm start informtion */
static
SCIP_RETCODE determineWarmStartInformation(
   SCIP*                 scip,               /**< SCIP pointer */
   SCIP_RELAX*           relax,              /**< relaxator */
   SCIP_RELAXDATA*       relaxdata,          /**< relaxator data */
   SCIP_Real**           starty,             /**< pointer to dual vector y as starting point for the solver */
   int**                 startZnblocknonz,   /**< pointer to dual matrix Z = sum Ai yi as starting point for the solver: number of nonzeros for each block,
                                              *   also length of corresponding row/col/val-arrays */
   int***                startZrow,          /**< pointer to dual matrix Z = sum Ai yi as starting point for the solver: row indices for each block */
   int***                startZcol,          /**< pointer to dual matrix Z = sum Ai yi as starting point for the solver: column indices for each block */
   SCIP_Real***          startZval,          /**< pointer to dual matrix Z = sum Ai yi as starting point for the solver: values for each block */
   int**                 startXnblocknonz,   /**< pointer to primal matrix X as starting point for the solver: number of nonzeros for each block,
                                              *   also length of corresponding row/col/val-arrays */
   int***                startXrow,          /**< pointer to primal matrix X as starting point for the solver: row indices for each block */
   int***                startXcol,          /**< pointer to primal matrix X as starting point for the solver: column indices for each block */
   SCIP_Real***          startXval,          /**< pointer to primal matrix X as starting point for the solver: values for each block */
   SCIP_SDPSOLVERSETTING* startsetting,      /**< pointer to solver settings used to start with in SDPA, currently not used for DSDP or MOSEK */
   SCIP_Real*            lowerbound,         /**< pointer to store lowerbound */
   SCIP_RESULT*          result              /**< result pointer */
   )
{
   SCIP_CONS** conss;
   SCIP_VAR** vars;
   int nblocks;
   int nvars;
   int v;
   int b;
   int i;

   assert( starty != NULL );
   assert( startZnblocknonz != NULL );
   assert( startZrow != NULL );
   assert( startZcol != NULL );
   assert( startZval != NULL );
   assert( startXnblocknonz != NULL );
   assert( startXcol != NULL );
   assert( startXrow != NULL );
   assert( startXval != NULL );
   assert( startsetting != NULL );
   assert( result != NULL );

   assert( relaxdata->warmstart );

   if ( relaxdata->warmstartiptype == 2 && SCIPisGT(scip, relaxdata->warmstartipfactor, 0.0) && ((SCIPsdpiDoesWarmstartNeedPrimal() && ! relaxdata->ipXexists) || (! relaxdata->ipZexists)) )
      return SCIP_OKAY;

   nvars = SCIPgetNVars(scip);
   assert( nvars >= 0 );
   vars = SCIPgetVars(scip);

   if ( relaxdata->warmstartprimaltype != 2 && relaxdata->warmstartiptype == 2 && SCIPisEQ(scip, relaxdata->warmstartipfactor, 1.0) )
   {
      /* if we warmstart with the analytic center, we give a pointer to the arrays in relaxdata (just the sol needs to be transformed to a vector first) */
      SCIP_CALL( SCIPallocBufferArray(scip, starty, nvars) );
      for (v = 0; v < nvars; v++)
         (*starty)[v] = SCIPgetSolVal(scip, relaxdata->ipy, SCIPsdpVarmapperGetSCIPvar(relaxdata->varmapper, v));

#ifdef SCIP_PRINT_WARMSTART
      SCIPdebugMsg(scip, "warmstart using the following analytic centers:\n");
      for (v = 0; v < nvars; v++)
         SCIPdebugMsg(scip, "y[%d] = %f\n", v, (*starty)[v]);
      if ( SCIPsdpiDoesWarmstartNeedPrimal() )
      {
         for (b = 0; b < relaxdata->nblocks; b++)
         {
            SCIPdebugMsg(scip, "dual block %d\n", b);
            for (i = 0; i < relaxdata->ipZnblocknonz[b]; i++)
            {
               SCIPdebugMsg(scip, "Z(%d,%d)=%f\n", relaxdata->ipZrow[b][i], relaxdata->ipZcol[b][i], relaxdata->ipZval[b][i]);
            }
         }
         for (b = 0; b < relaxdata->nblocks; b++)
         {
            SCIPdebugMsg(scip, "primal block %d\n", b);
            for (i = 0; i < relaxdata->ipXnblocknonz[b]; i++)
            {
               SCIPdebugMsg(scip, "X(%d,%d)=%f\n", relaxdata->ipXrow[b][i], relaxdata->ipXcol[b][i], relaxdata->ipXval[b][i]);
            }
         }
      }
#endif

      *startZnblocknonz = relaxdata->ipZnblocknonz;
      *startZrow = relaxdata->ipZrow;
      *startZcol = relaxdata->ipZcol;
      *startZval = relaxdata->ipZval;
      *startXnblocknonz = relaxdata->ipXnblocknonz;
      *startXrow = relaxdata->ipXrow;
      *startXcol = relaxdata->ipXcol;
      *startXval = relaxdata->ipXval;
   }
   else
   {
      SCIP_CONSHDLR* conshdlr;
      SCIP_SOL* dualsol;
      SCIP_CONS** sdpblocks = NULL;
      SCIP_VAR* var;
      SCIP_Longint parentnodenumber;
      int parentconsind;

      /* find starting solution as optimal solution of parent node */

      /* get constraint handler */
      conshdlr = SCIPfindConshdlr(scip, "Savesdpsol");
      if ( conshdlr == NULL )
      {
         SCIPerrorMessage("Savesdpsol constraint handler not found\n");
         return SCIP_PLUGINNOTFOUND;
      }

      /* get saveconstraint of parent node, usually it will be the last active constraint of the corresponding constraint handler, so we iterate from
       * the end of the list until we find the correct one */
      conss = SCIPconshdlrGetConss(conshdlr);
      parentconsind = SCIPconshdlrGetNActiveConss(conshdlr) - 1;
      parentnodenumber = SCIPnodeGetNumber(SCIPnodeGetParent(SCIPgetCurrentNode(scip)));

      while ( parentconsind >= 0 && SCIPconsSavesdpsolGetNodeIndex(scip, conss[parentconsind]) != parentnodenumber )
         parentconsind--;

      /* If there are no savesdpsol constraints (e.g. because the parent node couldn't be solved successfully), solve
       * without warmstart. */
      if ( parentconsind < 0 )
      {
         SCIPdebugMsg(scip, "Starting SDP-Solving from scratch since no warmstart information available for node %" SCIP_LONGINT_FORMAT "\n", parentnodenumber);
         return SCIP_OKAY;
      }

      SCIPdebugMsg(scip, "Using warmstartinformation from node %" SCIP_LONGINT_FORMAT ".\n", parentnodenumber);

      /* get solution */
      dualsol = SCIPconsSavesdpsolGetDualVector(scip, conss[parentconsind]);

      /* allocate memory */
      SCIP_CALL( SCIPallocBufferArray(scip, starty, nvars) );

      /* transform solution to vector for SDPI and check if it is still feasible for the variable bounds, otherwise round it */
      for (v = 0; v < nvars; v++)
      {
         var = SCIPsdpVarmapperGetSCIPvar(relaxdata->varmapper, v);
         (*starty)[v] = SCIPgetSolVal(scip, dualsol, var);

         /* correct solution to new bounds unless warmstartproject == 1 */
         if ( relaxdata->warmstartproject == 2 || relaxdata->warmstartproject == 3 || relaxdata->warmstartproject == 4 )
         {
            if ( SCIPisLT(scip, (*starty)[v], SCIPvarGetLbLocal(var)) )
               (*starty)[v] = SCIPvarGetLbLocal(var);
            else if ( SCIPisGT(scip, (*starty)[v], SCIPvarGetUbLocal(var)) )
               (*starty)[v] = SCIPvarGetUbLocal(var);

            /* update solution (used to compute dual matrix) according to new bounds */
            SCIP_CALL( SCIPsetSolVal(scip, dualsol, var, (*starty)[v]) );
         }

         /* if we take a convex combination, adjust y accordingly (if we use rounding problems, we recompute y later anyways) */
         if ( SCIPisGT(scip, relaxdata->warmstartipfactor, 0.0) && relaxdata->warmstartproject != 4 )
         {
            if ( relaxdata->warmstartiptype == 1 )
            {
               /* we take a convex combination with 0, so we just scale */
               (*starty)[v] *= 1.0 - relaxdata->warmstartipfactor;
            }
            else if ( relaxdata->warmstartiptype == 2 )
            {
               /* take the convex combination with the saved analytic center */
               (*starty)[v] = (1.0 - relaxdata->warmstartipfactor) * (*starty)[v] + relaxdata->warmstartipfactor * SCIPgetSolVal(scip, relaxdata->ipy, var);
            }
         }
      }

      /* if the SDP-solver needs the primal solution (and the dual matrix) in addition to the dual vector ... */
      if ( SCIPsdpiDoesWarmstartNeedPrimal() )
      {
         SCIP_CONSHDLR* sdpconshdlr;
         SCIP_CONSHDLR* sdprank1conshdlr;
         SCIP_CONS** sdporigblocks;
         SCIP_CONS** sdprank1blocks;
         SCIP_COL** rowcols;
         SCIP_ROW** rows;
         SCIP_Real maxprimalentry = 0.0;
         SCIP_Real maxdualentry;
         SCIP_Real identitydiagonal = 0.0;
         SCIP_Real rowval;
         SCIP_Real* rowvals;
         SCIP_Bool* diagentryexists;
         int nsdpblocks;
         int nrank1blocks;
         int blocksize;
         int rownnonz;
         int nrows;
         int r;

         sdpconshdlr = relaxdata->sdpconshdlr;
         sdprank1conshdlr = relaxdata->sdprank1conshdlr;
         nsdpblocks = SCIPconshdlrGetNConss(sdpconshdlr);
         nrank1blocks = SCIPconshdlrGetNConss(sdprank1conshdlr);
         sdporigblocks = SCIPconshdlrGetConss(sdpconshdlr);
         sdprank1blocks = SCIPconshdlrGetConss(sdprank1conshdlr);

         nblocks = nsdpblocks + nrank1blocks;

         SCIP_CALL( SCIPallocBufferArray(scip, &sdpblocks, nblocks) );
         for (r = 0; r < nsdpblocks; ++r)
            sdpblocks[r] = sdporigblocks[r];

         for (r = 0; r < nrank1blocks; ++r)
            sdpblocks[nsdpblocks + r] = sdprank1blocks[r];

         SCIP_CALL( SCIPgetLPRowsData(scip, &rows, &nrows) );

         SCIP_CALL( SCIPallocBufferArray(scip, startZnblocknonz, nblocks + 1) );
         SCIP_CALL( SCIPallocBufferArray(scip, startZrow, nblocks + 1) );
         SCIP_CALL( SCIPallocBufferArray(scip, startZcol, nblocks + 1) );
         SCIP_CALL( SCIPallocBufferArray(scip, startZval, nblocks + 1) );
         SCIP_CALL( SCIPallocBufferArray(scip, startXnblocknonz, nblocks + 1) );
         SCIP_CALL( SCIPallocBufferArray(scip, startXrow, nblocks + 1) );
         SCIP_CALL( SCIPallocBufferArray(scip, startXcol, nblocks + 1) );
         SCIP_CALL( SCIPallocBufferArray(scip, startXval, nblocks + 1) );

         /* compute the scaling factor for the dual identity matrix (for numerical stability, this should be at least 1) */
         if ( relaxdata->warmstartiptype == 1 )
         {
            maxprimalentry = SCIPconsSavesdpsolGetMaxPrimalEntry(scip, conss[0]);
            if ( SCIPisLT(scip, maxprimalentry, 1.0) )
               maxprimalentry = 1.0;
         }

         /* iterate over all blocks and fill X and Z */
         for (b = 0; b < nblocks; b++)
         {
            blocksize = SCIPconsSdpGetBlocksize(scip, sdpblocks[b]);

            if ( relaxdata->warmstartproject == 3 || relaxdata->warmstartproject == 4 )
            {
               /* since we later take the projection onto the psd cone, we cannot a priori determine the size, so we take the maximum possible */
               (*startZnblocknonz)[b] = blocksize * (blocksize + 1) / 2;
            }
            else
            {
               (*startZnblocknonz)[b] = SCIPconsSdpComputeUbSparseSdpMatrixLength(sdpblocks[b]);

               /* since we take a convex combination with either the identity matrix or the analytic center, we have to allocate memory for that as well */
               if ( SCIPisGT(scip, relaxdata->warmstartipfactor, 0.0) )
               {
                  if ( relaxdata->warmstartiptype == 1 )
                     (*startZnblocknonz)[b] += blocksize;
                  else if ( relaxdata->warmstartiptype == 2 )
                     (*startZnblocknonz)[b] += relaxdata->ipZnblocknonz[b];
               }
            }

            SCIP_CALL( SCIPallocBufferArray(scip, &(*startZrow)[b], (*startZnblocknonz)[b]) );
            SCIP_CALL( SCIPallocBufferArray(scip, &(*startZcol)[b], (*startZnblocknonz)[b]) );
            SCIP_CALL( SCIPallocBufferArray(scip, &(*startZval)[b], (*startZnblocknonz)[b]) );

            /* compute Z matrix */
            SCIP_CALL( SCIPconsSdpComputeSparseSdpMatrix(scip, sdpblocks[b], dualsol, &(*startZnblocknonz)[b], (*startZrow)[b], (*startZcol)[b], (*startZval)[b]) );

            /* compute projection onto psd cone (computed as U * diag(lambda_i_+) * U^T where U consists of the eigenvectors of the matrix) */
            if ( relaxdata->warmstartproject == 3 )
            {
               SCIP_Real* fullZmatrix;
               SCIP_Real* eigenvalues;
               SCIP_Real* eigenvectors;
               SCIP_Real* scaledeigenvectors;
               SCIP_Real epsilon;
               int matrixsize;
               int matrixpos;
               int c;

               matrixsize = blocksize * blocksize;

               SCIP_CALL( SCIPallocBufferArray(scip, &fullZmatrix, matrixsize) );
               SCIP_CALL( SCIPallocBufferArray(scip, &eigenvalues, blocksize) );
               SCIP_CALL( SCIPallocBufferArray(scip, &eigenvectors, matrixsize) );

               SCIP_CALL( expandSparseMatrix((*startZnblocknonz)[b], blocksize, (*startZrow)[b], (*startZcol)[b], (*startZval)[b], fullZmatrix) );

               SCIP_CALL( SCIPlapackComputeEigenvectorDecomposition(SCIPbuffer(scip), blocksize, fullZmatrix, eigenvalues, eigenvectors) );

               /* duplicate memory of eigenvectors to compute diag(lambda_i_+) * U^T */
               SCIP_CALL( SCIPduplicateBufferArray(scip, &scaledeigenvectors, eigenvectors, matrixsize) );

               /* set all negative eigenvalues to zero (using the property that LAPACK returns them in ascending order) */
               for (i = 0; i < blocksize && SCIPisLT(scip, eigenvalues[i], relaxdata->warmstartprojminevdual); ++i)
                  eigenvalues[i] = relaxdata->warmstartprojminevdual;

               /* compute diag(lambda_i_+) * U^T */
               SCIP_CALL( scaleTransposedMatrix(blocksize, scaledeigenvectors, eigenvalues) );

               /* compute U * [diag(lambda_i_+) * U^T] (note that transposes are switched because LAPACK uses column-first-format) */
               SCIP_CALL( SCIPlapackMatrixMatrixMult(blocksize, blocksize, eigenvectors, TRUE, blocksize, blocksize, scaledeigenvectors,
                     FALSE, fullZmatrix) );

               /* extract sparse matrix from projection */
               (*startZnblocknonz)[b] = 0;
               epsilon = SCIPepsilon(scip);
               for (r = 0; r < blocksize; r++)
               {
                  for (c = r; c < blocksize; c++)
                  {
                     matrixpos = r * blocksize + c;
                     if ( REALABS(fullZmatrix[matrixpos]) > epsilon )
                     {
                        (*startZrow)[b][(*startZnblocknonz)[b]] = r;
                        (*startZcol)[b][(*startZnblocknonz)[b]] = c;
                        (*startZval)[b][(*startZnblocknonz)[b]] = fullZmatrix[matrixpos];
                        (*startZnblocknonz)[b]++;
                     }
                  }
               }

               /* free memory */
               SCIPfreeBufferArray(scip, &scaledeigenvectors);
               SCIPfreeBufferArray(scip, &eigenvectors);
               SCIPfreeBufferArray(scip, &eigenvalues);
               SCIPfreeBufferArray(scip, &fullZmatrix);
            }

            if ( relaxdata->warmstartprimaltype == 1 )
            {
               /* we set X to maxprimalentry times the identity matrix */
               if ( relaxdata->warmstartiptype == 1 )
               {
                  (*startXnblocknonz)[b] = blocksize;
                  SCIP_CALL( SCIPallocBufferArray(scip, &(*startXrow)[b], (*startXnblocknonz)[b]) );
                  SCIP_CALL( SCIPallocBufferArray(scip, &(*startXcol)[b], (*startXnblocknonz)[b]) );
                  SCIP_CALL( SCIPallocBufferArray(scip, &(*startXval)[b], (*startXnblocknonz)[b]) );
                  for (i = 0; i < (*startXnblocknonz)[b]; i++)
                  {
                     (*startXrow)[b][i] = i;
                     (*startXcol)[b][i] = i;
                     (*startXval)[b][i] = maxprimalentry;
                  }
               }
            }
            else if ( relaxdata->warmstartprimaltype == 2 )
            {
               (*startXnblocknonz)[b] = (*startZnblocknonz)[b];
               SCIP_CALL( SCIPallocBufferArray(scip, &(*startXrow)[b], (*startXnblocknonz)[b]) );
               SCIP_CALL( SCIPallocBufferArray(scip, &(*startXcol)[b], (*startXnblocknonz)[b]) );
               SCIP_CALL( SCIPallocBufferArray(scip, &(*startXval)[b], (*startXnblocknonz)[b]) );
               for (i = 0; i < (*startZnblocknonz)[b]; i++)
               {
                  (*startXrow)[b][i] = (*startZrow)[b][i];
                  (*startXcol)[b][i] = (*startZcol)[b][i];
                  (*startXval)[b][i] = 1.0 / (*startZval)[b][i];
               }
            }
            else if ( relaxdata->warmstartprimaltype != 3 && relaxdata->warmstartproject != 4 )
            {
               SCIPerrorMessage("Unknown value %d for warmstartprimaltype.\n", relaxdata->warmstartprimaltype);
               SCIPABORT();
            }
         }

         if ( relaxdata->warmstartproject != 4 )
         {
            /* fill LP-block */
            SCIP_CALL( SCIPallocBufferArray(scip, &(*startZrow)[b], 2 * nrows + 2 * nvars) );
            SCIP_CALL( SCIPallocBufferArray(scip, &(*startZcol)[b], 2 * nrows + 2 * nvars) );
            SCIP_CALL( SCIPallocBufferArray(scip, &(*startZval)[b], 2 * nrows + 2 * nvars) );
            SCIP_CALL( SCIPallocBufferArray(scip, &(*startXrow)[b], 2 * nrows + 2 * nvars) );
            SCIP_CALL( SCIPallocBufferArray(scip, &(*startXcol)[b], 2 * nrows + 2 * nvars) );
            SCIP_CALL( SCIPallocBufferArray(scip, &(*startXval)[b], 2 * nrows + 2 * nvars) );

            /* to get a positive definite matrix, all the entries need to be strictly positive */
            (*startZnblocknonz)[b] = 2 * nrows + 2 * nvars;
            (*startXnblocknonz)[b] = 2 * nrows + 2 * nvars;

            for (r = 0; r < nrows; r++)
            {
               /* compute row value for current solution */
               rowval = 0.0;
               rownnonz = SCIProwGetNNonz(rows[r]);
               rowvals = SCIProwGetVals(rows[r]);
               rowcols = SCIProwGetCols(rows[r]);
               for (i = 0; i < rownnonz; i++)
                  rowval += SCIPgetSolVal(scip, dualsol, SCIPcolGetVar(rowcols[i])) * rowvals[i];

               (*startZrow)[b][2*r] = 2 * r;
               (*startZcol)[b][2*r] = 2 * r;
               (*startZval)[b][2*r] = rowval - (SCIProwGetLhs(rows[r]) - SCIProwGetConstant(rows[r]));

               if ( relaxdata->warmstartiptype == 1 && relaxdata->warmstartproject == 3 && SCIPisLT(scip, (*startZval)[b][2*r], relaxdata->warmstartprojminevdual) )
                  (*startZval)[b][2*r] = relaxdata->warmstartprojminevdual;
               /* we only take the convex combination if the value is less than one, since the maxblockentry is equal to the value
                * otherwise, so taking the convex combination doesn't change anything in that case */
               else if ( relaxdata->warmstartiptype == 1 && SCIPisLT(scip, (*startZval)[b][2 * r], 1.0) )
               {
                  /* since we want the value to be strictly positive, if the original entry is negative we just set it to warmstartipfactor */
                  if ( SCIPisLT(scip, (*startZval)[b][2 * r], 0.0) )
                     (*startZval)[b][2*r] = relaxdata->warmstartipfactor;
                  else
                     (*startZval)[b][2*r] = (1.0 - relaxdata->warmstartipfactor) * (*startZval)[b][2 * r] + relaxdata->warmstartipfactor;
               }
               else if ( relaxdata->warmstartiptype == 2 )
               {
                  (*startZval)[b][2*r] = (1.0 - relaxdata->warmstartipfactor) * (*startZval)[b][2 * r] + relaxdata->warmstartipfactor * relaxdata->ipZval[b][2 * r];

                  /* if this is non-positive, we shift it to a strictly positive value */
                  if ( SCIPisLT(scip, (*startZval)[b][2 * r], WARMSTART_MINVAL) )
                     (*startZval)[b][2*r] = WARMSTART_MINVAL;
               }

               if ( relaxdata->warmstartpreoptsol && (*startZval)[b][2 * r] < WARMSTART_PREOPT_MIN_Z_LPVAL )
                  (*startZval)[b][2 * r] = WARMSTART_PREOPT_MIN_Z_LPVAL;

               (*startZrow)[b][2*r + 1] = 2 * r + 1;
               (*startZcol)[b][2*r + 1] = 2 * r + 1;
               (*startZval)[b][2*r + 1] = SCIProwGetRhs(rows[r]) - SCIProwGetConstant(rows[r]) - rowval;

               if ( relaxdata->warmstartiptype == 1 && relaxdata->warmstartproject == 3 && SCIPisLT(scip, (*startZval)[b][2*r + 1], relaxdata->warmstartprojminevdual) )
                  (*startZval)[b][2*r + 1] = relaxdata->warmstartprojminevdual;
               else if ( relaxdata->warmstartiptype == 1 && SCIPisLT(scip, (*startZval)[b][2*r + 1], 1.0) )
               {
                  /* since we want the value to be strictly positive, if the original entry is negative we just set it to warmstartipfactor */
                  if ( SCIPisLT(scip, (*startZval)[b][2*r + 1], 0.0) )
                     (*startZval)[b][2*r + 1] = relaxdata->warmstartipfactor;
                  else
                     (*startZval)[b][2*r + 1] = (1.0 - relaxdata->warmstartipfactor) * (*startZval)[b][2*r + 1] + relaxdata->warmstartipfactor;
               }
               else if ( relaxdata->warmstartiptype == 2 )
               {
                  (*startZval)[b][2*r + 1] = (1.0 - relaxdata->warmstartipfactor) * (*startZval)[b][2*r + 1] + relaxdata->warmstartipfactor * relaxdata->ipZval[b][2*r + 1];

                  /* if this is non-positive, we shift it to a strictly positive value */
                  if ( SCIPisLT(scip, (*startZval)[b][2*r + 1], WARMSTART_MINVAL) )
                     (*startZval)[b][2*r + 1] = WARMSTART_MINVAL;
               }

               if ( relaxdata->warmstartpreoptsol && (*startZval)[b][2*r + 1] < WARMSTART_PREOPT_MIN_Z_LPVAL )
                  (*startZval)[b][2*r + 1] = WARMSTART_PREOPT_MIN_Z_LPVAL;

               if ( relaxdata->warmstartprimaltype == 1 && relaxdata->warmstartiptype == 1 )
               {
                  (*startXrow)[b][2*r] = 2*r;
                  (*startXcol)[b][2*r] = 2*r;
                  (*startXval)[b][2*r] = maxprimalentry;
                  (*startXrow)[b][2*r + 1] = 2*r + 1;
                  (*startXcol)[b][2*r + 1] = 2*r + 1;
                  (*startXval)[b][2*r + 1] = maxprimalentry;
               }
               else if ( relaxdata->warmstartprimaltype == 2 )
               {
                  (*startXrow)[b][2*r] = (*startZrow)[b][2*r];
                  (*startXcol)[b][2*r] = (*startZcol)[b][2*r];
                  (*startXval)[b][2*r] = 1.0 / (*startZval)[b][2*r];
                  (*startXrow)[b][2*r + 1] = (*startZrow)[b][2*r + 1];
                  (*startXcol)[b][2*r + 1] = (*startZcol)[b][2*r + 1];
                  (*startXval)[b][2*r + 1] = 1.0 / (*startZval)[b][2*r + 1];
               }
               else if ( relaxdata->warmstartprimaltype != 3 && relaxdata->warmstartiptype == 1 )
               {
                  SCIPerrorMessage("Unknown value %d for warmstartprimaltype.\n", relaxdata->warmstartprimaltype);
                  SCIPABORT();
               }
            }

            for (v = 0; v < nvars; v++)
            {
               (*startZrow)[b][2*nrows + 2 * v] = 2 * nrows + 2 * v;
               (*startZcol)[b][2*nrows + 2 * v] = 2 * nrows + 2 * v;
               (*startZval)[b][2*nrows + 2 * v] = SCIPgetSolVal(scip, dualsol, vars[v]) - SCIPvarGetLbLocal(vars[v]);
               if ( relaxdata->warmstartiptype == 1 && relaxdata->warmstartproject == 3 && SCIPisLT(scip, (*startZval)[b][2*nrows + 2*v], relaxdata->warmstartprojminevdual) )
                  (*startZval)[b][2*nrows + 2*v] = relaxdata->warmstartprojminevdual;
               else if ( relaxdata->warmstartiptype == 1 && SCIPisLT(scip, (*startZval)[b][2*nrows + 2*v], 1.0) )
               {
                  /* since we want the value to be strictly positive, if the original entry is negative we just set it to warmstartipfactor */
                  if ( SCIPisLT(scip, (*startZval)[b][2*nrows + 2*v], 0.0) )
                     (*startZval)[b][2*nrows + 2*v] = relaxdata->warmstartipfactor;
                  else
                     (*startZval)[b][2*nrows + 2*v] = (1.0 - relaxdata->warmstartipfactor) * (*startZval)[b][2*nrows + 2*v] + relaxdata->warmstartipfactor;
               }
               else if ( relaxdata->warmstartiptype == 2 )
               {
                  (*startZval)[b][2*nrows + 2*v] = (1.0 - relaxdata->warmstartipfactor) * (*startZval)[b][2*nrows + 2*v] + relaxdata->warmstartipfactor * relaxdata->ipZval[b][2*nrows + 2*v];

                  /* if this is non-positive, we shift it to a strictly positive value */
                  if ( SCIPisLT(scip, (*startZval)[b][2*nrows + 2*v], WARMSTART_MINVAL) )
                     (*startZval)[b][2*nrows + 2*v] = WARMSTART_MINVAL;
               }

               if ( relaxdata->warmstartpreoptsol && (*startZval)[b][2*nrows + 2*v] < WARMSTART_PREOPT_MIN_Z_LPVAL )
                  (*startZval)[b][2*nrows + 2*v] = WARMSTART_PREOPT_MIN_Z_LPVAL;

               (*startZrow)[b][2*nrows + 2*v + 1] = 2 * nrows + 2 * v + 1;
               (*startZcol)[b][2*nrows + 2*v + 1] = 2 * nrows + 2 * v + 1;
               (*startZval)[b][2*nrows + 2*v + 1] = SCIPvarGetUbLocal(vars[v]) - SCIPgetSolVal(scip, dualsol, vars[v]);

               if ( relaxdata->warmstartiptype == 1 && relaxdata->warmstartproject == 3 && SCIPisLT(scip, (*startZval)[b][2*nrows + 2*v + 1], relaxdata->warmstartprojminevdual) )
                  (*startZval)[b][2*nrows + 2*v + 1] = relaxdata->warmstartprojminevdual;
               else if ( relaxdata->warmstartiptype == 1 && SCIPisLT(scip, (*startZval)[b][2*nrows + 2*v + 1], 1.0) )
               {
                  /* since we want the value to be strictly positive, if the original entry is negative we just set it to warmstartipfactor */
                  if ( SCIPisLT(scip, (*startZval)[b][2*nrows + 2*v + 1], 0.0) )
                     (*startZval)[b][2*nrows + 2*v + 1] = relaxdata->warmstartipfactor;
                  else
                     (*startZval)[b][2*nrows + 2*v + 1] = (1.0 - relaxdata->warmstartipfactor) * (*startZval)[b][2*nrows + 2*v + 1] + relaxdata->warmstartipfactor;
               }
               else if ( relaxdata->warmstartiptype == 2 )
               {
                  (*startZval)[b][2*nrows + 2*v + 1] = (1.0 - relaxdata->warmstartipfactor) * (*startZval)[b][2*nrows + 2*v] + relaxdata->warmstartipfactor * relaxdata->ipZval[b][2*nrows + 2*v + 1];

                  /* if this is non-positive, we shift it to a strictly positive value */
                  if ( SCIPisLT(scip, (*startZval)[b][2*nrows + 2*v + 1], WARMSTART_MINVAL) )
                     (*startZval)[b][2*nrows + 2*v + 1] = WARMSTART_MINVAL;
               }

               if ( relaxdata->warmstartpreoptsol && (*startZval)[b][2*nrows + 2*v + 1] < WARMSTART_PREOPT_MIN_Z_LPVAL )
                  (*startZval)[b][2*nrows + 2*v + 1] = WARMSTART_PREOPT_MIN_Z_LPVAL;

               if ( relaxdata->warmstartprimaltype == 1 && relaxdata->warmstartiptype == 1 )
               {
                  (*startXrow)[b][2*nrows + 2*v] = 2*nrows + 2*v;
                  (*startXcol)[b][2*nrows + 2*v] = 2*nrows + 2*v;
                  (*startXval)[b][2*nrows + 2*v] = maxprimalentry;
                  (*startXrow)[b][2*nrows + 2*v + 1] = 2*nrows + 2*v + 1;
                  (*startXcol)[b][2*nrows + 2*v + 1] = 2*nrows + 2*v + 1;
                  (*startXval)[b][2*nrows + 2*v + 1] = maxprimalentry;
               }
               else if ( relaxdata->warmstartprimaltype == 2 )
               {
                  (*startXrow)[b][2*nrows + 2*v] = (*startZrow)[b][2*nrows + 2*v];
                  (*startXcol)[b][2*nrows + 2*v] = (*startZcol)[b][2*nrows + 2*v];
                  (*startXval)[b][2*nrows + 2*v] = 1.0 / (*startZval)[b][2*nrows + 2*v];
                  (*startXrow)[b][2*nrows + 2*v + 1] = (*startZrow)[b][2*nrows + 2*v + 1];
                  (*startXcol)[b][2*nrows + 2*v + 1] = (*startZcol)[b][2*nrows + 2*v + 1];
                  (*startXval)[b][2*nrows + 2*v + 1] = 1.0 / (*startZval)[b][2*nrows + 2*v + 1];
               }
               else if ( relaxdata->warmstartprimaltype != 3 && relaxdata->warmstartproject == 1 )
               {
                  SCIPerrorMessage("Unknown value %d for warmstartprimaltype.\n", relaxdata->warmstartprimaltype);
                  SCIPABORT();
               }
            }
         }

         /* solve primal rounding problem */
         if ( relaxdata->warmstartproject == 4 )
         {
            SCIP_CALL( solvePrimalRoundingProblem(scip, relax, relaxdata,
                  nblocks, sdpblocks, blocksize, conss[parentconsind], maxprimalentry,
                  starty, startZnblocknonz, startZrow, startZcol, startZval,
                  startXnblocknonz, startXrow, startXcol, startXval,
                  lowerbound, result) );
         }

         /* if we saved the whole primal solution before, we can set it at once */
         if ( relaxdata->warmstartprimaltype == 3 )
         {
            /* if we wanted to use the rounding problem, we already created the solution and just want to do the convex combination */
            if ( relaxdata->warmstartproject != 4 )
            {
               SCIP_CALL( SCIPconsSavesdpsolGetPrimalMatrixNonzeros(scip, conss[parentconsind], nblocks + 1, (*startXnblocknonz)) );

               /* allocate sufficient memory (memory for LP-block was already allocated); we allocate an extra blocksize for adding the diagonal matrix or analytic center */
               if ( relaxdata->warmstartproject == 3 )
               {
                  int matrixsize;

                  /* since we cannot compute the number of nonzeros of the projection beforehand, we allocate the maximum possible (blocksize * (blocksize + 1) / 2) */
                  for (b = 0; b < nblocks; b++)
                  {
                     matrixsize = SCIPconsSdpGetBlocksize(scip, sdpblocks[b]);
                     matrixsize = (matrixsize * (matrixsize + 1)) / 2;

                     SCIP_CALL( SCIPallocBufferArray(scip, &(*startXrow)[b], matrixsize) );
                     SCIP_CALL( SCIPallocBufferArray(scip, &(*startXcol)[b], matrixsize) );
                     SCIP_CALL( SCIPallocBufferArray(scip, &(*startXval)[b], matrixsize) );
                  }
               }
               else if ( relaxdata->warmstartiptype == 1 )
               {
                  for (b = 0; b < nblocks; b++)
                  {
                     SCIP_CALL( SCIPallocBufferArray(scip, &(*startXrow)[b], (*startXnblocknonz)[b] + SCIPconsSdpGetBlocksize(scip, sdpblocks[b])) );
                     SCIP_CALL( SCIPallocBufferArray(scip, &(*startXcol)[b], (*startXnblocknonz)[b] + SCIPconsSdpGetBlocksize(scip, sdpblocks[b])) );
                     SCIP_CALL( SCIPallocBufferArray(scip, &(*startXval)[b], (*startXnblocknonz)[b] + SCIPconsSdpGetBlocksize(scip, sdpblocks[b])) );
                  }
               }
               else if ( relaxdata->warmstartiptype == 2 )
               {
                  for (b = 0; b < nblocks; b++)
                  {
                     SCIP_CALL( SCIPallocBufferArray(scip, &(*startXrow)[b], (*startXnblocknonz)[b] + relaxdata->ipXnblocknonz[b]) );
                     SCIP_CALL( SCIPallocBufferArray(scip, &(*startXcol)[b], (*startXnblocknonz)[b] + relaxdata->ipXnblocknonz[b]) );
                     SCIP_CALL( SCIPallocBufferArray(scip, &(*startXval)[b], (*startXnblocknonz)[b] + relaxdata->ipXnblocknonz[b]) );
                  }
               }

               SCIP_CALL( SCIPconsSavesdpsolGetPrimalMatrix(scip, conss[parentconsind], nblocks + 1, (*startXnblocknonz), (*startXrow), (*startXcol), (*startXval)) );
            }
         }

         /* iterate over all blocks again to compute convex combination / projection */

         /* in case of warmstartprojpdsame first compute a single maximum value for all primal and dual blocks */
         if ( relaxdata->warmstartprojpdsame && SCIPisGT(scip, relaxdata->warmstartipfactor, 0.0) )
         {
            identitydiagonal = 1.0;

            for (b = 0; b < nblocks; b++)
            {
               for (i = 0; i < (*startZnblocknonz)[b]; i++)
               {
                  if ( REALABS((*startZval)[b][i]) > identitydiagonal )
                     identitydiagonal = REALABS((*startZval)[b][i]);
               }
               for (i = 0; i < (*startXnblocknonz)[b]; i++)
               {
                  if ( REALABS((*startXval)[b][i]) > identitydiagonal )
                     identitydiagonal = REALABS((*startXval)[b][i]);
               }
            }
            identitydiagonal *= relaxdata->warmstartipfactor; /* the diagonal entries of the scaled identity matrix */
         }

         for (b = 0; b < nblocks; b++)
         {
            /* compute projection onto psd cone (computed as U * diag(lambda_i_+) * U^T where U consists of the eigenvectors of the matrix) */
            if ( relaxdata->warmstartproject == 3 )
            {
               SCIP_Real* fullXmatrix;
               SCIP_Real* eigenvalues;
               SCIP_Real* eigenvectors;
               SCIP_Real* scaledeigenvectors;
               SCIP_Real epsilon;
               int matrixsize;
               int matrixpos;
               int c;

               blocksize = SCIPconsSdpGetBlocksize(scip, sdpblocks[b]);
               matrixsize = blocksize * blocksize;

               SCIP_CALL( SCIPallocBufferArray(scip, &fullXmatrix, matrixsize) );
               SCIP_CALL( SCIPallocBufferArray(scip, &eigenvalues, blocksize) );
               SCIP_CALL( SCIPallocBufferArray(scip, &eigenvectors, matrixsize) );

               SCIP_CALL( expandSparseMatrix((*startXnblocknonz)[b], blocksize, (*startXrow)[b], (*startXcol)[b], (*startXval)[b], fullXmatrix) );

               SCIP_CALL( SCIPlapackComputeEigenvectorDecomposition(SCIPbuffer(scip), blocksize, fullXmatrix, eigenvalues, eigenvectors) );

               /* duplicate memory of eigenvectors to compute diag(lambda_i_+) * U^T */
               SCIP_CALL( SCIPduplicateBufferArray(scip, &scaledeigenvectors, eigenvectors, matrixsize) );

               /* set all negative eigenvalues to zero (using the property that LAPACK returns them in ascending order) */
               i = 0;
               while (i < blocksize && SCIPisLT(scip, eigenvalues[i], relaxdata->warmstartprojminevprimal) )
               {
                  eigenvalues[i] = relaxdata->warmstartprojminevprimal;
                  i++;
               }

               /* compute diag(lambda_i_+) * U^T */
               SCIP_CALL( scaleTransposedMatrix(blocksize, scaledeigenvectors, eigenvalues) );

               /* compute U * [diag(lambda_i_+) * U^T] (note that transposes are switched because LAPACK uses column-first-format) */
               SCIP_CALL( SCIPlapackMatrixMatrixMult(blocksize, blocksize, eigenvectors, TRUE, blocksize, blocksize, scaledeigenvectors,
                     FALSE, fullXmatrix) );

               /* extract sparse matrix from projection */
               (*startXnblocknonz)[b] = 0;
               epsilon = SCIPepsilon(scip);
               for (r = 0; r < blocksize; r++)
               {
                  for (c = r; c < blocksize; c++)
                  {
                     matrixpos = r * blocksize + c;
                     if ( REALABS(fullXmatrix[matrixpos]) > epsilon )
                     {
                        (*startXrow)[b][(*startXnblocknonz)[b]] = r;
                        (*startXcol)[b][(*startXnblocknonz)[b]] = c;
                        (*startXval)[b][(*startXnblocknonz)[b]] = fullXmatrix[matrixpos];
                        (*startXnblocknonz)[b]++;
                     }
                  }
               }

               /* free memory */
               SCIPfreeBufferArray(scip, &scaledeigenvectors);
               SCIPfreeBufferArray(scip, &eigenvectors);
               SCIPfreeBufferArray(scip, &eigenvalues);
               SCIPfreeBufferArray(scip, &fullXmatrix);
            }

            /* use convex combination between X and scaled identity matrix to move solution to the interior */
            if ( SCIPisGT(scip, relaxdata->warmstartipfactor, 0.0) )
            {
               if ( relaxdata->warmstartiptype == 1 )
               {
                  /* compute maxprimalentry (should be at least one or warmstartprojminevprimal) */
                  if ( ! relaxdata->warmstartprojpdsame )
                  {
                     if ( relaxdata->warmstartproject == 3 )
                        maxprimalentry = relaxdata->warmstartprojminevprimal;
                     else
                        maxprimalentry = 1.0;
                     for (i = 0; i < (*startXnblocknonz)[b]; i++)
                     {
                        if ( REALABS((*startXval)[b][i]) > maxprimalentry )
                           maxprimalentry = REALABS((*startXval)[b][i]);
                     }
                     identitydiagonal = relaxdata->warmstartipfactor * maxprimalentry; /* the diagonal entries of the scaled identity matrix */
                  }
                  blocksize = SCIPconsSdpGetBlocksize(scip, sdpblocks[b]);

                  SCIP_CALL( SCIPallocBufferArray(scip, &diagentryexists, blocksize) ); /* TODO: could allocate this once for Z and X with max-blocksize */
                  for (i = 0; i < blocksize; i++)
                     diagentryexists[i] = FALSE;

                  for (i = 0; i < (*startXnblocknonz)[b]; i++)
                  {
                     if ( (*startXrow)[b][i] == (*startXcol)[b][i] )
                     {
                        (*startXval)[b][i] = (*startXval)[b][i] * (1 - relaxdata->warmstartipfactor) + identitydiagonal; /* add identity for diagonal entries */
                        assert( (*startXval)[b][i] >= 0.0 ); /* since the original matrix should have been positive semidefinite, diagonal entries should be >= 0 */
                        diagentryexists[(*startXrow)[b][i]] = TRUE;
                     }
                     else
                        (*startXval)[b][i] *= (1 - relaxdata->warmstartipfactor); /* since this is an off-diagonal entry, we scale towards zero */
                  }

                  /* if a diagonal entry was missing (because we had a zero row before), we have to add it to the end */
                  for (i = 0; i < blocksize; i++)
                  {
                     if ( ! diagentryexists[i] )
                     {
                        (*startXrow)[b][(*startXnblocknonz)[b]] = i;
                        (*startXcol)[b][(*startXnblocknonz)[b]] = i;
                        (*startXval)[b][(*startXnblocknonz)[b]] = identitydiagonal;
                        (*startXnblocknonz)[b]++;
                     }
                  }
                  SCIPfreeBufferArrayNull(scip, &diagentryexists);
               }
               else if ( relaxdata->warmstartiptype == 2 )
               {
                  /* iterate once over all entries to multiply them with (1 - warmstartipfactor) */
                  for (i = 0; i < (*startXnblocknonz)[b]; i++)
                     (*startXval)[b][i] *= 1 - relaxdata->warmstartipfactor;

                  /* merge the scaled interior point array into the warmstart array */
                  SCIP_CALL( SCIPsdpVarfixerMergeArrays(SCIPblkmem(scip), SCIPepsilon(scip), relaxdata->ipXrow[b], relaxdata->ipXcol[b],
                        relaxdata->ipXval[b], relaxdata->ipXnblocknonz[b], TRUE, relaxdata->warmstartipfactor,
                        (*startXrow)[b], (*startXcol)[b], (*startXval)[b], &((*startXnblocknonz)[b]), (*startXnblocknonz)[b] + relaxdata->ipXnblocknonz[b]) );
               }
            }
         }

         for (b = 0; b < nblocks; b++)
         {
            /* use convex combination between Z and scaled identity matrix to move solution to the interior */
            if ( SCIPisGT(scip, relaxdata->warmstartipfactor, 0.0) )
            {
               if ( relaxdata->warmstartiptype == 1 )
               {
                  if ( ! relaxdata->warmstartprojpdsame )
                  {
                     /* compute maxdualentry (should be at least one) */
                     maxdualentry = 1.0;
                     for (i = 0; i < (*startZnblocknonz)[b]; i++)
                     {
                        if ( REALABS((*startZval)[b][i]) > maxdualentry )
                           maxdualentry = REALABS((*startZval)[b][i]);
                     }
                     identitydiagonal = relaxdata->warmstartipfactor * maxdualentry; /* the diagonal entries of the scaled identity matrix */
                  }

                  blocksize = SCIPconsSdpGetBlocksize(scip, sdpblocks[b]);
                  SCIP_CALL( SCIPallocBufferArray(scip, &diagentryexists, blocksize) ); /* TODO: could allocate this once for Z and X with max-blocksize */
                  for (i = 0; i < blocksize; i++)
                     diagentryexists[i] = FALSE;

                  for (i = 0; i < (*startZnblocknonz)[b]; i++)
                  {
                     if ( (*startZrow)[b][i] == (*startZcol)[b][i] )
                     {
                        (*startZval)[b][i] = (*startZval)[b][i] * (1 - relaxdata->warmstartipfactor) + identitydiagonal; /* add identity for diagonal entries */
                        assert( (*startZval)[b][i] >= 0 ); /* since the original matrix should have been positive semidefinite, diagonal entries should be >= 0 */
                        diagentryexists[(*startZrow)[b][i]] = TRUE;
                     }
                     else
                        (*startZval)[b][i] *= (1 - relaxdata->warmstartipfactor); /* since this is an off-diagonal entry, we scale towards zero */
                  }

                  /* if a diagonal entry was missing (because we had a zero row before), we have to add it to the end */
                  for (i = 0; i < blocksize; i++)
                  {
                     if ( ! diagentryexists[i] )
                     {
                        (*startZrow)[b][(*startZnblocknonz)[b]] = i;
                        (*startZcol)[b][(*startZnblocknonz)[b]] = i;
                        (*startZval)[b][(*startZnblocknonz)[b]] = identitydiagonal;
                        (*startZnblocknonz)[b]++;
                     }
                  }

                  SCIPfreeBufferArrayNull(scip, &diagentryexists);
               }
               else if ( relaxdata->warmstartiptype == 2 )
               {
                  /* iterate once over all entries to multiply them with (1 - warmstartipfactor) */
                  for (i = 0; i < (*startZnblocknonz)[b]; i++)
                     (*startZval)[b][i] *= 1 - relaxdata->warmstartipfactor;

                  /* merge the scaled interior point array into the warmstart array */
                  SCIP_CALL( SCIPsdpVarfixerMergeArrays(SCIPblkmem(scip), SCIPepsilon(scip), relaxdata->ipZrow[b],
                        relaxdata->ipZcol[b], relaxdata->ipZval[b], relaxdata->ipZnblocknonz[b], TRUE, relaxdata->warmstartipfactor,
                        (*startZrow)[b], (*startZcol)[b], (*startZval)[b], &((*startZnblocknonz)[b]), (*startZnblocknonz)[b] + relaxdata->ipZnblocknonz[b]) );
               }
            }
         }

         /* compute projection for LP block */
         if ( relaxdata->warmstartproject == 3 )
         {
            int nsavedentries;
            int lastentry;
            int j;

            /* sort indices by row/col; TODO: check if this is necessary */
            SCIPsortIntIntReal((*startXrow)[nblocks], (*startXcol)[nblocks], (*startXval)[nblocks], (*startXnblocknonz)[nblocks]);

            /* iterate over all entries */
            nsavedentries = (*startXnblocknonz)[nblocks];
            lastentry = 0;

            for (i = 0; i < nsavedentries; i++)
            {
               assert( (*startXrow)[nblocks][i] == (*startXcol)[nblocks][i] ); /* this is the LP-block */

               /* if some entries are missing, we add them at the end */
               for (j = lastentry + 1; j < (*startXrow)[nblocks][i]; j++)
               {
                  assert( (*startXnblocknonz)[nblocks] < 2 * nrows + 2 * nvars );
                  (*startXrow)[nblocks][(*startXnblocknonz)[nblocks]] = j;
                  (*startXcol)[nblocks][(*startXnblocknonz)[nblocks]] = j;
                  (*startXval)[nblocks][(*startXnblocknonz)[nblocks]] = relaxdata->warmstartprojminevprimal;
                  (*startXnblocknonz)[nblocks]++;
               }
               if ( SCIPisLT(scip, (*startXval)[b][i], 1.0) )
                  (*startXval)[b][i] = relaxdata->warmstartprojminevprimal;

               lastentry = (*startXrow)[nblocks][i];
            }

            /* add missing entries at the end */
            for (j = lastentry + 1; j < 2 * nrows + 2 * nvars; j++)
            {
               assert( (*startXnblocknonz)[nblocks] < 2 * nrows + 2 * nvars );
               (*startXrow)[nblocks][(*startXnblocknonz)[nblocks]] = j;
               (*startXcol)[nblocks][(*startXnblocknonz)[nblocks]] = j;
               (*startXval)[nblocks][(*startXnblocknonz)[nblocks]] = relaxdata->warmstartprojminevprimal;
               (*startXnblocknonz)[nblocks]++;
            }
         }

         /* take convex combination for LP block */
         if ( SCIPisGT(scip, relaxdata->warmstartipfactor, 0.0) )
         {
            if ( relaxdata->warmstartiptype == 1 )
            {
               int nsavedentries;
               int lastentry;
               int j;

               /* if warmstartprojpdsame is true we use the computed value, otherwise we use the maximum of this block, which is one */
               if ( ! relaxdata->warmstartprojpdsame )
                  identitydiagonal = relaxdata->warmstartipfactor;

               /* sort indices by row/col; TODO: check if this is necessary */
               SCIPsortIntIntReal((*startXrow)[nblocks], (*startXcol)[nblocks], (*startXval)[nblocks], (*startXnblocknonz)[nblocks]);

               /* iterate over all entries */
               nsavedentries = (*startXnblocknonz)[nblocks];
               lastentry = 0;

               for (i = 0; i < nsavedentries; i++)
               {
                  assert( (*startXrow)[nblocks][i] == (*startXcol)[nblocks][i] ); /* this is the LP-block */
                  /* if some entries are missing, we add them at the end */
                  for (j = lastentry + 1; j < (*startXrow)[nblocks][i]; j++)
                  {
                     assert( (*startXnblocknonz)[nblocks] < 2 * nrows + 2 * nvars );
                     (*startXrow)[nblocks][(*startXnblocknonz)[nblocks]] = j;
                     (*startXcol)[nblocks][(*startXnblocknonz)[nblocks]] = j;

                     /* if warmstartprojpdsame is true we use the computed value, otherwise we use the maximum of this block, which is one */
                     if ( relaxdata->warmstartprojpdsame )
                        (*startXval)[nblocks][(*startXnblocknonz)[nblocks]] = identitydiagonal;
                     else
                        (*startXval)[nblocks][(*startXnblocknonz)[nblocks]] = relaxdata->warmstartipfactor;
                     (*startXnblocknonz)[nblocks]++;
                  }

                  /* we only take the convex combination if the value is less than one, since the maxblockentry is equal to the value
                   * otherwise, so taking the convex combination doesn't change anything in that case (unless warmstarprojpdsame)
                   */
                  if ( relaxdata->warmstartprojpdsame )
                     (*startXval)[b][i] = (1 - relaxdata->warmstartipfactor) * (*startXval)[b][i] + identitydiagonal;
                  else if ( SCIPisLT(scip, (*startXval)[b][i], 1.0) )
                     (*startXval)[b][i] = (1 - relaxdata->warmstartipfactor) * (*startXval)[b][i] + relaxdata->warmstartipfactor;

                  lastentry = (*startXrow)[nblocks][i];
               }

               /* add missing entries at the end */
               for (j = lastentry + 1; j < 2 * nrows + 2 * nvars; j++)
               {
                  assert( (*startXnblocknonz)[nblocks] < 2 * nrows + 2 * nvars );
                  (*startXrow)[nblocks][(*startXnblocknonz)[nblocks]] = j;
                  (*startXcol)[nblocks][(*startXnblocknonz)[nblocks]] = j;
                  (*startXval)[nblocks][(*startXnblocknonz)[nblocks]] = identitydiagonal;
                  (*startXnblocknonz)[nblocks]++;
               }
            }
            else if ( relaxdata->warmstartiptype == 2 )
            {
               /* iterate once over all entries to multiply them with (1 - warmstartipfactor) */
               for (i = 0; i < (*startXnblocknonz)[nblocks]; i++)
                  (*startXval)[nblocks][i] *= 1 - relaxdata->warmstartipfactor;

               /* merge the scaled interior point array into the warmstart array */
               SCIP_CALL( SCIPsdpVarfixerMergeArrays(SCIPblkmem(scip), SCIPepsilon(scip), relaxdata->ipXrow[nblocks],
                     relaxdata->ipXcol[nblocks], relaxdata->ipXval[nblocks], relaxdata->ipXnblocknonz[nblocks], TRUE,
                     relaxdata->warmstartipfactor, (*startXrow)[nblocks], (*startXcol)[nblocks], (*startXval)[nblocks],
                     &((*startXnblocknonz)[nblocks]), (*startXnblocknonz)[nblocks] + relaxdata->ipXnblocknonz[nblocks]) );
            }

            /* take the convex combination for the dual (in this case we do not need to check for missing entries since we added all of them ourselves) */
            if ( relaxdata->warmstartiptype == 1 )
            {
               for (r = 0; r < nrows; r++)
               {
                  /* for the project we just set all values smaller than minev to minev */
                  if ( relaxdata->warmstartiptype == 1 && relaxdata->warmstartproject == 3 && SCIPisLT(scip, (*startZval)[b][2*r], relaxdata->warmstartprojminevdual) )
                     (*startZval)[nblocks][2*r] = relaxdata->warmstartprojminevdual;
                  /* we only take the convex combination if the value is less than one, since the maxblockentry is equal to the value
                   * otherwise, so taking the convex combination doesn't change anything in that case (unless projpdsame)
                   */
                  else if ( relaxdata->warmstartiptype == 1 && (SCIPisLT(scip, (*startZval)[nblocks][2*r], 1.0) || relaxdata->warmstartprojpdsame) )
                  {
                     /* since we want the value to be strictly positive, if the original entry is negative we just set it to identitydiagonal */
                     if ( SCIPisLT(scip, (*startZval)[nblocks][2*r], 0.0) )
                        (*startZval)[nblocks][2*r] = identitydiagonal;
                     else
                        (*startZval)[nblocks][2*r] = (1 - relaxdata->warmstartipfactor) * (*startZval)[nblocks][2*r] + identitydiagonal;
                  }

                  if ( relaxdata->warmstartiptype == 1 && relaxdata->warmstartproject == 3 && SCIPisLT(scip, (*startZval)[nblocks][2*r + 1], relaxdata->warmstartprojminevdual) )
                     (*startZval)[nblocks][2*r + 1] = relaxdata->warmstartprojminevdual;
                  else if ( relaxdata->warmstartiptype == 1 && (SCIPisLT(scip, (*startZval)[nblocks][2*r + 1], 1.0) || relaxdata->warmstartprojpdsame) )
                  {
                     /* since we want the value to be strictly positive, if the original entry is negative we just set it to identitydiagonal */
                     if ( SCIPisLT(scip, (*startZval)[nblocks][2*r + 1], 0.0) )
                        (*startZval)[nblocks][2*r + 1] = identitydiagonal;
                     else
                        (*startZval)[nblocks][2*r + 1] = (1 - relaxdata->warmstartipfactor) * (*startZval)[nblocks][2*r + 1] + identitydiagonal;
                  }
               }

               for (v = 0; v < nvars; v++)
               {
                  if ( relaxdata->warmstartiptype == 1 && relaxdata->warmstartproject == 3 && SCIPisLT(scip, (*startZval)[nblocks][2*nrows + 2*v], relaxdata->warmstartprojminevdual) )
                     (*startZval)[nblocks][2*nrows + 2*v] = relaxdata->warmstartprojminevdual;
                  else if ( relaxdata->warmstartiptype == 1 && (SCIPisLT(scip, (*startZval)[nblocks][2*nrows + 2*v], 1.0) || relaxdata->warmstartprojpdsame) )
                  {
                     /* since we want the value to be strictly positive, if the original entry is negative we just set it to identitydiagonal */
                     if ( SCIPisLT(scip, (*startZval)[nblocks][2*nrows + 2*v], 0.0) )
                        (*startZval)[nblocks][2*nrows + 2*v] = identitydiagonal;
                     else
                        (*startZval)[nblocks][2*nrows + 2*v] = (1 - relaxdata->warmstartipfactor) * (*startZval)[nblocks][2*nrows + 2*v] + identitydiagonal;
                  }

                  if ( relaxdata->warmstartiptype == 1 && relaxdata->warmstartproject == 3 && SCIPisLT(scip, (*startZval)[nblocks][2*nrows + 2*v + 1], relaxdata->warmstartprojminevdual) )
                     (*startZval)[nblocks][2*nrows + 2*v + 1] = relaxdata->warmstartprojminevdual;
                  else if ( relaxdata->warmstartiptype == 1 && (SCIPisLT(scip, (*startZval)[nblocks][2*nrows + 2*v + 1], 1.0) || relaxdata->warmstartprojpdsame) )
                  {
                     /* since we want the value to be strictly positive, if the original entry is negative we just set it to identitydiagonal */
                     if ( SCIPisLT(scip, (*startZval)[nblocks][2*nrows + 2*v + 1], 0.0) )
                        (*startZval)[nblocks][2*nrows + 2*v + 1] = identitydiagonal;
                     else
                        (*startZval)[nblocks][2*nrows + 2*v + 1] = (1 - relaxdata->warmstartipfactor) * (*startZval)[nblocks][2*nrows + 2*v + 1] + identitydiagonal;
                  }
               }
            }
            else if ( relaxdata->warmstartiptype == 2 )
            {
               /* iterate once over all entries to multiply them with (1 - warmstartipfactor) */
               for (i = 0; i < (*startZnblocknonz)[nblocks]; i++)
                  (*startZval)[nblocks][i] *= 1 - relaxdata->warmstartipfactor;

               /* merge the scaled interior point array into the warmstart array */
               SCIP_CALL( SCIPsdpVarfixerMergeArrays(SCIPblkmem(scip), SCIPepsilon(scip), relaxdata->ipZrow[nblocks],
                     relaxdata->ipZcol[nblocks], relaxdata->ipZval[nblocks], relaxdata->ipZnblocknonz[nblocks], TRUE,
                     relaxdata->warmstartipfactor, (*startZrow)[nblocks], (*startZcol)[nblocks], (*startZval)[nblocks],
                     &((*startZnblocknonz)[nblocks]), (*startZnblocknonz)[nblocks] + relaxdata->ipZnblocknonz[nblocks]) );
            }
         }
      }

#ifdef SCIP_PRINT_WARMSTART
      SCIPdebugMsg(scip, "warmstart using the following point:\n");
      nblocks = SCIPconshdlrGetNConss(relaxdata->sdpconshdlr) + SCIPconshdlrGetNConss(relaxdata->sdprank1conshdlr);
      for (i = 0; i < nvars; i++)
         SCIPdebugMsg(scip, "y[%d]=%f\n", i, (*starty)[i]);

      if ( SCIPsdpiDoesWarmstartNeedPrimal() )
      {
         for (b = 0; b < nblocks + 1; b++)
         {
            SCIPdebugMsg(scip, "dual block %d\n", b);
            for (i = 0; i < (*startZnblocknonz)[b]; i++)
            {
               SCIPdebugMsg(scip, "Z(%d,%d)=%f\n", (*startZrow)[b][i], (*startZcol)[b][i], (*startZval)[b][i]);
            }
         }
         for (b = 0; b < nblocks + 1; b++)
         {
            SCIPdebugMsg(scip, "primal block %d\n", b);
            for (i = 0; i < (*startXnblocknonz)[b]; i++)
            {
               SCIPdebugMsg(scip, "X(%d,%d)=%f\n", (*startXrow)[b][i], (*startXcol)[b][i], (*startXval)[b][i]);
            }
         }
      }
#endif
   }

   return SCIP_OKAY;
}


/** save warmstart information */
static
SCIP_RETCODE saveWarmstartInfo(
   SCIP*                 scip,               /**< SCIP pointer */
   SCIP_RELAXDATA*       relaxdata,          /**< relaxator data */
   SCIP_SOL*             scipsol             /**< solution for SCIP */
   )
{
   char consname[SCIP_MAXSTRLEN];
   SCIP_SOL* preoptimalsol = NULL;
   SCIP_SOL* savesol = NULL;
   SCIP_CONS* savedcons;
   SCIP_VAR** vars;
   SCIP_Bool preoptimalsolsuccess = FALSE;
   SCIP_Real maxprimalentry = 0.0;
   int* startXnblocknonz = NULL;
   int** startXrow = NULL;
   int**  startXcol = NULL;
   SCIP_Real** startXval = NULL;
   int nblocks = 0;
   int nvars;
   int b;

   nvars = SCIPgetNVars(scip);
   assert( nvars >= 0 );
   vars = SCIPgetVars(scip);

   assert( scip != NULL );
   assert( relaxdata != NULL );

   assert( relaxdata->warmstart );
   assert( SCIPsdpiSolvedOrig(relaxdata->sdpi) );

   /* use preoptimal solution if using DSDP/SDPA and parameter is set accordingly */
   if ( relaxdata->warmstartpreoptsol )
   {
      if ( strcmp(SCIPsdpiGetSolverName(), "DSDP") == 0 || strcmp(SCIPsdpiGetSolverName(), "SDPA") == 0 )
      {
         SCIP_Real* preoptimalvec;
         int nvarsgiven;

         SCIP_CALL( SCIPallocBufferArray(scip, &preoptimalvec, nvars) );
         nvarsgiven = nvars;

         if ( SCIPsdpiDoesWarmstartNeedPrimal() )
         {
            if ( relaxdata->warmstartprimaltype == 3 )
            {
               nblocks = SCIPconshdlrGetNConss(relaxdata->sdpconshdlr) + SCIPconshdlrGetNConss(relaxdata->sdprank1conshdlr) + 1; /* +1 for the LP part */
               SCIP_CALL( SCIPallocBufferArray(scip, &startXnblocknonz, nblocks) );

               /* get amount of memory to allocate for row/col/val from sdpi */
               SCIP_CALL( SCIPsdpiGetPreoptimalPrimalNonzeros(relaxdata->sdpi, nblocks, startXnblocknonz) );

               /* check if the primal matrix exists, otherwise skip creation of the savedsol contraint */
               if ( startXnblocknonz[0] >= 0 )
               {
                  preoptimalsolsuccess = TRUE;

                  SCIP_CALL( SCIPallocBufferArray(scip, &startXrow, nblocks) );
                  SCIP_CALL( SCIPallocBufferArray(scip, &startXcol, nblocks) );
                  SCIP_CALL( SCIPallocBufferArray(scip, &startXval, nblocks) );

                  /* allocate memory for different blocks in row/col/val */
                  for (b = 0; b < nblocks; b++)
                  {
                     SCIP_CALL( SCIPallocBufferArray(scip, &startXrow[b], startXnblocknonz[b]) );
                     SCIP_CALL( SCIPallocBufferArray(scip, &startXcol[b], startXnblocknonz[b]) );
                     SCIP_CALL( SCIPallocBufferArray(scip, &startXval[b], startXnblocknonz[b]) );
                  }

                  SCIP_CALL( SCIPsdpiGetPreoptimalSol(relaxdata->sdpi, &preoptimalsolsuccess, preoptimalvec, &nvarsgiven,
                        nblocks, startXnblocknonz, startXrow, startXcol, startXval) );
               }
            }
            else
            {
               maxprimalentry = SCIPsdpiGetMaxPrimalEntry(relaxdata->sdpi);
            }
         }
         else
         {
            SCIP_CALL( SCIPsdpiGetPreoptimalSol(relaxdata->sdpi, &preoptimalsolsuccess, preoptimalvec, &nvarsgiven,
                  -1, NULL, NULL, NULL, NULL) );
         }

         if ( preoptimalsolsuccess )
         {
            assert( nvarsgiven == nvars ); /* length of solution should be nvars */

            /* create SCIP solution */
            SCIP_CALL( SCIPcreateSol(scip, &preoptimalsol, NULL) );
            SCIP_CALL( SCIPsetSolVals(scip, preoptimalsol, nvars, vars, preoptimalvec) );
         }

         SCIPfreeBufferArray(scip, &preoptimalvec);
      }
      else
      {
         SCIPerrorMessage("Warmstarting with preoptimal solutions currently only supported for DSDP and SDPA.\n");
         return SCIP_LPERROR;
      }
   }
   else if ( SCIPsdpiDoesWarmstartNeedPrimal() )
   {
      if ( relaxdata->warmstartprimaltype == 3 )
      {
         nblocks = SCIPconshdlrGetNConss(relaxdata->sdpconshdlr) + SCIPconshdlrGetNConss(relaxdata->sdprank1conshdlr) + 1; /* +1 for the LP part */
         SCIP_CALL( SCIPallocBufferArray(scip, &startXnblocknonz, nblocks) );

         /* get amount of memory to allocate for row/col/val from sdpi */
         SCIP_CALL( SCIPsdpiGetPrimalNonzeros(relaxdata->sdpi, nblocks, startXnblocknonz) );

         /* allocate memory for different blocks in row/col/val */
         if ( startXnblocknonz[0] >= 0 )
         {
            SCIP_CALL( SCIPallocBufferArray(scip, &startXrow, nblocks) );
            SCIP_CALL( SCIPallocBufferArray(scip, &startXcol, nblocks) );
            SCIP_CALL( SCIPallocBufferArray(scip, &startXval, nblocks) );
            for (b = 0; b < nblocks; b++)
            {
               SCIP_CALL( SCIPallocBufferArray(scip, &startXrow[b], startXnblocknonz[b]) );
               SCIP_CALL( SCIPallocBufferArray(scip, &startXcol[b], startXnblocknonz[b]) );
               SCIP_CALL( SCIPallocBufferArray(scip, &startXval[b], startXnblocknonz[b]) );
            }
            SCIP_CALL( SCIPsdpiGetPrimalMatrix(relaxdata->sdpi, nblocks, startXnblocknonz, startXrow, startXcol, startXval) );
         }
      }
      else
      {
         maxprimalentry = SCIPsdpiGetMaxPrimalEntry(relaxdata->sdpi);
      }
   }

   /* only create constraint if the preoptimal solution exists, otherwise we don't want to warmstart at all */
   if ( relaxdata->warmstartpreoptsol )
   {
      if ( preoptimalsolsuccess )
         savesol = preoptimalsol;
   }
   else
      savesol = scipsol;

   /* save solution */
   if ( savesol != NULL && startXnblocknonz[0] >= 0 )
   {
      (void) SCIPsnprintf(consname, SCIP_MAXSTRLEN, "saved_relax_sol_%d", SCIPnodeGetNumber(SCIPgetCurrentNode(scip)));
      SCIP_CALL( createConsSavesdpsol(scip, &savedcons, consname, SCIPnodeGetNumber(SCIPgetCurrentNode(scip)), savesol,
            maxprimalentry, nblocks, startXnblocknonz, startXrow, startXcol, startXval) );

      SCIP_CALL( SCIPaddCons(scip, savedcons) );
      SCIP_CALL( SCIPreleaseCons(scip, &savedcons) );
   }

   if ( startXnblocknonz != NULL )
   {
      /* free memory for primal matrix */
      assert( startXnblocknonz != NULL );
      if ( startXval != NULL )
      {
         assert( startXcol != NULL ); /* for lint */
         assert( startXrow != NULL ); /* for lint */
         for (b = 0; b < nblocks; b++)
         {
            SCIPfreeBufferArrayNull(scip, &startXval[b]);
            SCIPfreeBufferArrayNull(scip, &startXcol[b]);
            SCIPfreeBufferArrayNull(scip, &startXrow[b]);
         }
         SCIPfreeBufferArrayNull(scip, &startXval);
         SCIPfreeBufferArrayNull(scip, &startXcol);
         SCIPfreeBufferArrayNull(scip, &startXrow);
      }
      SCIPfreeBufferArrayNull(scip, &startXnblocknonz);
   }
   assert( startXval == NULL );

   if ( preoptimalsolsuccess )
   {
      SCIP_CALL( SCIPfreeSol(scip, &preoptimalsol) );
   }
   assert( preoptimalsol == NULL );

   return SCIP_OKAY;
}


/** calculate relaxation and process the relaxation results */
static
SCIP_RETCODE calcRelax(
   SCIP*                 scip,               /**< SCIP data structure */
   SCIP_RELAX*           relax,              /**< relaxator */
   SCIP_RESULT*          result,             /**< pointer to store result of relaxation process */
   SCIP_Real*            lowerbound          /**< pointer to store lowerbound */
   )
{
   char saveconsname[SCIP_MAXSTRLEN];
   SCIP_SDPSOLVERSETTING startsetting;
   SCIP_RELAXDATA* relaxdata;
   SCIP_CONS* savedsetting;
   SCIP_CONS** conss;
   SCIP_SDPI* sdpi;
   SCIP_Bool rootnode;
   SCIP_Bool enforceslater;
   SCIP_Real timelimit;
   SCIP_Real objforscip;
   SCIP_Real* solforscip;
   int clocktype;
   int nblocks;
   int nvars;
   int b;
   int i;

   /* warm start information */
   SCIP_Real* starty = NULL;
   int* startZnblocknonz = NULL;
   int** startZrow = NULL;
   int** startZcol = NULL;
   SCIP_Real** startZval = NULL;
   int* startXnblocknonz = NULL;
   int** startXrow = NULL;
   int**  startXcol = NULL;
   SCIP_Real** startXval = NULL;

   SCIPdebugMsg(scip, "calcRelax called\n");

   assert( scip != NULL );
   assert( relax != NULL );
   assert( result != NULL );
   assert( lowerbound != NULL );

   /* set time limit */
   SCIP_CALL( SCIPgetRealParam(scip, "limits/time", &timelimit) );
   if ( ! SCIPisInfinity(scip, timelimit) )
   {
      timelimit -= SCIPgetSolvingTime(scip);
      if ( timelimit <= 0.0 )
      {
         SCIPdebugMsg(scip, "Time limit reached, not running relax SDP!\n");
         *result = SCIP_DIDNOTRUN;
         return SCIP_OKAY;
      }
   }

   relaxdata = SCIPrelaxGetData(relax);
   assert( relaxdata != NULL );

   nvars = SCIPgetNVars(scip);
   assert( nvars >= 0 );

   sdpi = relaxdata->sdpi;
   assert( sdpi != NULL );

   if ( relaxdata->objlimit )
   {
      /* set the objective limit */
      assert( SCIPgetUpperbound(scip) > -SCIPsdpiInfinity(sdpi) );
      SCIP_CALL( SCIPsdpiSetRealpar(sdpi, SCIP_SDPPAR_OBJLIMIT, SCIPgetUpperbound(scip)) );
   }

   /* determine whether we are in the root node */
   rootnode = SCIPgetDepth(scip) == 0 ? TRUE : FALSE;

   /* find settings to use for this relaxation */
   if ( rootnode || SCIPgetDepth(scip) == relaxdata->settingsresetofs ||
      ( relaxdata->settingsresetfreq > 0 && ((SCIPgetDepth(scip) - relaxdata->settingsresetofs) % relaxdata->settingsresetfreq == 0)) ||
      ( strcmp(SCIPsdpiGetSolverName(), "DSDP") == 0) || (strstr(SCIPsdpiGetSolverName(), "Mosek") != NULL) )
   {
      startsetting = SCIP_SDPSOLVERSETTING_UNSOLVED; /* in the root node we have no information, at each multiple of resetfreq we reset */
   }
   else
   {
      SCIP_CONSHDLR* conshdlr;
      int parentconsind;

      /* get constraint handler */
      conshdlr = SCIPfindConshdlr(scip, "Savedsdpsettings");
      if ( conshdlr == NULL )
      {
         SCIPerrorMessage("Savedsdpsettings constraint handler not found!\n");
         return SCIP_PLUGINNOTFOUND;
      }

      /* Get startsettings of parent node; usually it will be the last active constraint of the corresponding constraint
       * handler, so we iterate from the end of the list until we find the correct one. */
      conss = SCIPconshdlrGetConss(conshdlr);
      parentconsind = SCIPconshdlrGetNActiveConss(conshdlr) - 1;
      (void) SCIPsnprintf(saveconsname, SCIP_MAXSTRLEN, "savedsettings_node_%d", SCIPnodeGetNumber(SCIPnodeGetParent(SCIPgetCurrentNode(scip))));

      while ( parentconsind >= 0 && strcmp(saveconsname, SCIPconsGetName(conss[parentconsind])) )
         parentconsind--;

      if ( parentconsind >= 0 )
         startsetting = SCIPconsSavedsdpsettingsGetSettings(scip, conss[parentconsind]);
      else
      {
         SCIPdebugMsg(scip, "Startsetting from parent node not found, restarting settings!\n");
         startsetting = SCIP_SDPSOLVERSETTING_UNSOLVED;
      }
   }

   /* set type of clock (CPU/Wall clock) */
   SCIP_CALL( SCIPgetIntParam(scip, "timing/clocktype", &clocktype) );
   SCIPsdpiClockSetType(sdpi, clocktype);

   /* if no dual bound is known (we are in the root node and not only repropagating), we will have to abort, so we want
    * to check the Slater condition in this case */
   enforceslater = SCIPisInfinity(scip, -SCIPnodeGetLowerbound(SCIPgetCurrentNode(scip)));

   /* possibly determine warm start information */
   if ( ! rootnode && relaxdata->warmstart )
   {
      SCIP_CALL( determineWarmStartInformation(scip, relax, relaxdata, &starty,
            &startZnblocknonz, &startZrow, &startZcol, &startZval,
            &startXnblocknonz, &startXrow, &startXcol, &startXval,
            &startsetting, lowerbound, result) );

      if ( *result == SCIP_CUTOFF )
         return SCIP_OKAY;
   }

   /* solve problem */
   SCIP_CALL( SCIPstartClock(scip, relaxdata->sdpsolvingtime) );
   SCIP_CALL( SCIPsdpiSolve(sdpi, starty, startZnblocknonz, startZrow, startZcol, startZval, startXnblocknonz, startXrow, startXcol, startXval, startsetting, enforceslater, timelimit) );
   SCIP_CALL( SCIPstopClock(scip, relaxdata->sdpsolvingtime) );

   /* free warmstart information */
   SCIPfreeBufferArrayNull(scip, &starty);
   if ( startXval != NULL )
   {
      SCIP_CONSHDLR* sdpconshdlr;
      SCIP_CONSHDLR* sdprank1conshdlr;

      sdpconshdlr = relaxdata->sdpconshdlr;
      sdprank1conshdlr = relaxdata->sdprank1conshdlr;
      nblocks = SCIPconshdlrGetNConss(sdpconshdlr) + SCIPconshdlrGetNConss(sdprank1conshdlr) + 1; /* +1 for LP block */

      assert( startXval != NULL );
      assert( startXcol != NULL );
      assert( startXrow != NULL );
      assert( startZval != NULL );
      assert( startZcol != NULL );
      assert( startZrow != NULL );

      /* free memory */
      for (b = 0; b < nblocks; b++)
      {
         SCIPfreeBufferArray(scip, &startXval[b]);
         SCIPfreeBufferArray(scip, &startXcol[b]);
         SCIPfreeBufferArray(scip, &startXrow[b]);
         SCIPfreeBufferArray(scip, &startZval[b]);
         SCIPfreeBufferArray(scip, &startZcol[b]);
         SCIPfreeBufferArray(scip, &startZrow[b]);
      }

      SCIPfreeBufferArray(scip, &startXval);
      SCIPfreeBufferArray(scip, &startXcol);
      SCIPfreeBufferArray(scip, &startXrow);
      SCIPfreeBufferArray(scip, &startXnblocknonz);
      SCIPfreeBufferArray(scip, &startZval);
      SCIPfreeBufferArray(scip, &startZcol);
      SCIPfreeBufferArray(scip, &startZrow);
      SCIPfreeBufferArray(scip, &startZnblocknonz);
   }

   relaxdata->lastsdpnode = SCIPnodeGetNumber(SCIPgetCurrentNode(scip));

   /* update calls, iterations and stability numbers (only if the SDP-solver was actually called) */
   SCIP_CALL( updateSDPStatistics(relaxdata) );

   /* remember settings */
   if ( ! (strcmp(SCIPsdpiGetSolverName(), "DSDP") == 0) && ! (strstr(SCIPsdpiGetSolverName(), "MOSEK") != NULL) )
   {
      SCIP_SDPSOLVERSETTING usedsetting;
      SCIP_CALL( SCIPsdpiSettingsUsed(relaxdata->sdpi, &usedsetting) );

      (void) SCIPsnprintf(saveconsname, SCIP_MAXSTRLEN, "savedsettings_node_%d", SCIPnodeGetNumber(SCIPgetCurrentNode(scip)));
      SCIP_CALL( createConsSavedsdpsettings(scip, &savedsetting, saveconsname, usedsetting) );
      SCIP_CALL( SCIPaddCons(scip, savedsetting) );
      SCIP_CALL( SCIPreleaseCons(scip, &savedsetting) );
   }

   if ( ! SCIPsdpiWasSolved(sdpi) )
      relaxdata->feasible = FALSE;

   if ( SCIPinProbing(scip) )
      relaxdata->probingsolved = SCIPsdpiWasSolved(sdpi) && ! SCIPsdpiIsTimelimExc(sdpi);
   else
      relaxdata->origsolved = SCIPsdpiSolvedOrig(sdpi) && ! SCIPsdpiIsTimelimExc(sdpi);

   if ( SCIPsdpiIsAcceptable(sdpi) )
   {
#ifdef SCIP_MORE_DEBUG /* print the optimal solution */
      {
         int sollength;

         SCIP_CALL( SCIPallocBufferArray(scip, &solforscip, nvars) );
         sollength = nvars;
         SCIP_CALL( SCIPsdpiGetSol(sdpi, &objforscip, solforscip, &sollength) ); /* get both the objective and the solution from the SDP solver */

         assert( sollength == nvars ); /* If this isn't true any longer, the getSol-call was unsuccessfull, because the given array wasn't long enough,
                                        * but this can't happen, because the array has enough space for all SDP variables. */

         if ( SCIPsdpiFeasibilityKnown(sdpi) )
         {
            SCIPdebugMsg(scip, "optimal solution: objective = %g, dual feasible: %u, primal feasible: %u.\n",
               objforscip, SCIPsdpiIsDualFeasible(sdpi), SCIPsdpiIsPrimalFeasible(sdpi));
         }
         else
         {
            SCIPdebugMsg(scip, "The solver could not determine feasibility!\n");
         }

         /* output solution (if not infeasible) */
         if ( objforscip < SCIPsdpiInfinity(sdpi) )
         {
            for (i = 0; i < nvars; ++i)
               SCIPdebugMsg(scip, "<%s> = %f\n", SCIPvarGetName(SCIPsdpVarmapperGetSCIPvar(relaxdata->varmapper, i)), solforscip[i]);
         }
         SCIPfreeBufferArray(scip, &solforscip);
      }
#endif

      if ( SCIPsdpiIsPrimalInfeasible(sdpi) && ! SCIPsdpiIsDualUnbounded(sdpi) )
         SCIPwarningMessage(scip, "SDP is primal infeasible, but not dual unbounded.\n");

      if ( SCIPsdpiIsDualInfeasible(sdpi) )
      {
         SCIPdebugMsg(scip, "Relaxation is infeasible.\n");
         relaxdata->feasible = FALSE;
         relaxdata->objval = SCIPinfinity(scip);
         *result = SCIP_CUTOFF;
         return SCIP_OKAY;
      }
      else if ( SCIPsdpiIsObjlimExc(sdpi) )
      {
         SCIPdebugMsg(scip, "Relaxation reached objective limit.\n");
         relaxdata->feasible = FALSE;
         relaxdata->objval = SCIPgetUpperbound(scip);
         *result = SCIP_CUTOFF;
         return SCIP_OKAY;
      }
      else if ( SCIPsdpiIsDualUnbounded(sdpi) )
      {
         SCIPdebugMsg(scip, "Relaxation is unbounded.\n");
         relaxdata->feasible = TRUE;
         relaxdata->objval = -SCIPinfinity(scip);
         *result = SCIP_SUCCESS;
         *lowerbound = -SCIPinfinity(scip);
         return SCIP_OKAY;
      }
      else if ( SCIPsdpiIsPrimalFeasible(sdpi) && SCIPsdpiIsDualFeasible(sdpi) )
      {
         SCIP_SOL* scipsol;
         int slength;

         /* get solution w.r.t. SCIP variables */
         SCIP_CALL( SCIPallocBufferArray(scip, &solforscip, nvars) );
         slength = nvars;
         SCIP_CALL( SCIPsdpiGetSol(sdpi, &objforscip, solforscip, &slength) ); /* get both the objective and the solution from the SDP solver */

         assert( slength == nvars ); /* If this isn't true any longer, the getSol-call was unsuccessfull, because the given array wasn't long enough,
                                      * but this can't happen, because the array has enough space for all sdp variables. */

         if ( SCIPsdpiIsOptimal(sdpi) )
            SCIPdebugMsg(scip, "Relaxation is solved optimally (objective: %g).\n", objforscip);
         else
            SCIPdebugMsg(scip, "Have feasible solution for dual of relaxation (objective: %g).\n", objforscip);

         /* create SCIP solution */
         SCIP_CALL( SCIPcreateSol(scip, &scipsol, NULL) );
         assert( nvars == SCIPsdpVarmapperGetNVars(relaxdata->varmapper) );
         for (i = 0; i < nvars; ++i)
         {
            SCIP_CALL( SCIPsetSolVal(scip, scipsol, SCIPsdpVarmapperGetSCIPvar(relaxdata->varmapper, i), solforscip[i]) );
         }

         *lowerbound = objforscip;
         relaxdata->objval = objforscip;

         /* copy solution */
         SCIP_CALL( SCIPsetRelaxSolValsSol(scip, relax, scipsol, TRUE) );
         relaxdata->feasible = TRUE;
         *result = SCIP_SUCCESS;

         /* possibly create conflict constraint */
         SCIP_CALL( generateConflictCons(scip, relax, scipsol) );

         /* save solution for warmstarts (only if we did not use the penalty formulation, since this would change the problem structure) */
         if ( relaxdata->warmstart && SCIPsdpiSolvedOrig(relaxdata->sdpi) )
         {
            SCIP_CALL( saveWarmstartInfo(scip, relaxdata, scipsol) );
         }

         SCIP_CALL( SCIPfreeSol(scip, &scipsol) );
         SCIPfreeBufferArray(scip, &solforscip);
      }
   }
   else
   {
      SCIP_Real objlb;

      if ( SCIPsdpiIsTimelimExc(relaxdata->sdpi) )
      {
         *result = SCIP_DIDNOTRUN;
         return SCIP_OKAY;
      }

      /* if we used the penalty approach, we might have calculated a good lower bound, even if we did not produce a feasible solution, otherwise we
       * keep the current bound, if the current bound is -infty, we abort */
      objlb = -SCIPinfinity(scip);
      SCIP_CALL( SCIPsdpiGetLowerObjbound(relaxdata->sdpi, &objlb) );
      if ( ! SCIPisInfinity(scip, objlb) )
      {
         *lowerbound = objlb;
         SCIPdebugMsg(scip, "The relaxation could not be solved, using best computed bound from penalty formulation.\n");
      }
      else if ( ! SCIPisInfinity(scip, -SCIPnodeGetLowerbound(SCIPgetCurrentNode(scip))) )
      {
         *lowerbound = SCIPnodeGetLowerbound(SCIPgetCurrentNode(scip));
         SCIPdebugMsg(scip, "The relaxation could not be solved, keeping old bound.\n");
      }
      else
      {
         *result = SCIP_SUSPENDED;
         SCIPerrorMessage("The relaxation could not be solved; there is no hope to solve this instance.\n");
         return SCIP_ERROR;
      }

      *result = SCIP_SUCCESS;
   }

   return SCIP_OKAY;
}

/** execution method of relaxator */
static
SCIP_DECL_RELAXEXEC(relaxExecSdp)
{
   SCIP_RELAXDATA* relaxdata;
   SCIP_VAR** vars;
   SCIP_Bool cutoff;
   int nconss;
   int nvars;
   int i;

   SCIPdebugMsg(scip, "Calling relaxExecSdp.\n");

   relaxdata = SCIPrelaxGetData(relax);

   /* don't run again if we already solved the current node (except during probing), and we solved the correct problem */
   if ( relaxdata->lastsdpnode == SCIPnodeGetNumber(SCIPgetCurrentNode(scip)) && ! SCIPinProbing(scip) && relaxdata->origsolved && ! relaxdata->resolve )
   {
      SCIP_Real objforscip;
      SCIP_Real* solforscip;
      SCIP_SOL* scipsol;
      SCIP_COL** cols;
      int ncols;
      int slength;

      SCIPdebugMsg(scip, "Already solved SDP-relaxation for node %" SCIP_LONGINT_FORMAT ", returning with SCIP_SUCCESS so that no other relaxator is called.\n",
         SCIPrelaxGetData(relax)->lastsdpnode);

      if ( SCIPsdpiIsDualUnbounded(relaxdata->sdpi) )
      {
         relaxdata->feasible = TRUE;
         *result = SCIP_SUCCESS;
         *lowerbound = -SCIPinfinity(scip);
         return SCIP_OKAY;
      }

      /* get solution w.r.t. SCIP variables */
      vars = SCIPgetVars(scip);
      nvars = SCIPgetNVars(scip);
      SCIP_CALL( SCIPallocBufferArray(scip, &solforscip, nvars) );
      slength = nvars;
      SCIP_CALL( SCIPsdpiGetSol(relaxdata->sdpi, &objforscip, solforscip, &slength) ); /* get both the objective and the solution from the SDP solver */

      assert( slength == nvars ); /* If this isn't true any longer, the getSol-Call was unsuccessful, because the given array wasn't long enough,
                                   * but this can't happen, because the array has enough space for all SDP variables. */

      /* create SCIP solution */
      SCIP_CALL( SCIPcreateSol(scip, &scipsol, NULL) );
      SCIP_CALL( SCIPsetRelaxSolVals(scip, relax, nvars, vars, solforscip, TRUE) );
      *lowerbound = objforscip;

      /* copy solution */
      SCIP_CALL( SCIPgetLPColsData(scip, &cols, &ncols) );
      for (i = 0; i < ncols; i++)
      {
         SCIP_CALL( SCIPsetRelaxSolVal(scip, relax, SCIPcolGetVar(cols[i]), SCIPgetSolVal(scip, scipsol, SCIPcolGetVar(cols[i]))) );
      }

      SCIP_CALL( SCIPmarkRelaxSolValid(scip, relax, TRUE) );
      *result = SCIP_SUCCESS;

      SCIPfreeBufferArray(scip, &solforscip);
      SCIP_CALL( SCIPfreeSol(scip, &scipsol) );

      *result = SCIP_SUCCESS;
      return SCIP_OKAY;
   }

   /* construct the lp and make sure, that everything is where it should be */
   SCIP_CALL( SCIPconstructLP(scip, &cutoff) );

   if ( cutoff )
   {
      relaxdata->origsolved = TRUE;
      relaxdata->feasible = FALSE;
      *result = SCIP_CUTOFF;
      return SCIP_OKAY;
   }

   /* very important to call flushLP */
   SCIP_CALL( SCIPflushLP(scip) );

   /* get problem data (might have changed in SCIPconstructLP/SCIPflushLP */
   nconss = SCIPgetNConss(scip);
   vars = SCIPgetVars(scip);
   nvars = SCIPgetNVars(scip);

#ifdef SCIP_EVEN_MORE_DEBUG
   for (i = 0; i < nvars; ++i)
   {
      SCIPdebugMsg(scip, "variable <%s>: status = %u, integral = %u, bounds = [%g, %g]\n", SCIPvarGetName(vars[i]), SCIPvarGetStatus(vars[i]),
         SCIPvarIsIntegral(vars[i]), SCIPvarGetLbLocal(vars[i]), SCIPvarGetUbLocal(vars[i]));
   }
#endif

   /* if there are no constraints, there is nothing to do */
   if ( nconss == 0 )
   {
      relaxdata->origsolved = TRUE;
      relaxdata->feasible = TRUE;
      *result = SCIP_DIDNOTRUN;
      return SCIP_OKAY;
   }

   /* set the solved flags to false in case a timeout happens */
   relaxdata->origsolved = FALSE;
   relaxdata->probingsolved = FALSE;

   /* check whether we need to update the variables and SDP constraints */
   if ( nvars != SCIPsdpVarmapperGetNVars(relaxdata->varmapper) )
   {
      SCIP_VAR** newvars;
      int nnewvars = 0;

      SCIP_CALL( SCIPallocBufferArray(scip, &newvars, nvars) );
      for (i = 0; i < nvars; ++i)
      {
         if ( ! SCIPsdpVarmapperExistsSCIPvar(relaxdata->varmapper, vars[i]) )
            newvars[nnewvars++] = vars[i];
      }
      assert( 0 < nnewvars && nnewvars <= nvars );

      SCIPdebugMsg(scip, "Number of variables changed, new: %d  (old: %d).\n", nvars, SCIPsdpVarmapperGetNVars(relaxdata->varmapper));
      SCIP_CALL( SCIPsdpVarmapperAddVars(scip, relaxdata->varmapper, nnewvars, newvars) );
      SCIPfreeBufferArray(scip, &newvars);

      /* make sure that SDPs and number of variables in SDPI are updated as well */
      SCIP_CALL( putSdpDataInInterface(scip, relaxdata->sdpi, relaxdata->varmapper, TRUE, FALSE) );
   }
   else
   {
      int nsdpconss;
      int nsdpblocks;

      /* compute number of SDP constraints */
      assert( SCIPgetStage(scip) == SCIP_STAGE_SOLVING );
      assert( relaxdata->sdpconshdlr != NULL );
      nsdpconss = SCIPconshdlrGetNActiveConss(relaxdata->sdpconshdlr);

      assert( relaxdata->sdprank1conshdlr != NULL );
      nsdpconss += SCIPconshdlrGetNActiveConss(relaxdata->sdprank1conshdlr);

      /* update if number changed */
      SCIP_CALL( SCIPsdpiGetNSDPBlocks(relaxdata->sdpi, &nsdpblocks) );
      if ( nsdpblocks != nsdpconss )
      {
         SCIPdebugMsg(scip, "Number of SDP constraints changed, new: %d  (old: %d).\n", nsdpconss, nsdpblocks);
         SCIP_CALL( putSdpDataInInterface(scip, relaxdata->sdpi, relaxdata->varmapper, TRUE, FALSE) );
      }
   }

   /* update LP Data in Interface */
   SCIP_CALL( putLpDataInInterface(scip, relaxdata, TRUE, TRUE) );

   SCIP_CALL( calcRelax(scip, relax, result, lowerbound));

   return SCIP_OKAY;
}

/** initialization method of relaxator (called after problem was transformed) */
static
SCIP_DECL_RELAXINIT(relaxInitSdp)
{
   SCIP_RELAXDATA* relaxdata;

   assert( relax != NULL );

   relaxdata = SCIPrelaxGetData(relax);
   assert( relaxdata != NULL );

   SCIP_CALL( SCIPcreateClock(scip, &relaxdata->sdpsolvingtime) );

   return SCIP_OKAY;
}

/** this method is called after presolving is finished, at this point the varmapper is prepared and the SDP Interface is initialized and gets
 *  the SDP information from the constraints */
static
SCIP_DECL_RELAXINITSOL(relaxInitSolSdp)
{
   SCIP_RELAXDATA* relaxdata;
   SCIP_RETCODE retcode;
   SCIP_VAR** vars;
   SCIP_Real givenpenaltyparam;
   SCIP_Real projminevprimal;
   SCIP_Real projminevdual;
   int nvars;

   assert( relax != NULL );

   relaxdata = SCIPrelaxGetData(relax);
   assert( relaxdata != NULL );

   relaxdata->objval = 0.0;
   relaxdata->origsolved = FALSE;
   relaxdata->probingsolved = FALSE;
   relaxdata->sdpcalls = 0;
   relaxdata->sdpinterfacecalls = 0;
   relaxdata->sdpopttime = 0.0;
   relaxdata->sdpiterations = 0;
   relaxdata->ntightenedrows = 0;
   relaxdata->solvedfast = 0;
   relaxdata->solvedmedium = 0;
   relaxdata->solvedstable = 0;
   relaxdata->solvedpenalty = 0;
   relaxdata->stablewslater = 0;
   relaxdata->unstablewslater = 0;
   relaxdata->boundedwslater = 0;
   relaxdata->unsolvedwslater = 0;
   relaxdata->stablenoslater = 0;
   relaxdata->unsolvednoslater = 0;
   relaxdata->boundednoslater = 0;
   relaxdata->unsolvednoslater = 0;
   relaxdata->nslaterholds = 0;
   relaxdata->nnoslater = 0;
   relaxdata->nslatercheckfailed = 0;
   relaxdata->npslaterholds = 0;
   relaxdata->npnoslater = 0;
   relaxdata->npslatercheckfailed = 0;
   relaxdata->ndslaterholds = 0;
   relaxdata->ndnoslater = 0;
   relaxdata->ndslatercheckfailed = 0;
   relaxdata->nslaterinfeasible = 0;
   relaxdata->stableinfeasible = 0;
   relaxdata->unstableinfeasible = 0;
   relaxdata->penaltyinfeasible = 0;
   relaxdata->boundedinfeasible = 0;
   relaxdata->unsolvedinfeasible = 0;
   relaxdata->roundingprobinf = 0;
   relaxdata->primalroundfails = 0;
   relaxdata->dualroundfails = 0;
   relaxdata->roundstartsuccess = 0;
   relaxdata->roundingoptimal = 0;
   relaxdata->roundingcutoff = 0;

   if ( SCIPgetStatus(scip) == SCIP_STATUS_OPTIMAL || SCIPgetStatus(scip) == SCIP_STATUS_INFEASIBLE
      || SCIPgetStatus(scip) == SCIP_STATUS_UNBOUNDED || SCIPgetStatus(scip) == SCIP_STATUS_INFORUNBD )
      return SCIP_OKAY;

   if ( relaxdata->warmstart && relaxdata->warmstartproject == 4 )
   {
      if ( relaxdata->roundingprobtime == NULL )
      {
         SCIP_CALL( SCIPcreateClock(scip, &relaxdata->roundingprobtime) );
      }
   }
   else
   {
      assert( relaxdata->roundingprobtime == NULL );
   }
   relaxdata->unsolved = 0;
   relaxdata->feasible = FALSE;

   relaxdata->ipXexists = FALSE;
   relaxdata->ipZexists = FALSE;

   relaxdata->sdpconshdlr = SCIPfindConshdlr(scip, "SDP");
   if ( relaxdata->sdpconshdlr == NULL )
      return SCIP_PLUGINNOTFOUND;

   relaxdata->sdprank1conshdlr = SCIPfindConshdlr(scip, "SDPrank1");
   if ( relaxdata->sdprank1conshdlr == NULL )
      return SCIP_PLUGINNOTFOUND;

   nvars = SCIPgetNVars(scip);
   vars = SCIPgetVars(scip);

   /* all SCIPvars will be added to this list, and 3/4 seems like a good load factor (java uses this factor) */
   SCIP_CALL( SCIPsdpVarmapperCreate(scip, &(relaxdata->varmapper), (int) ceil(1.33 * nvars)) );
   SCIP_CALL( SCIPsdpVarmapperAddVars(scip, relaxdata->varmapper, nvars, vars) );

   if ( nvars > 0 )
   {
      SCIP_CALL( putSdpDataInInterface(scip, relaxdata->sdpi, relaxdata->varmapper, TRUE, FALSE) );
   }

   /* set the parameters of the SDP-Solver */
   /* for Mosek: tighten gap tolerance by one order of magnitude */
   retcode = SCIPsdpiSetRealpar(relaxdata->sdpi, SCIP_SDPPAR_GAPTOL, relaxdata->sdpsolvergaptol);
   if ( retcode == SCIP_PARAMETERUNKNOWN )
   {
      SCIPverbMessage(scip, SCIP_VERBLEVEL_FULL, NULL,
         "SDP Solver <%s>: gaptol parameter not available -- SCIP parameter has no effect.\n",
         SCIPsdpiGetSolverName());
   }
   else
   {
      SCIP_CALL( retcode );
   }

   /* for Mosek: tighten feastol tolerance by one order of magnitude */
   if ( SCIPstrAtStart(SCIPsdpiGetSolverName(), "MOSEK", 5) )
      retcode = SCIPsdpiSetRealpar(relaxdata->sdpi, SCIP_SDPPAR_SDPSOLVERFEASTOL, relaxdata->sdpsolverfeastol / 10.0);
   else
      retcode = SCIPsdpiSetRealpar(relaxdata->sdpi, SCIP_SDPPAR_SDPSOLVERFEASTOL, relaxdata->sdpsolverfeastol);
   if ( retcode == SCIP_PARAMETERUNKNOWN )
   {
      SCIPverbMessage(scip, SCIP_VERBLEVEL_FULL, NULL,
         "SDP Solver <%s>: sdpsolverfeastol parameter not available -- SCIP parameter has no effect.\n",
         SCIPsdpiGetSolverName());
   }
   else
   {
      SCIP_CALL( retcode );
   }

   retcode = SCIPsdpiSetRealpar(relaxdata->sdpi, SCIP_SDPPAR_EPSILON, SCIPepsilon(scip));
   if ( retcode == SCIP_PARAMETERUNKNOWN )
   {
      SCIPverbMessage(scip, SCIP_VERBLEVEL_FULL, NULL,
         "SDP Solver <%s>: epsilon parameter not available -- SCIP parameter has no effect.\n",
         SCIPsdpiGetSolverName());
   }
   else
   {
      SCIP_CALL( retcode );
   }

   retcode = SCIPsdpiSetRealpar(relaxdata->sdpi, SCIP_SDPPAR_FEASTOL, SCIPfeastol(scip));
   if ( retcode == SCIP_PARAMETERUNKNOWN )
   {
      SCIPverbMessage(scip, SCIP_VERBLEVEL_FULL, NULL,
         "SDP Solver <%s>: feastol parameter not available -- SCIP parameter has no effect.\n",
         SCIPsdpiGetSolverName());
   }
   else
   {
      SCIP_CALL( retcode );
   }

   /* set/compute the starting penalty parameter */
   if ( SCIPisGE(scip, relaxdata->penaltyparam, 0.0) )
   {
      retcode = SCIPsdpiSetRealpar(relaxdata->sdpi, SCIP_SDPPAR_PENALTYPARAM, relaxdata->penaltyparam);
      givenpenaltyparam = relaxdata->penaltyparam;
      if ( retcode == SCIP_PARAMETERUNKNOWN )
      {
         SCIPverbMessage(scip, SCIP_VERBLEVEL_FULL, NULL,
            "SDP Solver <%s>: penaltyparam parameter not available -- SCIP parameter has no effect\n",
            SCIPsdpiGetSolverName());
      }
      else
      {
         SCIP_CALL( retcode );
      }
   }
   else
   {
      SCIP_Real maxcoeff = 0.0;
      int v;

      /* compute the maximum coefficient in the objective */
      for (v = 0; v < nvars; v++)
      {
         if ( REALABS(SCIPvarGetObj(vars[v])) > maxcoeff )
            maxcoeff = REALABS(SCIPvarGetObj(vars[v]));
      }

      SCIP_CALL( SCIPsdpiComputePenaltyparam(relaxdata->sdpi, maxcoeff, &givenpenaltyparam) );
   }

   /* set/compute the maximum penalty parameter */
   if ( SCIPisGE(scip, relaxdata->maxpenaltyparam, 0.0) )
   {
      retcode = SCIPsdpiSetRealpar(relaxdata->sdpi, SCIP_SDPPAR_MAXPENALTYPARAM, relaxdata->maxpenaltyparam);

      if ( retcode == SCIP_PARAMETERUNKNOWN )
      {
         SCIPverbMessage(scip, SCIP_VERBLEVEL_FULL, NULL,
            "SDP Solver <%s>: maxpenaltyparam parameter not available -- SCIP parameter has no effect.\n",
            SCIPsdpiGetSolverName());
      }
      else
      {
         SCIP_CALL( retcode );
      }

      /* check if the starting value is not bigger than the maximum one, otherwise update it */
      if ( SCIPisLT(scip, givenpenaltyparam, relaxdata->maxpenaltyparam) )
      {
         SCIPdebugMsg(scip, "Penalty parameter %g overwritten by maxpenaltyparam %f!\n", givenpenaltyparam, relaxdata->maxpenaltyparam);
         SCIP_CALL( SCIPsdpiSetRealpar(relaxdata->sdpi, SCIP_SDPPAR_PENALTYPARAM, relaxdata->maxpenaltyparam) );
      }
   }
   else
   {
      SCIP_Real givenmaxpenaltyparam;

      SCIP_CALL( SCIPsdpiComputeMaxPenaltyparam(relaxdata->sdpi, givenpenaltyparam, &givenmaxpenaltyparam) );
   }

   /* set maximum number of penalty increasing rounds */
   retcode = SCIPsdpiSetIntpar(relaxdata->sdpi, SCIP_SDPPAR_NPENALTYINCR, relaxdata->npenaltyincr);
   if ( retcode == SCIP_PARAMETERUNKNOWN )
   {
      SCIPverbMessage(scip, SCIP_VERBLEVEL_FULL, NULL,
         "SDP Solver <%s>: npenaltyincr parameter not available -- SCIP parameter has no effect.\n",
         SCIPsdpiGetSolverName());
   }
   else
   {
      SCIP_CALL( retcode );
   }

   /* set penalty-infeasibility-adjustment */
   retcode = SCIPsdpiSetRealpar(relaxdata->sdpi, SCIP_SDPPAR_PENINFEASADJUST, relaxdata->peninfeasadjust);

   if ( retcode == SCIP_PARAMETERUNKNOWN )
   {
      SCIPverbMessage(scip, SCIP_VERBLEVEL_FULL, NULL,
         "SDP Solver <%s>: peninfeasadjust parameter not available -- SCIP parameter has no effect.\n",
         SCIPsdpiGetSolverName());
   }
   else
   {
      SCIP_CALL( retcode );
   }

   /* set presolving parameter */
   retcode = SCIPsdpiSetIntpar(relaxdata->sdpi, SCIP_SDPPAR_USEPRESOLVING, relaxdata->usepresolving ? 1 : 0);

   if ( retcode == SCIP_PARAMETERUNKNOWN )
   {
      SCIPverbMessage(scip, SCIP_VERBLEVEL_FULL, NULL,
         "SDP Solver <%s>: usepresolving parameter not available -- SCIP parameter has no effect.\n",
         SCIPsdpiGetSolverName());
   }
   else
   {
      SCIP_CALL( retcode );
   }

   /* set scaling parameter */
   retcode = SCIPsdpiSetIntpar(relaxdata->sdpi, SCIP_SDPPAR_USESCALING, relaxdata->usescaling ? 1 : 0);

   if ( retcode == SCIP_PARAMETERUNKNOWN )
   {
      SCIPverbMessage(scip, SCIP_VERBLEVEL_FULL, NULL,
         "SDP Solver <%s>: usescaling parameter not available -- SCIP parameter has no effect.\n",
         SCIPsdpiGetSolverName());
   }
   else
   {
      SCIP_CALL( retcode );
   }

   /* set scaleobj parameter */
   retcode = SCIPsdpiSetIntpar(relaxdata->sdpi, SCIP_SDPPAR_SCALEOBJ, relaxdata->scaleobj ? 1 : 0);

   if ( retcode == SCIP_PARAMETERUNKNOWN )
   {
      SCIPverbMessage(scip, SCIP_VERBLEVEL_FULL, NULL,
         "SDP Solver <%s>: scaleobj parameter not available -- SCIP parameter has no effect.\n",
         SCIPsdpiGetSolverName());
   }
   else
   {
      SCIP_CALL( retcode );
   }

   /* set/compute lambda star if SDPA is used as the SDP-Solver */
   if ( strcmp(SCIPsdpiGetSolverName(), "SDPA") == 0.0 )
   {
      if ( SCIPisGE(scip, relaxdata->lambdastar, 0.0) )
      {
         retcode = SCIPsdpiSetRealpar(relaxdata->sdpi, SCIP_SDPPAR_LAMBDASTAR, relaxdata->lambdastar);
      }
      else
      {
         SCIP_Real guess;
         SCIP_Real maxguess;
         SCIP_CONS** conss;
         int nconss;
         int c;

         /* iterate over all SDP-constraints to compute the biggest guess for lambdastar  */
         conss = SCIPgetConss(scip);
         nconss = SCIPgetNConss(scip);
         maxguess = 0.0;

         for (c = 0; c < nconss; c++)
         {
            /* only check the SDP constraints (including SDPrank1-Constraints) */
            if ( strcmp(SCIPconshdlrGetName(SCIPconsGetHdlr(conss[c])), "SDP") == 0 || strcmp(SCIPconshdlrGetName(SCIPconsGetHdlr(conss[c])), "SDPrank1") == 0 )
            {
               SCIP_CALL( SCIPconsSdpGuessInitialPoint(scip, conss[c], &guess) );
               if ( (! SCIPisInfinity(scip, maxguess) ) && SCIPisGT(scip, guess, maxguess) )
                  maxguess = guess;
            }
         }

         SCIP_CALL( SCIPsdpiComputeLambdastar(relaxdata->sdpi, maxguess) );
         retcode = SCIPsdpiGetRealpar(relaxdata->sdpi, SCIP_SDPPAR_LAMBDASTAR, &relaxdata->lambdastar);
      }
   }
   else
      relaxdata->lambdastar = 1.0;

   if ( retcode == SCIP_PARAMETERUNKNOWN )
   {
      SCIPverbMessage(scip, SCIP_VERBLEVEL_FULL, NULL,
         "SDP Solver <%s>: lambdastar setting not available -- SCIP parameter has no effect.\n",
         SCIPsdpiGetSolverName());
   }
   else
   {
      SCIP_CALL( retcode );
   }

   /* set/compute minimum eigenvalue for projecting warmstarting points */
   SCIP_CALL( SCIPgetRealParam(scip, "relaxing/SDP/warmstartprminevpri", &projminevprimal) );
   SCIP_CALL( SCIPgetRealParam(scip, "relaxing/SDP/warmstartprminevdu", &projminevdual) );

   if ( SCIPisGE(scip, projminevprimal, 0.0) && SCIPisGE(scip, projminevdual, 0.0) ) /* TODO: maybe only do these computations if warmstart = TRUE? */
   {
      relaxdata->warmstartprojminevprimal = projminevprimal;
      relaxdata->warmstartprojminevdual = projminevdual;
   }
   else if ( SCIPisGE(scip, projminevprimal, 0.0) && relaxdata->warmstartprojpdsame )
   {
      relaxdata->warmstartprojminevprimal = projminevprimal;
      relaxdata->warmstartprojminevdual = projminevprimal;
   }
   else if ( SCIPisGE(scip, projminevdual, 0.0) && relaxdata->warmstartprojpdsame )
   {
      relaxdata->warmstartprojminevprimal = projminevdual;
      relaxdata->warmstartprojminevdual = projminevdual;
   }
   else
   {
      SCIP_CONSHDLR* sdpconshdlr;
      SCIP_CONSHDLR* sdprank1conshdlr;
      SCIP_CONS** sdpblocks;
      SCIP_CONS** sdporigblocks;
      SCIP_CONS** sdprank1blocks;
      int nsdpblocks;
      int nsdporigblocks;
      int nrank1blocks;
      int b;
      int c;
      int v;
      SCIP_Real maxsdprhs; /* note that we only take the maximum value of the SDP constraints, since these tend to be the most problematic */
      SCIP_Real maxobj;
      SCIP_Real maxsdpcoef; /* note that we only take the maximum value of the SDP constraints, since these tend to be the most problematic */
      SCIP_Real maxval;
      SCIP_Real sdpcoef;

      /* compute value as WARMSTART_PROJ_FACTOR * max{maxrhs, maxobj, maxsdpcoef} */
      sdpconshdlr = relaxdata->sdpconshdlr;
      sdprank1conshdlr = relaxdata->sdprank1conshdlr;

      nsdporigblocks = SCIPconshdlrGetNConss(sdpconshdlr);
      nrank1blocks = SCIPconshdlrGetNConss(sdprank1conshdlr);
      sdporigblocks = SCIPconshdlrGetConss(sdpconshdlr);
      sdprank1blocks = SCIPconshdlrGetConss(sdprank1conshdlr);

      nsdpblocks = nsdporigblocks + nrank1blocks;

      SCIP_CALL( SCIPallocBufferArray(scip, &sdpblocks, nsdpblocks) );
      for (c = 0; c < nsdporigblocks; ++c)
         sdpblocks[c] = sdporigblocks[c];

      for (c = 0; c < nrank1blocks; ++c)
         sdpblocks[nsdporigblocks + c] = sdprank1blocks[c];

      /* compute maxsdpcoef */
      maxsdpcoef = WARMSTART_PROJ_MINRHSOBJ;
      for (b = 0; b < nsdpblocks; b++)
      {
         sdpcoef = SCIPconsSdpGetMaxSdpCoef(scip, sdpblocks[b]);
         if ( SCIPisGT(scip, sdpcoef, maxsdpcoef) )
            maxsdpcoef = sdpcoef;
      }
      maxsdpcoef *= WARMSTART_PROJ_FACTOR_LHS; /* multiply by additional factor to account for summation of lhs entries */

      /* compute maxsdprhs */
      maxsdprhs = WARMSTART_PROJ_MINRHSOBJ;
      for (b = 0; b < nsdpblocks; b++)
      {
         if ( SCIPisGT(scip, SCIPconsSdpGetMaxConstEntry(scip, sdpblocks[b]), maxsdprhs) )
            maxsdprhs = SCIPconsSdpGetMaxConstEntry(scip, sdpblocks[b]);
      }

      /* compute maxobj */
      maxobj = WARMSTART_PROJ_MINRHSOBJ;
      for (v = 0; v < nvars; v++)
      {
         if ( SCIPisGT(scip, REALABS(SCIPvarGetObj(vars[v])), maxobj) )
            maxobj = REALABS(SCIPvarGetObj(vars[v]));
      }

      if ( relaxdata->warmstartprojpdsame )
      {
         maxval = SCIPisGT(scip, maxsdprhs, maxobj) ? maxsdprhs : maxobj;
         maxval = SCIPisGT(scip, maxsdpcoef, maxval) ? maxsdpcoef : maxval;

         relaxdata->warmstartprojminevprimal = WARMSTART_PROJ_FACTOR * maxval;
         relaxdata->warmstartprojminevdual = WARMSTART_PROJ_FACTOR * maxval;

         SCIPdebugMsg(scip, "Setting warmstartprojminev to %f\n", relaxdata->warmstartprojminevdual);
      }
      else
      {
         if ( ! SCIPisGE(scip, projminevprimal, 0.0) )
         {
            relaxdata->warmstartprojminevprimal = WARMSTART_PROJ_FACTOR_PRIMAL * (SCIPisGT(scip, maxobj, maxsdpcoef) ? maxobj : maxsdpcoef);

            SCIPdebugMsg(scip, "Setting warmstartprojminevprimal to %f\n", relaxdata->warmstartprojminevprimal);
         }

         if ( ! SCIPisGE(scip, projminevdual, 0.0) )
         {
            relaxdata->warmstartprojminevdual = WARMSTART_PROJ_FACTOR_PRIMAL * (SCIPisGT(scip, maxsdprhs, maxsdpcoef) ? maxsdprhs : maxsdpcoef);

            SCIPdebugMsg(scip, "Setting warmstartprojminevdual to %f\n", relaxdata->warmstartprojminevdual);
         }
      }
      SCIPfreeBufferArray(scip, &sdpblocks);
   }

   retcode = SCIPsdpiSetIntpar(relaxdata->sdpi, SCIP_SDPPAR_SDPINFO, (int) relaxdata->sdpinfo);
   if ( retcode == SCIP_PARAMETERUNKNOWN )
   {
      SCIPverbMessage(scip, SCIP_VERBLEVEL_FULL, NULL,
         "SDP Solver <%s>: sdpinfo setting not available -- SCIP parameter has no effect.\n",
         SCIPsdpiGetSolverName());
   }
   else
   {
      SCIP_CALL( retcode );
   }

   /* set numer of threads */
   retcode = SCIPsdpiSetIntpar(relaxdata->sdpi, SCIP_SDPPAR_NTHREADS, relaxdata->sdpsolverthreads);
   if ( retcode == SCIP_PARAMETERUNKNOWN )
   {
      /* avoid warning if we are at the default value */
      SCIPverbMessage(scip, SCIP_VERBLEVEL_FULL, NULL,
         "SDP Solver <%s>: nthreads setting not available -- SCIP parameter has no effect.\n",
         SCIPsdpiGetSolverName());
   }
   else
   {
      SCIP_CALL( retcode );
   }

   retcode = SCIPsdpiSetIntpar(relaxdata->sdpi, SCIP_SDPPAR_SLATERCHECK, relaxdata->slatercheck);
   if ( retcode == SCIP_PARAMETERUNKNOWN )
   {
      SCIPverbMessage(scip, SCIP_VERBLEVEL_FULL, NULL,
         "SDP Solver <%s>: slatercheck setting not available -- SCIP parameter has no effect.\n",
         SCIPsdpiGetSolverName());
   }
   else
   {
      SCIP_CALL( retcode );
   }

   /* initialize objective limit in case it was set in an earlier optimize call */
   SCIP_CALL( SCIPsdpiSetRealpar(relaxdata->sdpi, SCIP_SDPPAR_OBJLIMIT, SCIPsdpiInfinity(relaxdata->sdpi)) );

   /* set warmstartpreoptimal gap if DSDP is used as the SDP-Solver and preoptimal solutions should be saved */
   if ( relaxdata->warmstartpreoptsol && (strcmp(SCIPsdpiGetSolverName(), "DSDP") == 0.0 || strcmp(SCIPsdpiGetSolverName(), "SDPA") == 0.0) )
   {
      retcode = SCIPsdpiSetRealpar(relaxdata->sdpi, SCIP_SDPPAR_WARMSTARTPOGAP, relaxdata->warmstartpreoptgap);
      if ( retcode == SCIP_PARAMETERUNKNOWN )
      {
         SCIPverbMessage(scip, SCIP_VERBLEVEL_FULL, NULL,
            "SDP Solver <%s>: warmstartpreoptgap setting not available -- SCIP parameter has no effect.\n",
            SCIPsdpiGetSolverName());
      }
      else
      {
         SCIP_CALL( retcode );
      }
   }

   return SCIP_OKAY;
}

/** copy method for SDP-relaxation handler (called when SCIP copies plugins) */
static
SCIP_DECL_RELAXCOPY(relaxCopySdp)
{
   assert( scip != NULL );
   assert( relax != NULL );
   assert( strcmp(SCIPrelaxGetName(relax), RELAX_NAME) == 0 );

   SCIP_CALL( SCIPincludeRelaxSdp(scip) );

   return SCIP_OKAY;
}

/** reset the relaxator's data */
static
SCIP_DECL_RELAXEXITSOL(relaxExitSolSdp)
{
   SCIP_RELAXDATA* relaxdata;

   assert( scip != NULL );
   assert( relax != NULL );

   relaxdata = SCIPrelaxGetData(relax);
   assert( relaxdata != NULL );

   SCIPdebugMsg(scip, "Exiting Relaxation Handler.\n");

   if ( relaxdata->displaystat && SCIPgetSubscipDepth(scip) == 0 )
   {
      SCIPverbMessage(scip, SCIP_VERBLEVEL_NORMAL, NULL, "\nSDP iterations:\t\t\t\t\t\t%6d\n", relaxdata->sdpiterations);
      if ( relaxdata->sdpcalls )
      {
         SCIPverbMessage(scip, SCIP_VERBLEVEL_NORMAL, NULL, "Average SDP-iterations:\t\t\t\t\t%6.2f\n",
            (SCIP_Real) relaxdata->sdpiterations / (SCIP_Real) relaxdata->sdpcalls );
      }
      if ( relaxdata->sdpinterfacecalls )
      {
         if ( strcmp(SCIPsdpiGetSolverName(), "SDPA") == 0 )
         {
            SCIPverbMessage(scip, SCIP_VERBLEVEL_NORMAL, NULL, "Percentage 'fastest settings' solved:\t\t%6.2f\n",
               100.0 * (SCIP_Real) relaxdata->solvedfast / (SCIP_Real) relaxdata->sdpinterfacecalls);
            SCIPverbMessage(scip, SCIP_VERBLEVEL_NORMAL, NULL, "Percentage 'medium settings' solved:\t\t%6.2f\n",
               100.0 * (SCIP_Real) relaxdata->solvedmedium / (SCIP_Real) relaxdata->sdpinterfacecalls);
            SCIPverbMessage(scip, SCIP_VERBLEVEL_NORMAL, NULL, "Percentage 'stable settings' solved:\t\t%6.2f\n",
               100.0 * (SCIP_Real) relaxdata->solvedstable / (SCIP_Real) relaxdata->sdpinterfacecalls);
         }
         else
         {
            SCIPverbMessage(scip, SCIP_VERBLEVEL_NORMAL, NULL, "Percentage 'default formulation' solved:\t\t%6.2f\n",
               100.0 * (SCIP_Real) relaxdata->solvedfast / (SCIP_Real) relaxdata->sdpinterfacecalls);
         }
         SCIPverbMessage(scip, SCIP_VERBLEVEL_NORMAL, NULL, "Percentage penalty formulation used:\t\t\t%6.2f\n",
            100.0 * (SCIP_Real) relaxdata->solvedpenalty / (SCIP_Real) relaxdata->sdpinterfacecalls);
         SCIPverbMessage(scip, SCIP_VERBLEVEL_NORMAL, NULL, "Percentage unsolved even with penalty:\t\t\t%6.2f\n",
            100.0 * (SCIP_Real) relaxdata->unsolved / (SCIP_Real) relaxdata->sdpinterfacecalls);
      }
      if ( relaxdata->slatercheck )
      {
         if ( relaxdata->sdpinterfacecalls )
         {
            SCIPverbMessage(scip, SCIP_VERBLEVEL_NORMAL, NULL, "Percentage primal Slater condition holding:\t\t%6.2f\n",
               100.0 * (SCIP_Real) relaxdata->npslaterholds / (SCIP_Real) relaxdata->sdpinterfacecalls);
            SCIPverbMessage(scip, SCIP_VERBLEVEL_NORMAL, NULL, "Percentage primal Slater condition did not hold:\t%6.2f\n",
               100.0 * (SCIP_Real) relaxdata->npnoslater / (SCIP_Real) relaxdata->sdpinterfacecalls);
            SCIPverbMessage(scip, SCIP_VERBLEVEL_NORMAL, NULL, "Percentage primal Slater check failed:\t\t\t%6.2f\n",
               100.0 * (SCIP_Real) relaxdata->npslatercheckfailed / (SCIP_Real) relaxdata->sdpinterfacecalls);

            SCIPverbMessage(scip, SCIP_VERBLEVEL_NORMAL, NULL, "Percentage dual Slater condition holding:\t\t%6.2f\n",
               100.0 * (SCIP_Real) relaxdata->ndslaterholds / (SCIP_Real) relaxdata->sdpinterfacecalls);
            SCIPverbMessage(scip, SCIP_VERBLEVEL_NORMAL, NULL, "Percentage dual Slater condition did not hold:\t\t%6.2f\n",
               100.0 * (SCIP_Real) relaxdata->ndnoslater / (SCIP_Real) relaxdata->sdpinterfacecalls);
            SCIPverbMessage(scip, SCIP_VERBLEVEL_NORMAL, NULL, "Percentage dual Slater check failed:\t\t\t%6.2f\n",
               100.0 * (SCIP_Real) relaxdata->ndslatercheckfailed / (SCIP_Real) relaxdata->sdpinterfacecalls);
            SCIPverbMessage(scip, SCIP_VERBLEVEL_NORMAL, NULL, "Percentage dual Slater check detected infeasibility:\t%6.2f\n",
               100.0 * (SCIP_Real) relaxdata->nslaterinfeasible / (SCIP_Real) relaxdata->sdpinterfacecalls);
         }
         if ( relaxdata->nslaterholds )
         {
            SCIPverbMessage(scip, SCIP_VERBLEVEL_NORMAL, NULL, "Percentage 'fastest settings' with primal and dual slater holding:\t\t\t\t%6.2f\n",
                  100.0 * (SCIP_Real) relaxdata->stablewslater / (SCIP_Real) relaxdata->nslaterholds);
            SCIPverbMessage(scip, SCIP_VERBLEVEL_NORMAL, NULL, "Percentage 'stable settings' with primal and dual slater holding:\t\t\t\t%6.2f\n",
                  100.0 * (SCIP_Real) relaxdata->unstablewslater / (SCIP_Real) relaxdata->nslaterholds);
            SCIPverbMessage(scip, SCIP_VERBLEVEL_NORMAL, NULL, "Percentage 'penalty' with primal and dual slater holding:\t\t\t\t\t%6.2f\n",
                  100.0 * (SCIP_Real) relaxdata->penaltywslater / (SCIP_Real) relaxdata->nslaterholds);
            SCIPverbMessage(scip, SCIP_VERBLEVEL_NORMAL, NULL, "Percentage 'computed infeasible lower bound' with primal and dual slater holding:\t\t%6.2f\n",
                  100.0 * (SCIP_Real) relaxdata->boundedwslater / (SCIP_Real) relaxdata->nslaterholds);
            SCIPverbMessage(scip, SCIP_VERBLEVEL_NORMAL, NULL, "Percentage 'unsolved' with primal and dual slater holding:\t\t\t\t\t%6.2f\n",
                  100.0 * (SCIP_Real) relaxdata->unsolvedwslater / (SCIP_Real) relaxdata->nslaterholds);
         }
         if ( relaxdata->nnoslater )
         {
            SCIPverbMessage(scip, SCIP_VERBLEVEL_NORMAL, NULL, "Percentage 'fastest settings' with either primal or dual slater not holding:\t\t\t%6.2f\n",
                  100.0 * (SCIP_Real) relaxdata->stablenoslater / (SCIP_Real) relaxdata->nnoslater);
            SCIPverbMessage(scip, SCIP_VERBLEVEL_NORMAL, NULL, "Percentage 'stable settings' with either primal or dual slater not holding:\t\t\t%6.2f\n",
                  100.0 * (SCIP_Real) relaxdata->unstablenoslater / (SCIP_Real) relaxdata->nnoslater);
            SCIPverbMessage(scip, SCIP_VERBLEVEL_NORMAL, NULL, "Percentage 'penalty' with either primal or dual slater not holding:\t\t\t\t%6.2f\n",
                  100.0 * (SCIP_Real) relaxdata->penaltynoslater / (SCIP_Real) relaxdata->nnoslater);
            SCIPverbMessage(scip, SCIP_VERBLEVEL_NORMAL, NULL, "Percentage 'computed infeasible lower bound' with either primal or dual slater not holding:\t%6.2f\n",
                  100.0 * (SCIP_Real) relaxdata->boundednoslater / (SCIP_Real) relaxdata->nnoslater);
            SCIPverbMessage(scip, SCIP_VERBLEVEL_NORMAL, NULL, "Percentage 'unsolved' with either primal or dual slater not holding:\t\t\t\t%6.2f\n",
                  100.0 * (SCIP_Real) relaxdata->unsolvednoslater / (SCIP_Real) relaxdata->nnoslater);
         }
         if ( relaxdata->nslaterinfeasible )
         {
            SCIPverbMessage(scip, SCIP_VERBLEVEL_NORMAL, NULL, "Percentage 'fastest settings' with slater check showing infeasibility:\t\t\t%6.2f\n",
                  100.0 * (SCIP_Real) relaxdata->stableinfeasible / (SCIP_Real) relaxdata->nslaterinfeasible);
            SCIPverbMessage(scip, SCIP_VERBLEVEL_NORMAL, NULL, "Percentage 'stable settings' with slater check showing infeasibility:\t\t\t%6.2f\n",
                  100.0 * (SCIP_Real) relaxdata->unstableinfeasible / (SCIP_Real) relaxdata->nslaterinfeasible);
            SCIPverbMessage(scip, SCIP_VERBLEVEL_NORMAL, NULL, "Percentage 'penalty' with slater check showing infeasibility:\t\t\t\t%6.2f\n",
                  100.0 * (SCIP_Real) relaxdata->penaltyinfeasible / (SCIP_Real) relaxdata->nslaterinfeasible);
            SCIPverbMessage(scip, SCIP_VERBLEVEL_NORMAL, NULL, "Percentage 'computed infeasible lower bound' with slater check showing infeasibility:\t%6.2f\n",
                  100.0 * (SCIP_Real) relaxdata->boundedinfeasible / (SCIP_Real) relaxdata->nslaterinfeasible);
            SCIPverbMessage(scip, SCIP_VERBLEVEL_NORMAL, NULL, "Percentage 'unsolved' with slater check showing infeasibility:\t\t\t\t%6.2f\n",
                  100.0 * (SCIP_Real) relaxdata->unsolvedinfeasible / (SCIP_Real) relaxdata->nslaterinfeasible);
         }
#ifdef SLATERSOLVED_ABSOLUTE
         SCIPverbMessage(scip, SCIP_VERBLEVEL_NORMAL, NULL, "Number of nodes with primal and dual slater holding:\t\t\t\t\t\t\t%d\n", relaxdata->nslaterholds);
         SCIPverbMessage(scip, SCIP_VERBLEVEL_NORMAL, NULL, "Number of nodes with 'fastest settings' and primal and dual slater holding:\t\t\t\t%d\n", relaxdata->stablewslater);
         SCIPverbMessage(scip, SCIP_VERBLEVEL_NORMAL, NULL, "Number of nodes with 'stable settings' and primal and dual slater holding:\t\t\t\t%d\n", relaxdata->unstablewslater);
         SCIPverbMessage(scip, SCIP_VERBLEVEL_NORMAL, NULL, "Number of nodes with 'penalty' and primal and dual slater holding:\t\t\t\t\t%d\n", relaxdata->penaltywslater);
         SCIPverbMessage(scip, SCIP_VERBLEVEL_NORMAL, NULL, "Number of nodes with 'computed infeasible lower bound' and primal and dual slater holding:\t\t%d\n", relaxdata->boundedwslater);
         SCIPverbMessage(scip, SCIP_VERBLEVEL_NORMAL, NULL, "Number of nodes with 'unsolved' and primal and dual slater holding:\t\t\t\t\t%d\n", relaxdata->unsolvedwslater);

         SCIPverbMessage(scip, SCIP_VERBLEVEL_NORMAL, NULL, "Number of nodes with either primal or dual slater not holding:\t\t\t\t\t\t%d\n", relaxdata->nnoslater);
         SCIPverbMessage(scip, SCIP_VERBLEVEL_NORMAL, NULL, "Number of nodes with 'fastest settings' and either primal or dual slater not holding:\t\t\t%d\n", relaxdata->stablenoslater);
         SCIPverbMessage(scip, SCIP_VERBLEVEL_NORMAL, NULL, "Number of nodes with 'stable settings' and either primal or dual slater not holding:\t\t\t%d\n", relaxdata->unstablenoslater);
         SCIPverbMessage(scip, SCIP_VERBLEVEL_NORMAL, NULL, "Number of nodes with 'penalty' and either primal or dual slater not holding:\t\t\t\t%d\n", relaxdata->penaltynoslater);
         SCIPverbMessage(scip, SCIP_VERBLEVEL_NORMAL, NULL, "Number of nodes with 'computed infeasible lower bound' and either primal or dual slater not holding:\t%d\n", relaxdata->boundednoslater);
         SCIPverbMessage(scip, SCIP_VERBLEVEL_NORMAL, NULL, "Number of nodes with 'unsolved' and either primal or dual slater not holding:\t\t\t\t%d\n", relaxdata->unsolvednoslater);

         SCIPverbMessage(scip, SCIP_VERBLEVEL_NORMAL, NULL, "Number of infeasible nodes:\t\t\t\t\t\t%d\n", relaxdata->nslaterinfeasible);
         SCIPverbMessage(scip, SCIP_VERBLEVEL_NORMAL, NULL, "Number of infeasible nodes with 'fastest settings':\t\t\t%d\n", relaxdata->stableinfeasible);
         SCIPverbMessage(scip, SCIP_VERBLEVEL_NORMAL, NULL, "Number of infeasible nodes with 'stable settings':\t\t\t%d\n", relaxdata->unstableinfeasible);
         SCIPverbMessage(scip, SCIP_VERBLEVEL_NORMAL, NULL, "Number of infeasible nodes with 'penalty':\t\t\t\t%d\n", relaxdata->penaltyinfeasible);
         SCIPverbMessage(scip, SCIP_VERBLEVEL_NORMAL, NULL, "Number of infeasible nodes with 'computed infeasible lower bound':\t%d\n", relaxdata->boundedinfeasible);
         SCIPverbMessage(scip, SCIP_VERBLEVEL_NORMAL, NULL, "Number of infeasible nodes with 'unsolved':\t\t\t\t%d\n", relaxdata->unsolvedinfeasible);
#endif
      }
      if ( relaxdata->warmstart && relaxdata->warmstartproject == 4 )
      {
         SCIPverbMessage(scip, SCIP_VERBLEVEL_NORMAL, NULL, "Number of nodes detected infeasible through primal rounding problem:\t%d\n", relaxdata->roundingprobinf);
         SCIPverbMessage(scip, SCIP_VERBLEVEL_NORMAL, NULL, "Number of nodes that were successfully warmstarted using the rounding problems:\t%d\n", relaxdata->roundstartsuccess);
         SCIPverbMessage(scip, SCIP_VERBLEVEL_NORMAL, NULL, "Number of nodes where the primal rounding problem failed:\t%d\n", relaxdata->primalroundfails);
         SCIPverbMessage(scip, SCIP_VERBLEVEL_NORMAL, NULL, "Number of nodes where the dual rounding problem failed:\t%d\n", relaxdata->dualroundfails);
         SCIPverbMessage(scip, SCIP_VERBLEVEL_NORMAL, NULL, "Number of nodes where the optimal solution was determined by the rounding problem:\t%d\n", relaxdata->roundingoptimal);
         SCIPverbMessage(scip, SCIP_VERBLEVEL_NORMAL, NULL, "Number of nodes cut off through bounding by the rounding problem:\t%d\n", relaxdata->roundingcutoff);
         SCIPverbMessage(scip, SCIP_VERBLEVEL_NORMAL, NULL, "Time spent in rounding problems for warmstarting / detecting infeasibility:\t%f s\n",
            SCIPgetClockTime(scip, relaxdata->roundingprobtime));
      }
      if ( relaxdata->tightenrows )
         SCIPverbMessage(scip, SCIP_VERBLEVEL_NORMAL, NULL, "Number of tightened rows: %d.\n", relaxdata->ntightenedrows);
   }

   if ( relaxdata->varmapper != NULL )
   {
      SCIP_CALL( SCIPsdpVarmapperFree(scip, &(relaxdata->varmapper)) );
      relaxdata->varmapper = NULL;
   }

   /* free warmstart data (the nblocks > 0 check is only needed in case the parameter was changed after initsol) */
   if ( relaxdata->warmstart && SCIPisGT(scip, relaxdata->warmstartipfactor, 0.0) && relaxdata->nblocks > 0 )
   {
      int b;

      for (b = 0; b < relaxdata->nblocks; b++)
      {
         if ( relaxdata->warmstartprimaltype != 2 && SCIPsdpiDoesWarmstartNeedPrimal() && relaxdata->ipXnblocknonz[b] > 0 )
         {
            SCIPfreeBlockMemoryArrayNull(scip, &(relaxdata->ipXval[b]), relaxdata->ipXnblocknonz[b]);
            SCIPfreeBlockMemoryArrayNull(scip, &(relaxdata->ipXcol[b]), relaxdata->ipXnblocknonz[b]);
            SCIPfreeBlockMemoryArrayNull(scip, &(relaxdata->ipXrow[b]), relaxdata->ipXnblocknonz[b]);
         }
         if ( relaxdata->ipZnblocknonz[b] > 0 )
         {
            SCIPfreeBlockMemoryArrayNull(scip, &(relaxdata->ipZval[b]), relaxdata->ipZnblocknonz[b]);
            SCIPfreeBlockMemoryArrayNull(scip, &(relaxdata->ipZcol[b]), relaxdata->ipZnblocknonz[b]);
            SCIPfreeBlockMemoryArrayNull(scip, &(relaxdata->ipZrow[b]), relaxdata->ipZnblocknonz[b]);
         }
      }
      if ( relaxdata->warmstartprimaltype != 2 && SCIPsdpiDoesWarmstartNeedPrimal() )
      {
         SCIPfreeBlockMemoryArrayNull(scip, &relaxdata->ipXval, relaxdata->nblocks);
         SCIPfreeBlockMemoryArrayNull(scip, &relaxdata->ipXcol, relaxdata->nblocks);
         SCIPfreeBlockMemoryArrayNull(scip, &relaxdata->ipXrow, relaxdata->nblocks);
         SCIPfreeBlockMemoryArrayNull(scip, &relaxdata->ipXnblocknonz, relaxdata->nblocks);
      }
      SCIPfreeBlockMemoryArrayNull(scip, &relaxdata->ipZval, relaxdata->nblocks);
      SCIPfreeBlockMemoryArrayNull(scip, &relaxdata->ipZcol, relaxdata->nblocks);
      SCIPfreeBlockMemoryArrayNull(scip, &relaxdata->ipZrow, relaxdata->nblocks);
      SCIPfreeBlockMemoryArrayNull(scip, &relaxdata->ipZnblocknonz, relaxdata->nblocks);
      SCIP_CALL( SCIPfreeSol(scip, &relaxdata->ipy) );
   }

   relaxdata->objval = 0.0;
   relaxdata->origsolved = FALSE;
   relaxdata->probingsolved = FALSE;
   relaxdata->feasible = FALSE;
   relaxdata->sdpopttime = 0.0;
   relaxdata->sdpiterations = 0;
   relaxdata->sdpcalls = 0;
   relaxdata->sdpinterfacecalls = 0;
   relaxdata->lastsdpnode = 0LL;
   relaxdata->unsolved = 0;
   SCIP_CALL( SCIPsdpiClear(relaxdata->sdpi) );

   return SCIP_OKAY;
}

/** deinitialization method of relaxator (called before transformed problem is freed) */
static
SCIP_DECL_RELAXEXIT(relaxExitSdp)
{
   SCIP_RELAXDATA* relaxdata;

   assert( relax != NULL );

   relaxdata = SCIPrelaxGetData(relax);
   assert( relaxdata != NULL );

   if ( relaxdata->roundingprobtime != NULL )
   {
      SCIP_CALL( SCIPfreeClock(scip, &relaxdata->roundingprobtime) );
   }

   return SCIP_OKAY;
}

/** free the relaxator's data */
static
SCIP_DECL_RELAXFREE(relaxFreeSdp)
{/*lint --e{715}*/
   SCIP_RELAXDATA* relaxdata;

   relaxdata = SCIPrelaxGetData(relax);
   assert(relaxdata != NULL);

   if ( relaxdata->sdpi != NULL )
   {
      SCIP_CALL( SCIPsdpiFree(&(relaxdata->sdpi)) );
   }
   if ( relaxdata->lpi != NULL )
   {
      SCIP_CALL( SCIPlpiFree(&(relaxdata->lpi)) );
   }
   if ( relaxdata->sdpsolvingtime != NULL )
   {
      SCIP_CALL( SCIPfreeClock(scip, &relaxdata->sdpsolvingtime) );
   }

   SCIPfreeMemory(scip, &relaxdata);

   SCIPrelaxSetData(relax, NULL);

   return SCIP_OKAY;
}

/** callback function to adapt further parameters once changed */
static
SCIP_DECL_PARAMCHGD(SCIPparamChgdSolvesdps)
{
   int value;

   value = SCIPparamGetInt(param);
   if ( value == 1 )
   {
      /* turn on SDP solving, turn off LP solving */
      SCIP_CALL( SCIPsetIntParam(scip, "relaxing/SDP/freq", 1) );
      SCIP_CALL( SCIPsetIntParam(scip, "lp/solvefreq", -1) );
      SCIP_CALL( SCIPresetParam(scip, "lp/cleanuprows") );
      SCIP_CALL( SCIPresetParam(scip, "lp/cleanuprowsroot") );

      /* change display */
      SCIP_CALL( SCIPresetParam(scip, "display/lpiterations/active") );
      SCIP_CALL( SCIPresetParam(scip, "display/lpavgiterations/active") );
      SCIP_CALL( SCIPresetParam(scip, "display/nfrac/active") );
      SCIP_CALL( SCIPresetParam(scip, "display/curcols/active") );
      SCIP_CALL( SCIPresetParam(scip, "display/strongbranchs/active") );

      SCIP_CALL( SCIPresetParam(scip, "display/sdpavgiterations/active") );
      SCIP_CALL( SCIPresetParam(scip, "display/sdpiterations/active") );
      SCIP_CALL( SCIPresetParam(scip, "display/sdpunsolved/active") );
      SCIP_CALL( SCIPresetParam(scip, "display/sdpfastsettings/active") );
      SCIP_CALL( SCIPresetParam(scip, "display/sdppenalty/active") );

      /* reset default parameters */
      SCIP_CALL( SCIPresetParam(scip, "constraints/SDP/diaggezerocuts") );
      SCIP_CALL( SCIPresetParam(scip, "constraints/SDP/twominorvarbounds") );
      SCIP_CALL( SCIPresetParam(scip, "constraints/SDP/tightenbounds") );
      SCIP_CALL( SCIPresetParam(scip, "constraints/SDP/proptightenbounds") );

      SCIP_CALL( SCIPresetParam(scip, "heuristics/oneopt/freq") );

      SCIPverbMessage(scip, SCIP_VERBLEVEL_NORMAL, NULL, "Turning on SDP solving, turning off LP solving, cleanuprows(root) = FALSE.\n");
   }
   else
   {
      /* turn off SDP solving, turn on LP solving */
      SCIP_CALL( SCIPsetIntParam(scip, "relaxing/SDP/freq", -1) );
      SCIP_CALL( SCIPsetIntParam(scip, "lp/solvefreq", 1) );
      SCIP_CALL( SCIPsetBoolParam(scip, "lp/cleanuprows", TRUE) );
      SCIP_CALL( SCIPsetBoolParam(scip, "lp/cleanuprowsroot", TRUE) );

      /* change display */
      SCIP_CALL( SCIPsetIntParam(scip, "display/lpiterations/active", 1) );
      SCIP_CALL( SCIPsetIntParam(scip, "display/lpavgiterations/active", 1) );
      SCIP_CALL( SCIPsetIntParam(scip, "display/nfrac/active", 1) );
      SCIP_CALL( SCIPsetIntParam(scip, "display/curcols/active", 1) );
      SCIP_CALL( SCIPsetIntParam(scip, "display/strongbranchs/active", 1) );

      SCIP_CALL( SCIPsetIntParam(scip, "display/sdpavgiterations/active", 0) );
      SCIP_CALL( SCIPsetIntParam(scip, "display/sdpiterations/active", 0) );
      SCIP_CALL( SCIPsetIntParam(scip, "display/sdpunsolved/active", 0) );
      SCIP_CALL( SCIPsetIntParam(scip, "display/sdpfastsettings/active", 0) );
      SCIP_CALL( SCIPsetIntParam(scip, "display/sdppenalty/active", 0) );

      /* change default parameters */
      SCIP_CALL( SCIPsetBoolParam(scip, "constraints/SDP/diaggezerocuts", TRUE) );
      SCIP_CALL( SCIPsetBoolParam(scip, "constraints/SDP/twominorvarbounds", FALSE) );
      SCIP_CALL( SCIPsetBoolParam(scip, "constraints/SDP/tightenbounds", FALSE) );
      SCIP_CALL( SCIPsetBoolParam(scip, "constraints/SDP/proptightenbounds", FALSE) );

      SCIP_CALL( SCIPsetIntParam(scip, "heuristics/oneopt/freq", 1) );

      SCIPverbMessage(scip, SCIP_VERBLEVEL_NORMAL, NULL, "Turning on LP solving, turning off SDP solving, cleanuprows(root) = TRUE.\n");
   }

   return SCIP_OKAY;
}

/** creates the SDP-relaxator and includes it in SCIP */
SCIP_RETCODE SCIPincludeRelaxSdp(
   SCIP*                 scip                /**< SCIP data structure */
   )
{
   SCIP_RELAXDATA* relaxdata = NULL;
   SCIP_RELAX* relax;
   SCIP_SDPI* sdpi;
   SCIP_LPI* lpi;

   assert( scip != NULL );

   /* create SDP-relaxator data */
   SCIP_CALL( SCIPallocMemory(scip, &relaxdata) );
   SCIP_CALL( SCIPsdpiCreate(&sdpi, SCIPgetMessagehdlr(scip), SCIPblkmem(scip), SCIPbuffer(scip)) );
   SCIP_CALL( SCIPlpiCreate(&lpi, SCIPgetMessagehdlr(scip), "SDProundingProb", SCIP_OBJSEN_MINIMIZE) );

   relaxdata->sdpi = sdpi;
   relaxdata->lpi = lpi;
   relaxdata->sdpsolvingtime = NULL;
   relaxdata->lastsdpnode = -1LL;
   relaxdata->nblocks = 0;
   relaxdata->varmapper = NULL;
   relaxdata->roundingprobtime = NULL;
   relaxdata->sdpconshdlr = NULL;
   relaxdata->sdprank1conshdlr = NULL;

   /* include relaxator */
   SCIP_CALL( SCIPincludeRelaxBasic(scip, &relax, RELAX_NAME, RELAX_DESC, RELAX_PRIORITY, RELAX_FREQ, relaxExecSdp, relaxdata) );
   assert( relax != NULL );

   /* include additional callbacks */
   SCIP_CALL( SCIPsetRelaxInit(scip, relax, relaxInitSdp) );
   SCIP_CALL( SCIPsetRelaxInitsol(scip, relax, relaxInitSolSdp) );
   SCIP_CALL( SCIPsetRelaxExitsol(scip, relax, relaxExitSolSdp) );
   SCIP_CALL( SCIPsetRelaxExit(scip, relax, relaxExitSdp) );
   SCIP_CALL( SCIPsetRelaxFree(scip, relax, relaxFreeSdp) );
   SCIP_CALL( SCIPsetRelaxCopy(scip, relax, relaxCopySdp) );

   /* add the following general parameter here, so it is copied to sub-SCIPs */
   SCIP_CALL( SCIPaddIntParam(scip, "misc/solvesdps", "solve SDPs (1) or LPs (0)", NULL, FALSE, 1, 0, 1, SCIPparamChgdSolvesdps, NULL) );

   /* add parameters for SDP-solver */
   SCIP_CALL( SCIPaddRealParam(scip, "relaxing/SDP/sdpsolvergaptol",
         "the stopping criterion for the duality gap the sdpsolver should use",
         &(relaxdata->sdpsolvergaptol), TRUE, DEFAULT_SDPSOLVERGAPTOL, 1e-20, 0.001, NULL, NULL) );

   SCIP_CALL( SCIPaddRealParam(scip, "relaxing/SDP/sdpsolverfeastol",
         "the feasibility tolerance for the SDP solver",
         &(relaxdata->sdpsolverfeastol), TRUE, DEFAULT_SDPSOLVERFEASTOL, 1e-17, 0.001, NULL, NULL) );

   SCIP_CALL( SCIPaddRealParam(scip, "relaxing/SDP/penaltyparam",
         "the starting value of the penalty parameter Gamma used for the penalty formulation if the "
         "SDP solver didn't converge; set this to a negative value to compute the parameter depending on the given problem",
         &(relaxdata->penaltyparam), TRUE, DEFAULT_PENALTYPARAM, -1.0, 1e+20, NULL, NULL) );

   SCIP_CALL( SCIPaddRealParam(scip, "relaxing/SDP/maxpenaltyparam",
         "the maximum value of the penalty parameter Gamma used for the penalty formulation if the "
         "SDP solver didn't converge; set this to a negative value to compute the parameter depending on the given problem",
         &(relaxdata->maxpenaltyparam), TRUE, DEFAULT_MAXPENALTYPARAM, -1.0, 1e+20, NULL, NULL) );

   SCIP_CALL( SCIPaddRealParam(scip, "relaxing/SDP/peninfeasadjust",
         "gap- or feastol will be multiplied by this before checking for infeasibility using the penalty formulation",
         &(relaxdata->peninfeasadjust), TRUE, DEFAULT_PENINFEASADJUST, 0.0, 1e+20, NULL, NULL) );

   SCIP_CALL( SCIPaddBoolParam(scip, "relaxing/SDP/usepresolving",
         "whether presolving of SDP-solver should be used",
         &(relaxdata->usepresolving), TRUE, DEFAULT_USEPRESOLVING, NULL, NULL) );

   SCIP_CALL( SCIPaddBoolParam(scip, "relaxing/SDP/usescaling",
         "whether the SDP-solver should use scaling",
         &(relaxdata->usescaling), TRUE, DEFAULT_USESCALING, NULL, NULL) );

   SCIP_CALL( SCIPaddBoolParam(scip, "relaxing/SDP/scaleobj",
         "whether the objective should be scaled in order to get a more stable behavior",
         &(relaxdata->scaleobj), TRUE, DEFAULT_SCALEOBJ, NULL, NULL) );

   SCIP_CALL( SCIPaddBoolParam(scip, "relaxing/SDP/conflictconss",
         "whether conflict constraints should be generated",
         &(relaxdata->conflictconss), TRUE, DEFAULT_CONFLICTCONSS, NULL, NULL) );

   SCIP_CALL( SCIPaddBoolParam(scip, "relaxing/SDP/conflictfeas",
         "whether conflict constraints should be generated for feasible subproblems",
         &(relaxdata->conflictfeas), TRUE, DEFAULT_CONFLICTFEAS, NULL, NULL) );

   SCIP_CALL( SCIPaddBoolParam(scip, "relaxing/SDP/conflictobjcut",
         "whether an objective cut should be used to generate conflict constraints for feasible subproblems",
         &(relaxdata->conflictobjcut), TRUE, DEFAULT_CONFLICTOBJCUT, NULL, NULL) );

   SCIP_CALL( SCIPaddBoolParam(scip, "relaxing/SDP/conflictinfeas",
         "whether conflict constraints should be generated for infeasible subproblems",
         &(relaxdata->conflictinfeas), TRUE, DEFAULT_CONFLICTINFEAS, NULL, NULL) );

   SCIP_CALL( SCIPaddBoolParam(scip, "relaxing/SDP/conflictcmir",
         "whether conflict constraints should be strengthened by the CMIR procedure",
         &(relaxdata->conflictcmir), TRUE, DEFAULT_CONFLICTCMIR, NULL, NULL) );

   SCIP_CALL( SCIPaddRealParam(scip, "relaxing/SDP/warmstartipfactor",
         "factor for interior point in convexcombination of IP and parent solution, if warmstarts are enabled",
         &(relaxdata->warmstartipfactor), TRUE, DEFAULT_WARMSTARTIPFACTOR, 0.0, 1.0, NULL, NULL) );

   SCIP_CALL( SCIPaddIntParam(scip, "relaxing/SDP/warmstartprimaltype",
         "how to warmstart the primal problem? 1: scaled identity/analytic center, 2: elementwise reciprocal, 3: saved primal sol",
         &(relaxdata->warmstartprimaltype), TRUE, DEFAULT_WARMSTARTPRIMALTYPE, 1, 3, NULL, NULL) );

   SCIP_CALL( SCIPaddIntParam(scip, "relaxing/SDP/warmstartiptype",
         "which interior point to use for convex combination for warmstarts? 1: scaled identity, 2: analytic center",
         &(relaxdata->warmstartiptype), TRUE, DEFAULT_WARMSTARTIPTYPE, 1, 2, NULL, NULL) );

   SCIP_CALL( SCIPaddIntParam(scip, "relaxing/SDP/warmstartproject",
         "how to update dual matrix for new bounds? 1: use old bounds, 2: use new bounds, 3: use new bounds and project on psd cone, 4: use new bounds and solve rounding problem",
         &(relaxdata->warmstartproject), TRUE, DEFAULT_WARMSTARTPROJECT, 1, 4, NULL, NULL) );

   SCIP_CALL( SCIPaddRealParam(scip, "relaxing/SDP/warmstartprminevpri",
         "minimum eigenvalue to allow when projecting primal matrices onto the positive (semi-)definite cone for warmstarting; -1 to compute automatically",
         &(relaxdata->warmstartpmevprimalpar), TRUE, DEFAULT_WARMSTARTPROJMINEV, -1.0, 1e+20, NULL, NULL) );

   SCIP_CALL( SCIPaddRealParam(scip, "relaxing/SDP/warmstartprminevdu",
         "minimum eigenvalue to allow when projecting dual matrices onto the positive (semi-)definite cone for warmstarting; -1 to compute automatically",
         &(relaxdata->warmstartpmevdualpar), TRUE, DEFAULT_WARMSTARTPROJMINEV, -1.0, 1e+20, NULL, NULL) );

   SCIP_CALL( SCIPaddBoolParam(scip, "relaxing/SDP/warmstartprojpdsame",
         "Should one shared minimum eigenvalue respectively maximum entry be computed for primal and dual problem instead "
         "of different ones for primal and dual and each block for projection or convex combination ?",
         &(relaxdata->warmstartprojpdsame), TRUE, DEFAULT_WARMSTARTPROJPDSAME, NULL, NULL) );

   SCIP_CALL( SCIPaddBoolParam(scip, "relaxing/SDP/warmstartpreoptsol",
         "Should a preoptimal solution (with larger gap) instead of the optimal solution be used for warmstarts",
         &(relaxdata->warmstartpreoptsol), TRUE, DEFAULT_WARMSTART_PREOPTIMAL_SOL, NULL, NULL) );

   SCIP_CALL( SCIPaddRealParam(scip, "relaxing/SDP/warmstartpreoptgap",
         "If warmstartpreoptsol is TRUE, this is the gap where the preoptimal solution will be saved",
         &(relaxdata->warmstartpreoptgap), TRUE, DEFAULT_WARMSTARTPREOPTGAP, 0.0, 1e+20, NULL, NULL) );

   SCIP_CALL( SCIPaddBoolParam(scip, "relaxing/SDP/warmstartroundonlyinf",
         "Only use solution of roundingproblem to detect infeasibility (only has an effect for warmstartproject = 4)",
         &(relaxdata->warmstartroundonlyinf), TRUE, DEFAULT_WARMSTARTROUNDONLYINF, NULL, NULL) );

   SCIP_CALL( SCIPaddIntParam(scip, "relaxing/SDP/npenaltyincr",
         "maximum number of times the penalty parameter will be increased if the penalty formulation failed",
         &(relaxdata->npenaltyincr), TRUE, SCIPsdpiGetDefaultSdpiSolverNpenaltyIncreases(), 0, INT_MAX, NULL, NULL) );

   SCIP_CALL( SCIPaddRealParam(scip, "relaxing/SDP/lambdastar",
         "the parameter lambda star used by SDPA to set the initial point;"
         "set this to a negative value to compute the parameter depending on the given problem",
         &(relaxdata->lambdastar), TRUE, DEFAULT_LAMBDASTAR, -1.0, 1e+20, NULL, NULL) );

   SCIP_CALL( SCIPaddIntParam(scip, "relaxing/SDP/slatercheck",
         "Should the Slater condition for the primal and dual problem be checked ahead of solving each SDP? 0: no, 1: yes but only for statistics, 2: yes and print warning for "
         "every problem not satisfying primal and dual Slater condition",
         &(relaxdata->slatercheck), TRUE, DEFAULT_SLATERCHECK, 0, 2, NULL, NULL) );

   SCIP_CALL( SCIPaddBoolParam(scip, "relaxing/SDP/sdpinfo",
         "Should the SDP solver output information to the screen?",
         &(relaxdata->sdpinfo), TRUE, DEFAULT_SDPINFO, NULL, NULL) );

   SCIP_CALL( SCIPaddBoolParam(scip, "relaxing/SDP/warmstart",
         "Should the SDP solver try to use warmstarts?",
         &(relaxdata->warmstart), TRUE, DEFAULT_WARMSTART, NULL, NULL) );

   SCIP_CALL( SCIPaddBoolParam(scip, "relaxing/SDP/objlimit",
         "Should an objective limit be given to the SDP-Solver?",
         &(relaxdata->objlimit), TRUE, DEFAULT_OBJLIMIT, NULL, NULL) );

   SCIP_CALL( SCIPaddBoolParam(scip, "relaxing/SDP/resolve",
         "Should the relaxation be resolved after bound-tightenings were found during propagation (outside of probing)?",
         &(relaxdata->resolve), TRUE, DEFAULT_RESOLVE, NULL, NULL) );

   SCIP_CALL( SCIPaddBoolParam(scip, "relaxing/SDP/tightenrows",
         "Should we perform coefficient tightening on the LP rows before giving them to the SDP-solver?",
         &(relaxdata->tightenrows), TRUE, DEFAULT_TIGHTENROWS, NULL, NULL) );

   SCIP_CALL( SCIPaddBoolParam(scip, "relaxing/SDP/displaystatistics",
         "Should statistics about SDP iterations and solver settings/success be printed after quitting SCIP-SDP ?",
         &(relaxdata->displaystat), TRUE, DEFAULT_DISPLAYSTAT, NULL, NULL) );

   SCIP_CALL( SCIPaddIntParam(scip, "relaxing/SDP/settingsresetfreq",
         "frequency for resetting parameters in SDP solver and trying again with fastest settings (-1: never, 0: only at depth settingsresetofs);"
         "currently only supported for SDPA",
         &(relaxdata->settingsresetfreq), TRUE, DEFAULT_SETTINGSRESETFREQ, -1, INT_MAX, NULL, NULL) );

   SCIP_CALL( SCIPaddIntParam(scip, "relaxing/SDP/settingsresetofs",
         "frequency offset for resetting parameters in SDP solver and trying again with fastest settings; currently only supported for SDPA",
         &(relaxdata->settingsresetofs), TRUE, DEFAULT_SETTINGSRESETOFS, 0, INT_MAX, NULL, NULL) );

   SCIP_CALL( SCIPaddIntParam(scip, "relaxing/SDP/sdpsolverthreads",
         "number of threads the SDP solver should use (-1 = number of cores); currently only supported for MOSEK",
         &(relaxdata->sdpsolverthreads), TRUE, DEFAULT_SDPSOLVERTHREADS, -1, INT_MAX, NULL, NULL) );

   /* add description of SDP-solver */
   SCIP_CALL( SCIPincludeExternalCodeInformation(scip, SCIPsdpiGetSolverName(), SCIPsdpiGetSolverDesc()) );

   return SCIP_OKAY;
}


/* external functions */

/** computes analytic centers of primal and dual feasible set and saves them in relaxdata
 *
 *  @note This function should be called at the end of the root node (or at least after the solving stage starts and before the first non-root node).
 */
SCIP_RETCODE SCIPrelaxSdpComputeAnalyticCenters(
   SCIP*                 scip,               /**< SCIP data structure */
   SCIP_RELAX*           relax               /**< SDP-relaxator to compute analytic centers for */
   )
{
   SCIP_CONSHDLR* sdpconshdlr;
   SCIP_CONSHDLR* sdprank1conshdlr;
   SCIP_RELAXDATA* relaxdata;
   SCIP_ROW** rows;
   SCIP_COL** rowcols;
   SCIP_CONS** sdpblocks;
   SCIP_Real* solforscip;
   SCIP_Real* rowvals;
   SCIP_Real timelimit;
   SCIP_Real rowval;
   int slength;
   int arraylength;
   int nrows;
   int rownnonz;
   int clocktype;
   int i;
   int r;
   int v;

   SCIP_CONS** sdporigblocks;
   SCIP_CONS** sdprank1blocks;
   int nsdpblocks;
   int nrank1blocks;
   int b;

   assert( scip != NULL );
   assert( relax != NULL );
   assert( SCIPgetStage(scip) == SCIP_STAGE_SOLVING );

   relaxdata = SCIPrelaxGetData(relax);
   assert( relaxdata != NULL );

   /* this function should only be executed once */
   if ( relaxdata->ipXexists || relaxdata->ipZexists )
   {
      SCIPdebugMsg(scip, "Analytic centers have already been computed.\n");
      return SCIP_OKAY;
   }

   /* exit if no warmstart is required or we do not need the analytic centers */
   if ( ! relaxdata->warmstart || relaxdata->warmstartiptype != 2 || SCIPisLE(scip, relaxdata->warmstartipfactor, 0.0) )
      return SCIP_OKAY;

   /* nothing to be done without variables */
   if ( SCIPgetNVars(scip) == 0 )
      return SCIP_OKAY;

   /* exit if no SDP and rows are present */
   sdpconshdlr = relaxdata->sdpconshdlr;
   nsdpblocks = SCIPconshdlrGetNConss(sdpconshdlr);
   sdprank1conshdlr = relaxdata->sdprank1conshdlr;
   nrank1blocks = SCIPconshdlrGetNConss(sdprank1conshdlr);
   if ( nsdpblocks + nrank1blocks + SCIPgetNLPRows(scip) <= 0 )
      return SCIP_OKAY;

   SCIPdebugMsg(scip, "computing analytic centers for warmstarting\n");

   relaxdata->nblocks = SCIPgetNLPRows(scip) + SCIPgetNVars(scip) > 0 ? nsdpblocks + nrank1blocks + 1 : SCIPconshdlrGetNConss(sdpconshdlr) + SCIPconshdlrGetNConss(sdprank1conshdlr);

   /* set type of clock (CPU/Wall clock) */
   SCIP_CALL( SCIPgetIntParam(scip, "timing/clocktype", &clocktype) );
   SCIPsdpiClockSetType(relaxdata->sdpi, clocktype);

   /* first solve SDP with primal objective (dual constant part) set to zero to compute analytic center of primal feasible set */
   if ( relaxdata->warmstartprimaltype != 2 && SCIPsdpiDoesWarmstartNeedPrimal() )
   {
      SCIP_CALL( putSdpDataInInterface(scip, relaxdata->sdpi, relaxdata->varmapper, FALSE, TRUE) );
      SCIP_CALL( putLpDataInInterface(scip, relaxdata, FALSE, TRUE) );

      /* set time limit */
      SCIP_CALL( SCIPgetRealParam(scip, "limits/time", &timelimit) );
      if ( ! SCIPisInfinity(scip, timelimit) )
      {
         timelimit -= SCIPgetSolvingTime(scip);
         if ( timelimit <= 0.0 )
            return SCIP_OKAY;
      }

      /* TODO: might want to add an additional parameter to solve to disable penalty, since we cannot use that here anyways */
      SCIP_CALL( SCIPstartClock(scip, relaxdata->sdpsolvingtime) );
      SCIP_CALL( SCIPsdpiSolve(relaxdata->sdpi, NULL, NULL, NULL, NULL, NULL, NULL, NULL, NULL, NULL, SCIP_SDPSOLVERSETTING_UNSOLVED, FALSE, timelimit) );
      SCIP_CALL( SCIPstopClock(scip, relaxdata->sdpsolvingtime) );

      /* update calls, iterations and stability numbers (only if the SDP-solver was actually called) */
      SCIP_CALL( updateSDPStatistics(relaxdata) );

      if ( SCIPsdpiWasSolved(relaxdata->sdpi) && SCIPsdpiSolvedOrig(relaxdata->sdpi) && SCIPsdpiIsPrimalFeasible(relaxdata->sdpi) )
      {
         int npenaltybounds = 0;

         relaxdata->ipXexists = TRUE;

         /* allocate memory (for the different blocks the neccessary anount first needs to be computed) */
         SCIP_CALL( SCIPallocBlockMemoryArray(scip, &relaxdata->ipXnblocknonz, relaxdata->nblocks) );
         SCIP_CALL( SCIPallocBlockMemoryArray(scip, &relaxdata->ipXrow, relaxdata->nblocks) );
         SCIP_CALL( SCIPallocBlockMemoryArray(scip, &relaxdata->ipXcol, relaxdata->nblocks) );
         SCIP_CALL( SCIPallocBlockMemoryArray(scip, &relaxdata->ipXval, relaxdata->nblocks) );

         SCIP_CALL( SCIPsdpiGetPrimalNonzeros(relaxdata->sdpi, relaxdata->nblocks, relaxdata->ipXnblocknonz) );
         for (b = 0; b < relaxdata->nblocks; b++)
         {
            SCIP_CALL( SCIPallocBlockMemoryArray(scip, &relaxdata->ipXrow[b], relaxdata->ipXnblocknonz[b]) );
            SCIP_CALL( SCIPallocBlockMemoryArray(scip, &relaxdata->ipXcol[b], relaxdata->ipXnblocknonz[b]) );
            SCIP_CALL( SCIPallocBlockMemoryArray(scip, &relaxdata->ipXval[b], relaxdata->ipXnblocknonz[b]) );
         }

         /* get primal solution */
         SCIP_CALL( SCIPsdpiGetPrimalMatrix(relaxdata->sdpi, relaxdata->nblocks, relaxdata->ipXnblocknonz,
               relaxdata->ipXrow, relaxdata->ipXcol, relaxdata->ipXval) );

         /* count the number of primal entries corresponding to bounds of the penalty variable and remove them */
         for (i = 0; i < relaxdata->ipXnblocknonz[relaxdata->nblocks - 1]; i++)
         {
            if ( relaxdata->ipXrow[relaxdata->nblocks - 1][i] == SCIPsdpVarmapperGetNVars(relaxdata->varmapper) )
               npenaltybounds++;
         }

         if ( npenaltybounds > 0 )
         {
            SCIP_CALL( SCIPreallocBlockMemoryArray(scip, &relaxdata->ipXrow[relaxdata->nblocks - 1],
                  relaxdata->ipXnblocknonz[relaxdata->nblocks - 1], relaxdata->ipXnblocknonz[relaxdata->nblocks - 1] - npenaltybounds) );
            SCIP_CALL( SCIPreallocBlockMemoryArray(scip, &relaxdata->ipXcol[relaxdata->nblocks - 1],
                  relaxdata->ipXnblocknonz[relaxdata->nblocks - 1], relaxdata->ipXnblocknonz[relaxdata->nblocks - 1] - npenaltybounds) );
            SCIP_CALL( SCIPreallocBlockMemoryArray(scip, &relaxdata->ipXval[relaxdata->nblocks - 1],
                  relaxdata->ipXnblocknonz[relaxdata->nblocks - 1], relaxdata->ipXnblocknonz[relaxdata->nblocks - 1] - npenaltybounds) );
            relaxdata->ipXnblocknonz[relaxdata->nblocks - 1] = relaxdata->ipXnblocknonz[relaxdata->nblocks - 1] - npenaltybounds;
         }

         for (b = 0; b < relaxdata->nblocks; b++)
         {
            /* TODO check if they are already sorted (sorting is needed since they will later be merged into warmstart arrays) */
            SCIPsdpVarfixerSortRowCol(relaxdata->ipXrow[b], relaxdata->ipXcol[b], relaxdata->ipXval[b], relaxdata->ipXnblocknonz[b]);
         }

#ifdef SCIP_PRINT_WARMSTART
         SCIPdebugMsg(scip, "Computed primal analytic center:\n");
         for (b = 0; b < relaxdata->nblocks; b++)
         {
            SCIPdebugMsg(scip, "primal matrix, block %d:\n", b);
            for (i = 0; i < relaxdata->ipXnblocknonz[b]; i++)
            {
               SCIPdebugMsg(scip, "X_%d[%d,%d]: %f\n", b, relaxdata->ipXrow[b][i], relaxdata->ipXcol[b][i], relaxdata->ipXval[b][i]);
            }
         }
#endif
      }
      else
      {
         relaxdata->ipXexists = TRUE;

         SCIP_CALL( SCIPallocBlockMemoryArray(scip, &relaxdata->ipXnblocknonz, relaxdata->nblocks) );
         SCIP_CALL( SCIPallocBlockMemoryArray(scip, &relaxdata->ipXrow, relaxdata->nblocks) );
         SCIP_CALL( SCIPallocBlockMemoryArray(scip, &relaxdata->ipXcol, relaxdata->nblocks) );
         SCIP_CALL( SCIPallocBlockMemoryArray(scip, &relaxdata->ipXval, relaxdata->nblocks) );

         nsdpblocks = SCIPconshdlrGetNConss(sdpconshdlr);
         nrank1blocks = SCIPconshdlrGetNConss(sdprank1conshdlr);
         sdporigblocks = SCIPconshdlrGetConss(sdpconshdlr);
         sdprank1blocks = SCIPconshdlrGetConss(sdprank1conshdlr);

         SCIP_CALL( SCIPallocBufferArray(scip, &sdpblocks, nsdpblocks + nrank1blocks) );
         for (r = 0; r < nsdpblocks; ++r)
            sdpblocks[r] = sdporigblocks[r];

         for (r = 0; r < nrank1blocks; ++r)
            sdpblocks[nsdpblocks + r] = sdprank1blocks[r];

         nsdpblocks += nrank1blocks;

         for (b = 0; b < relaxdata->nblocks; b++)
         {
            if ( b < relaxdata->nblocks - 1 )
            {
               /* SDP block */
               relaxdata->ipXnblocknonz[b] = SCIPconsSdpGetBlocksize(scip, sdpblocks[b]);
            }
            else
            {
               /* LP block */
               relaxdata->ipXnblocknonz[b] = SCIPgetNLPRows(scip) + 2 * SCIPgetNVars(scip);
            }
            SCIP_CALL( SCIPallocBlockMemoryArray(scip, &relaxdata->ipXrow[b], relaxdata->ipXnblocknonz[b]) );
            SCIP_CALL( SCIPallocBlockMemoryArray(scip, &relaxdata->ipXcol[b], relaxdata->ipXnblocknonz[b]) );
            SCIP_CALL( SCIPallocBlockMemoryArray(scip, &relaxdata->ipXval[b], relaxdata->ipXnblocknonz[b]) );

            for (i = 0; i < relaxdata->ipXnblocknonz[b]; i++)
            {
               relaxdata->ipXrow[b][i] = i;
               relaxdata->ipXcol[b][i] = i;
               relaxdata->ipXval[b][i] = relaxdata->lambdastar;
            }
         }

         SCIPverbMessage(scip, SCIP_VERBLEVEL_FULL, NULL, "Failed to compute analytic center of primal feasible set, using scaled identity instead.\n");
         SCIPfreeBufferArray(scip, &sdpblocks);
      }
   }

   /* set dual objective coefficients to zero to compute analytic center of dual feasible set */
   SCIP_CALL( putSdpDataInInterface(scip, relaxdata->sdpi, relaxdata->varmapper, TRUE, FALSE) );
   SCIP_CALL( putLpDataInInterface(scip, relaxdata, TRUE, FALSE) );

   /* set time limit */
   SCIP_CALL( SCIPgetRealParam(scip, "limits/time", &timelimit) );
   if ( ! SCIPisInfinity(scip, timelimit) )
   {
      timelimit -= SCIPgetSolvingTime(scip);
      if ( timelimit <= 0.0 )
         return SCIP_OKAY;
   }

   /* TODO: might want to add an additional parameter to solve to disable penalty, since we cannot use that here anyways */
   SCIP_CALL( SCIPstartClock(scip, relaxdata->sdpsolvingtime) );
   SCIP_CALL( SCIPsdpiSolve(relaxdata->sdpi, NULL, NULL, NULL, NULL, NULL, NULL, NULL, NULL, NULL, SCIP_SDPSOLVERSETTING_UNSOLVED, FALSE, timelimit) );
   SCIP_CALL( SCIPstopClock(scip, relaxdata->sdpsolvingtime) );

   /* update calls, iterations and stability numbers (only if the SDP-solver was actually called) */
   SCIP_CALL( updateSDPStatistics(relaxdata) );

   if ( SCIPsdpiWasSolved(relaxdata->sdpi) && SCIPsdpiSolvedOrig(relaxdata->sdpi) && SCIPsdpiIsDualFeasible(relaxdata->sdpi) )
   {
      int nvars;
      SCIP_VAR** vars;

      relaxdata->ipZexists = TRUE;

      nvars = SCIPgetNVars(scip);
      vars = SCIPgetVars(scip);

      /* allocate memory */
      SCIP_CALL( SCIPallocBlockMemoryArray(scip, &relaxdata->ipZnblocknonz, relaxdata->nblocks) );
      SCIP_CALL( SCIPallocBlockMemoryArray(scip, &relaxdata->ipZrow, relaxdata->nblocks) );
      SCIP_CALL( SCIPallocBlockMemoryArray(scip, &relaxdata->ipZcol, relaxdata->nblocks) );
      SCIP_CALL( SCIPallocBlockMemoryArray(scip, &relaxdata->ipZval, relaxdata->nblocks) );

      /* get solution w.r.t. SCIP variables */
      SCIP_CALL( SCIPallocBufferArray(scip, &solforscip, nvars) );
      slength = nvars;

      SCIP_CALL( SCIPsdpiGetSol(relaxdata->sdpi, NULL, solforscip, &slength) ); /* get the solution from the SDP solver */

      assert( slength == nvars ); /* If this isn't true any longer, the getSol-Call was unsuccessfull, because the given array wasn't long enough,
                                   * but this can't happen, because the array has enough space for all sdp variables. */

      /* create SCIP solution */
      SCIP_CALL( SCIPcreateSol(scip, &relaxdata->ipy, NULL) );
      SCIP_CALL( SCIPsetSolVals(scip, relaxdata->ipy, nvars, vars, solforscip) );
#ifdef SCIP_PRINT_WARMSTART
      SCIPdebugMsg(scip, "Computed dual analytic center:\n");
      for (i = 0; i < nvars; i++)
      {
         SCIPdebugMsg(scip, "y[%d] = %f\n", i, solforscip[i]);
      }
#endif

      SCIPfreeBufferArray(scip, &solforscip);

      /* compute SDP blocks of dual analytic center */
      nsdpblocks = SCIPconshdlrGetNConss(sdpconshdlr);
      nrank1blocks = SCIPconshdlrGetNConss(sdprank1conshdlr);
      sdporigblocks = SCIPconshdlrGetConss(sdpconshdlr);
      sdprank1blocks = SCIPconshdlrGetConss(sdprank1conshdlr);

      SCIP_CALL( SCIPallocBufferArray(scip, &sdpblocks, nsdpblocks + nrank1blocks) );
      for (r = 0; r < nsdpblocks; ++r)
         sdpblocks[r] = sdporigblocks[r];

      for (r = 0; r < nrank1blocks; ++r)
         sdpblocks[nsdpblocks + r] = sdprank1blocks[r];

      nsdpblocks += nrank1blocks;

      for (b = 0; b < relaxdata->nblocks - 1; b++)
      {
         relaxdata->ipZnblocknonz[b] = SCIPconsSdpComputeUbSparseSdpMatrixLength(sdpblocks[b]);
         arraylength = relaxdata->ipZnblocknonz[b];

         SCIP_CALL( SCIPallocBlockMemoryArray(scip, &relaxdata->ipZrow[b], relaxdata->ipZnblocknonz[b]) );
         SCIP_CALL( SCIPallocBlockMemoryArray(scip, &relaxdata->ipZcol[b], relaxdata->ipZnblocknonz[b]) );
         SCIP_CALL( SCIPallocBlockMemoryArray(scip, &relaxdata->ipZval[b], relaxdata->ipZnblocknonz[b]) );

         /* compute Z matrix */
         SCIP_CALL( SCIPconsSdpComputeSparseSdpMatrix(scip, sdpblocks[b], relaxdata->ipy,
               &(relaxdata->ipZnblocknonz[b]), relaxdata->ipZrow[b], relaxdata->ipZcol[b], relaxdata->ipZval[b]) );

         assert( relaxdata->ipZnblocknonz[b] <= arraylength );

         if ( relaxdata->ipZnblocknonz[b] < arraylength )
         {
            SCIP_CALL( SCIPreallocBlockMemoryArray(scip, &relaxdata->ipZrow[b], arraylength, relaxdata->ipZnblocknonz[b]) );
            SCIP_CALL( SCIPreallocBlockMemoryArray(scip, &relaxdata->ipZcol[b], arraylength, relaxdata->ipZnblocknonz[b]) );
            SCIP_CALL( SCIPreallocBlockMemoryArray(scip, &relaxdata->ipZval[b], arraylength, relaxdata->ipZnblocknonz[b]) );
         }

         /* TODO check if they are already sorted (sorting is needed since they will later be merged into warmstart arrays) */
         SCIPsdpVarfixerSortRowCol(relaxdata->ipZrow[b], relaxdata->ipZcol[b], relaxdata->ipZval[b], relaxdata->ipZnblocknonz[b]);
      }

      /* compute LP block */
      SCIP_CALL( SCIPgetLPRowsData(scip, &rows, &nrows) );
      SCIP_CALL( SCIPallocBlockMemoryArray(scip, &relaxdata->ipZrow[b], 2 * nrows + 2 * nvars) );
      SCIP_CALL( SCIPallocBlockMemoryArray(scip, &relaxdata->ipZcol[b], 2 * nrows + 2 * nvars) );
      SCIP_CALL( SCIPallocBlockMemoryArray(scip, &relaxdata->ipZval[b], 2 * nrows + 2 * nvars) );

      /* for the analytic center all the entries should be strictly positive */
      relaxdata->ipZnblocknonz[b] = 2 * nrows + 2 * nvars;

      for (r = 0; r < nrows; r++)
      {
         /* compute row value for current solution */
         rowval = 0.0;
         rownnonz = SCIProwGetNNonz(rows[r]);
         rowvals = SCIProwGetVals(rows[r]);
         rowcols = SCIProwGetCols(rows[r]);
         for (i = 0; i < rownnonz; i++)
            rowval += SCIPgetSolVal(scip, relaxdata->ipy, SCIPcolGetVar(rowcols[i])) * rowvals[i];

         relaxdata->ipZrow[b][2*r] = 2*r;
         relaxdata->ipZcol[b][2*r] = 2*r;
         relaxdata->ipZval[b][2*r] = rowval - (SCIProwGetLhs(rows[r]) - SCIProwGetConstant(rows[r]));
         relaxdata->ipZrow[b][2*r + 1] = 2*r + 1;
         relaxdata->ipZcol[b][2*r + 1] = 2*r + 1;
         relaxdata->ipZval[b][2*r + 1] = SCIProwGetRhs(rows[r]) - SCIProwGetConstant(rows[r]) - rowval;
      }

      for (v = 0; v < nvars; v++)
      {
         relaxdata->ipZrow[b][2*nrows + 2*v] = 2*nrows + 2*v;
         relaxdata->ipZcol[b][2*nrows + 2*v] = 2*nrows + 2*v;
         relaxdata->ipZval[b][2*nrows + 2*v] = SCIPgetSolVal(scip, relaxdata->ipy, vars[v]) - SCIPvarGetLbLocal(vars[v]);
         relaxdata->ipZrow[b][2*nrows + 2*v + 1] = 2*nrows + 2*v + 1;
         relaxdata->ipZcol[b][2*nrows + 2*v + 1] = 2*nrows + 2*v + 1;
         relaxdata->ipZval[b][2*nrows + 2*v + 1] = SCIPvarGetUbLocal(vars[v]) - SCIPgetSolVal(scip, relaxdata->ipy, vars[v]);
      }
#ifdef SCIP_PRINT_WARMSTART
      for (b = 0; b < relaxdata->nblocks - 1; b++)
      {
         SCIPdebugMsg(scip, "dual matrix, block %d:\n", b);
         for (i = 0; i < relaxdata->ipZnblocknonz[b]; i++)
         {
            SCIPdebugMsg(scip, "Z_%d[%d,%d]: %f\n", b, relaxdata->ipZrow[b][i], relaxdata->ipZcol[b][i], relaxdata->ipZval[b][i]);
         }
      }
      SCIPdebugMsg(scip, "dual matrix, LP constraints:\n");
      for (r = 0; r < nrows; r++)
      {
         SCIPdebugMsg(scip, "Z_%d[%d,%d]: %f\n", relaxdata->nblocks, relaxdata->ipZrow[b][2*r], relaxdata->ipZcol[b][2*r], relaxdata->ipZval[b][2*r]);
         SCIPdebugMsg(scip, "Z_%d[%d,%d]: %f\n", relaxdata->nblocks, relaxdata->ipZrow[b][2*r+1], relaxdata->ipZcol[b][2*r+1], relaxdata->ipZval[b][2*r+1]);
      }
      for (v = 0; v < nvars; v++)
      {
         SCIPdebugMsg(scip, "Z_%d[%d,%d]: %f\n", relaxdata->nblocks,
            relaxdata->ipZrow[b][2*nrows + 2*v], relaxdata->ipZcol[b][2*nrows + 2*v], relaxdata->ipZval[b][2*nrows + 2*v]);
         SCIPdebugMsg(scip, "Z_%d[%d,%d]: %f\n", relaxdata->nblocks,
            relaxdata->ipZrow[b][2*nrows + 2*v + 1], relaxdata->ipZcol[b][2*nrows + 2*v + 1], relaxdata->ipZval[b][2*nrows + 2*v + 1]);
      }
#endif
      SCIPfreeBufferArray(scip, &sdpblocks);
   }
   else
   {
      /* use a scaled identity matrix (and y=0) if the computation of the dual analytic center failed */
      relaxdata->ipZexists = TRUE;

      /* y is set to the zero vector */
      SCIP_CALL( SCIPcreateSol(scip, &relaxdata->ipy, NULL) );

      SCIP_CALL( SCIPallocBlockMemoryArray(scip, &relaxdata->ipZnblocknonz, relaxdata->nblocks) );
      SCIP_CALL( SCIPallocBlockMemoryArray(scip, &relaxdata->ipZrow, relaxdata->nblocks) );
      SCIP_CALL( SCIPallocBlockMemoryArray(scip, &relaxdata->ipZcol, relaxdata->nblocks) );
      SCIP_CALL( SCIPallocBlockMemoryArray(scip, &relaxdata->ipZval, relaxdata->nblocks) );

      nsdpblocks = SCIPconshdlrGetNConss(sdpconshdlr);
      nrank1blocks = SCIPconshdlrGetNConss(sdprank1conshdlr);
      sdporigblocks = SCIPconshdlrGetConss(sdpconshdlr);
      sdprank1blocks = SCIPconshdlrGetConss(sdprank1conshdlr);

      SCIP_CALL( SCIPallocBufferArray(scip, &sdpblocks, nsdpblocks + nrank1blocks) );
      for (r = 0; r < nsdpblocks; ++r)
         sdpblocks[r] = sdporigblocks[r];

      for (r = 0; r < nrank1blocks; ++r)
         sdpblocks[nsdpblocks + r] = sdprank1blocks[r];

      for (b = 0; b < relaxdata->nblocks; b++)
      {
         if ( b < relaxdata->nblocks - 1 )
         {
            /* SDP block */
            relaxdata->ipZnblocknonz[b] = SCIPconsSdpGetBlocksize(scip, sdpblocks[b]);
         }
         else
         {
            /* LP block */
            relaxdata->ipZnblocknonz[b] = SCIPgetNLPRows(scip) + 2 * SCIPgetNVars(scip);
         }
         SCIP_CALL( SCIPallocBlockMemoryArray(scip, &relaxdata->ipZrow[b], relaxdata->ipZnblocknonz[b]) );
         SCIP_CALL( SCIPallocBlockMemoryArray(scip, &relaxdata->ipZcol[b], relaxdata->ipZnblocknonz[b]) );
         SCIP_CALL( SCIPallocBlockMemoryArray(scip, &relaxdata->ipZval[b], relaxdata->ipZnblocknonz[b]) );

         for (i = 0; i < relaxdata->ipXnblocknonz[b]; i++)
         {
            relaxdata->ipZrow[b][i] = i;
            relaxdata->ipZcol[b][i] = i;
            relaxdata->ipZval[b][i] = relaxdata->lambdastar;
         }
      }

      SCIPverbMessage(scip, SCIP_VERBLEVEL_FULL, NULL, "Failed to compute analytic center of dual feasible set, using scaled identity instead.\n");
      SCIPfreeBufferArray(scip, &sdpblocks);
   }

   return SCIP_OKAY;
}

/** gets the primal solution corresponding to the lower and upper variable-bounds for a subset of the variables in the dual problem
 *
 *  @note If a variable is either fixed or unbounded in the dual problem, a zero will be returned for the non-existent
 *  primal variable.
 */
SCIP_RETCODE SCIPrelaxSdpGetPrimalBoundVars(
   SCIP*                 scip,               /**< SCIP datastructure */
   SCIP_RELAX*           relax,              /**< SDP-relaxator to get information for */
   SCIP_VAR**            vars,               /**< variables to get bounds for */
   int                   nvars,              /**< number of variables */
   SCIP_Real*            lbvars,             /**< pointer to store the values of the variables corresponding to lower bounds in the dual problems */
   SCIP_Real*            ubvars,             /**< pointer to store the values of the variables corresponding to upper bounds in the dual problems */
   SCIP_Bool*            success             /**< pointer to store success (may fail if problem is infeasible or all variables are fixed) */
   )
{
   SCIP_RELAXDATA* relaxdata;
   SCIP_Real* lb;
   SCIP_Real* ub;
   int j;

   assert( scip != NULL );
   assert( relax != NULL );
   assert( lbvars != NULL );
   assert( ubvars != NULL );
   assert( success != NULL );

   relaxdata = SCIPrelaxGetData(relax);
   assert( relaxdata != NULL );

   assert( nvars <= SCIPsdpVarmapperGetNVars(relaxdata->varmapper) );

   SCIP_CALL( SCIPallocBufferArray(scip, &lb, nvars) );
   SCIP_CALL( SCIPallocBufferArray(scip, &ub, nvars) );

   SCIP_CALL( SCIPsdpiGetPrimalBoundVars(relaxdata->sdpi, lb, ub, success) );
   if ( *success )
   {
      for (j = 0; j < nvars; ++j)
      {
         int idx;

         idx = SCIPsdpVarmapperGetSdpIndex(relaxdata->varmapper, vars[j]);
         lbvars[j] = lb[idx];
         ubvars[j] = ub[idx];
      }
   }

   SCIPfreeBufferArray(scip, &ub);
   SCIPfreeBufferArray(scip, &lb);

   return SCIP_OKAY;
}

/** returns optimal objective value of the current SDP-relaxation if the last SDP-relaxation was successfully solved */
SCIP_RETCODE SCIPrelaxSdpRelaxVal(
   SCIP_RELAX*           relax,              /**< SDP-relaxator to get objective value for */
   SCIP_Bool*            success,            /**< pointer to store whether the last SDP-relaxation was solved successfully */
   SCIP_Real*            objval              /**< pointer to store the optimal objective value of the SDP-relaxation */
   )
{
   SCIP_RELAXDATA* relaxdata;

   assert( relax != NULL );
   assert( success != NULL );
   assert( objval != NULL );

   relaxdata = SCIPrelaxGetData(relax);
   assert( relaxdata != NULL );

   *success = relaxdata->origsolved;
   *objval = relaxdata->objval;

   return SCIP_OKAY;
}

/** returns values of all variables in the solution of the current SDP-relaxation if the last SDP-relaxation was successfully solved */
SCIP_RETCODE SCIPrelaxSdpGetRelaxSol(
   SCIP*                 scip,               /**< SCIP pointer */
   SCIP_RELAX*           relax,              /**< SDP-relaxator to get solution for */
   SCIP_Bool*            success,            /**< pointer to store whether the last SDP-relaxation was solved successfully */
   SCIP_Real*            solarray,           /**< pointer to store the solution, this has to be at least length nvars */
   int*                  sollength           /**< length of the solarray */
   )
{
   SCIP_RELAXDATA* relaxdata;

   assert( relax != NULL );
   assert( success != NULL );
   assert( solarray != NULL );

   relaxdata = SCIPrelaxGetData(relax);
   assert( relaxdata != NULL );

   *success = relaxdata->origsolved;

   if ( *sollength >= SCIPgetNVars(scip) )
   {
      SCIP_CALL( SCIPsdpiGetSol(relaxdata->sdpi, NULL, solarray, sollength) );
   }
   else
   {
      SCIPdebugMsg(scip, "Called SCIPrelaxSdpGetRelaxSol with an array that wasn't big enough, needed length %d, given %d!\n", SCIPgetNVars(scip), *sollength);
      *sollength = SCIPgetNVars(scip);
   }

   return SCIP_OKAY;
}

/** get the number of the SCIP-node which the current SDP solution belongs to */
SCIP_Longint SCIPrelaxSdpGetSdpNode(
   SCIP_RELAX*           relax               /**< SDP-relaxator to get solution for */
   )
{
   assert( relax != NULL );
   assert( SCIPrelaxGetData(relax) != NULL );

   return SCIPrelaxGetData(relax)->lastsdpnode;
}

/** Was the original problem solved for the last SDP-node (or a penalty or probing formulation) ? */
SCIP_Bool SCIPrelaxSdpSolvedOrig(
   SCIP_RELAX*           relax               /**< SDP-relaxator to get solution for */
   )
{
   SCIP_RELAXDATA* relaxdata;

   assert( relax != NULL );

   relaxdata = SCIPrelaxGetData(relax);

   assert( relaxdata != NULL );
   assert( relaxdata->sdpi != NULL );

   return relaxdata->origsolved && SCIPsdpiSolvedOrig(relaxdata->sdpi);
}

/** Was the last probing SDP solved successfully ? */
SCIP_Bool SCIPrelaxSdpSolvedProbing(
   SCIP_RELAX*           relax               /**< SDP-relaxator to get solution for */
   )
{
   SCIP_RELAXDATA* relaxdata;

   assert( relax != NULL );

   relaxdata = SCIPrelaxGetData(relax);

   assert( relaxdata != NULL );
   assert( relaxdata->sdpi != NULL );

   return relaxdata->probingsolved;
}

/** returns whether the last solved problem was feasible */
SCIP_Bool SCIPrelaxSdpIsFeasible(
   SCIP_RELAX*           relax               /**< SDP-relaxator to get feasibility for */
   )
{
   assert( relax != NULL );
   assert( SCIPrelaxGetData(relax) != NULL );

   return SCIPrelaxGetData(relax)->feasible;
}

/** returns whether the last solved problem was unbounded */
SCIP_Bool SCIPrelaxSdpIsUnbounded(
   SCIP_RELAX*           relax               /**< SDP-relaxator to check for unboundedness */
   )
{
   SCIP_RELAXDATA* relaxdata;

   assert( relax != NULL );

   relaxdata = SCIPrelaxGetData(relax);

   assert( SCIPrelaxGetData(relax) != NULL );
   assert( relaxdata->sdpi != NULL );

   return SCIPsdpiIsDualUnbounded(relaxdata->sdpi);
}

/** returns time in optimization of solver */
SCIP_Real SCIPrelaxSdpGetOptTime(
   SCIP_RELAX*           relax               /**< SDP-relaxator to get the iterations for */
   )
{
   assert( relax != NULL );
   assert( SCIPrelaxGetData(relax) != NULL );

   return SCIPrelaxGetData(relax)->sdpopttime;
}

/** returns total number of SDP-iterations */
int SCIPrelaxSdpGetNIterations(
   SCIP_RELAX*           relax               /**< SDP-relaxator to get the iterations for */
   )
{
   assert( relax != NULL );
   assert( SCIPrelaxGetData(relax) != NULL );

   return SCIPrelaxGetData(relax)->sdpiterations;
}

/** returns number of SDPs solved by SDP-solver (including multiple calls for penalty formulation etc.) */
int SCIPrelaxSdpGetNSdpCalls(
   SCIP_RELAX*           relax               /**< SDP-relaxator to get the number of calls for */
   )
{
   assert( relax != NULL );
   assert( SCIPrelaxGetData(relax) != NULL );

   return SCIPrelaxGetData(relax)->sdpcalls;
}

/** returns number of solved SDP-relaxations */
int SCIPrelaxSdpGetNSdpInterfaceCalls(
   SCIP_RELAX*           relax               /**< SDP-relaxator to get the number of calls for */
   )
{
   assert( relax != NULL );
   assert( SCIPrelaxGetData(relax) != NULL );

   return SCIPrelaxGetData(relax)->sdpinterfacecalls;
}

/** returns number of SDP-relaxations solved with fastest settings */
int SCIPrelaxSdpGetNSdpFast(
   SCIP_RELAX*           relax               /**< SDP-relaxator to get the number of calls for */
   )
{
   assert( relax != NULL );
   assert( SCIPrelaxGetData(relax) != NULL );

   return SCIPrelaxGetData(relax)->solvedfast;
}

/** returns number of SDP-relaxations solved with medium settings */
int SCIPrelaxSdpGetNSdpMedium(
   SCIP_RELAX*           relax               /**< SDP-relaxator to get the number of calls for */
   )
{
   assert( relax != NULL );
   assert( SCIPrelaxGetData(relax) != NULL );

   return SCIPrelaxGetData(relax)->solvedmedium;
}

/** returns number of SDP-relaxations solved with stable settings */
int SCIPrelaxSdpGetNSdpStable(
   SCIP_RELAX*           relax               /**< SDP-relaxator to get the number of calls for */
   )
{
   assert( relax != NULL );
   assert( SCIPrelaxGetData(relax) != NULL );

   return SCIPrelaxGetData(relax)->solvedstable;
}

/** returns number of SDP-relaxations solved with penalty formulation */
int SCIPrelaxSdpGetNSdpPenalty(
   SCIP_RELAX*           relax               /**< SDP-relaxator to get the number of calls for */
   )
{
   assert( relax != NULL );
   assert( SCIPrelaxGetData(relax) != NULL );

   return SCIPrelaxGetData(relax)->solvedpenalty;
}

/** returns number of SDP-relaxations unsolved even when using a penalty formulation */
int SCIPrelaxSdpGetNSdpUnsolved(
   SCIP_RELAX*           relax               /**< SDP-relaxator to get the number of calls for */
   )
{
   assert( relax != NULL );
   assert( SCIPrelaxGetData(relax) != NULL );

   return SCIPrelaxGetData(relax)->unsolved;
}

/** returns number of SDP-relaxations for which dual Slater condition held */
int SCIPrelaxSdpGetNdualSlaterHolds(
   SCIP_RELAX*           relax               /**< SDP-relaxator to get number for */
   )
{
   assert( relax != NULL );
   assert( SCIPrelaxGetData(relax) != NULL );

   return SCIPrelaxGetData(relax)->ndslaterholds;
}

/** returns number of SDP-relaxations for which dual Slater condition failed */
int SCIPrelaxSdpGetNdualSlaterFails(
   SCIP_RELAX*           relax               /**< SDP-relaxator to get number for */
   )
{
   assert( relax != NULL );
   assert( SCIPrelaxGetData(relax) != NULL );

   return SCIPrelaxGetData(relax)->ndnoslater;
}

/** returns number of SDP-relaxations for which dual Slater condition showed infeasibility */
int SCIPrelaxSdpGetNdualSlaterInfeasible(
   SCIP_RELAX*           relax               /**< SDP-relaxator to get number for */
   )
{
   assert( relax != NULL );
   assert( SCIPrelaxGetData(relax) != NULL );

   return SCIPrelaxGetData(relax)->nslaterinfeasible;
}

/** returns number of SDP-relaxations for which dual Slater condition could not be determined */
int SCIPrelaxSdpGetNdualSlaterUnknown(
   SCIP_RELAX*           relax               /**< SDP-relaxator to get number for */
   )
{
   assert( relax != NULL );
   assert( SCIPrelaxGetData(relax) != NULL );

   return SCIPrelaxGetData(relax)->ndslatercheckfailed;
}

/** returns number of SDP-relaxations for which primal Slater condition held */
int SCIPrelaxSdpGetNprimalSlaterHolds(
   SCIP_RELAX*           relax               /**< SDP-relaxator to get number for */
   )
{
   assert( relax != NULL );
   assert( SCIPrelaxGetData(relax) != NULL );

   return SCIPrelaxGetData(relax)->npslaterholds;
}

/** returns number of SDP-relaxations for which primal Slater condition failed */
int SCIPrelaxSdpGetNprimalSlaterFails(
   SCIP_RELAX*           relax               /**< SDP-relaxator to get number for */
   )
{
   assert( relax != NULL );
   assert( SCIPrelaxGetData(relax) != NULL );

   return SCIPrelaxGetData(relax)->npnoslater;
}

/** returns number of SDP-relaxations for which primal Slater condition could not be determined */
int SCIPrelaxSdpGetNprimalSlaterUnknown(
   SCIP_RELAX*           relax               /**< SDP-relaxator to get number for */
   )
{
   assert( relax != NULL );
   assert( SCIPrelaxGetData(relax) != NULL );

   return SCIPrelaxGetData(relax)->npslatercheckfailed;
}

/** returns number of SDP-relaxations with Slater condition holding for primal and dual */
int SCIPrelaxSdpGetNSlaterHolds(
   SCIP_RELAX*           relax               /**< SDP-relaxator to get number for */
   )
{
   assert( relax != NULL );
   assert( SCIPrelaxGetData(relax) != NULL );

   return SCIPrelaxGetData(relax)->nslaterholds;
}

/** returns number of SDP-relaxations with Slater condition holding for primal and dual, solved with fastest settings */
int SCIPrelaxSdpGetNSlaterHoldsFast(
   SCIP_RELAX*           relax               /**< SDP-relaxator to get number for */
   )
{
   assert( relax != NULL );
   assert( SCIPrelaxGetData(relax) != NULL );

   return SCIPrelaxGetData(relax)->stablewslater;
}

/** returns number of SDP-relaxations with Slater condition holding for primal and dual, solved with stable settings */
int SCIPrelaxSdpGetNSlaterHoldsStable(
   SCIP_RELAX*           relax               /**< SDP-relaxator to get number for */
   )
{
   assert( relax != NULL );
   assert( SCIPrelaxGetData(relax) != NULL );

   return SCIPrelaxGetData(relax)->unstablewslater;
}

/** returns number of SDP-relaxations with Slater condition holding for primal and dual, solved with penalty formulation */
int SCIPrelaxSdpGetNSlaterHoldsPenalty(
   SCIP_RELAX*           relax               /**< SDP-relaxator to get number for */
   )
{
   assert( relax != NULL );
   assert( SCIPrelaxGetData(relax) != NULL );

   return SCIPrelaxGetData(relax)->penaltywslater;
}

/** returns number of SDP-relaxations with Slater condition holding for primal and dual, for which an infeasible lower bound could be computed */
int SCIPrelaxSdpGetNSlaterHoldsBounded(
   SCIP_RELAX*           relax               /**< SDP-relaxator to get number for */
   )
{
   assert( relax != NULL );
   assert( SCIPrelaxGetData(relax) != NULL );

   return SCIPrelaxGetData(relax)->boundedwslater;
}

/** returns number of SDP-relaxations with Slater condition holding for primal and dual, unsolved even when using a penalty formulation */
int SCIPrelaxSdpGetNSlaterHoldsUnsolved(
   SCIP_RELAX*           relax               /**< SDP-relaxator to get number for */
   )
{
   assert( relax != NULL );
   assert( SCIPrelaxGetData(relax) != NULL );

   return SCIPrelaxGetData(relax)->unsolvedwslater;
}

/** returns number of SDP-relaxations with Slater condition failing for primal or dual */
int SCIPrelaxSdpGetNSlaterFails(
   SCIP_RELAX*           relax               /**< SDP-relaxator to get number for */
   )
{
   assert( relax != NULL );
   assert( SCIPrelaxGetData(relax) != NULL );

   return SCIPrelaxGetData(relax)->nnoslater;
}

/** returns number of SDP-relaxations with Slater condition failing for primal or dual, solved with fast settings */
int SCIPrelaxSdpGetNSlaterFailsFast(
   SCIP_RELAX*           relax               /**< SDP-relaxator to get number for */
   )
{
   assert( relax != NULL );
   assert( SCIPrelaxGetData(relax) != NULL );

   return SCIPrelaxGetData(relax)->stablenoslater;
}

/** returns number of SDP-relaxations with Slater condition failing for primal or dual, solved with stable settings */
int SCIPrelaxSdpGetNSlaterFailsStable(
   SCIP_RELAX*           relax               /**< SDP-relaxator to get number for */
   )
{
   assert( relax != NULL );
   assert( SCIPrelaxGetData(relax) != NULL );

   return SCIPrelaxGetData(relax)->unstablenoslater;
}

/** returns number of SDP-relaxations with Slater condition failing for primal or dual, solved with penalty formulation */
int SCIPrelaxSdpGetNSlaterFailsPenalty(
   SCIP_RELAX*           relax               /**< SDP-relaxator to get number for */
   )
{
   assert( relax != NULL );
   assert( SCIPrelaxGetData(relax) != NULL );

   return SCIPrelaxGetData(relax)->penaltynoslater;
}

/** returns number of SDP-relaxations with Slater condition failing for primal or dual, for which an infeasible lower bound could be computed */
int SCIPrelaxSdpGetNSlaterFailsBounded(
   SCIP_RELAX*           relax               /**< SDP-relaxator to get number for */
   )
{
   assert( relax != NULL );
   assert( SCIPrelaxGetData(relax) != NULL );

   return SCIPrelaxGetData(relax)->boundednoslater;
}

/** returns number of SDP-relaxations with Slater condition failing for primal or dual, unsolved even when using a penalty formulation */
int SCIPrelaxSdpGetNSlaterFailsUnsolved(
   SCIP_RELAX*           relax               /**< SDP-relaxator to get number for */
   )
{
   assert( relax != NULL );
   assert( SCIPrelaxGetData(relax) != NULL );

   return SCIPrelaxGetData(relax)->unsolvednoslater;
}

/** returns number of SDP-relaxations with Slatercheck showing infeasibility, solved with fast settings */
int SCIPrelaxSdpGetNSlaterInfeasibleFast(
   SCIP_RELAX*           relax               /**< SDP-relaxator to get number for */
   )
{
   assert( relax != NULL );
   assert( SCIPrelaxGetData(relax) != NULL );

   return SCIPrelaxGetData(relax)->stableinfeasible;
}

/** returns number of SDP-relaxations with Slatercheck showing infeasibility, solved with stable settings */
int SCIPrelaxSdpGetNSlaterInfeasibleStable(
   SCIP_RELAX*           relax               /**< SDP-relaxator to get number for */
   )
{
   assert( relax != NULL );
   assert( SCIPrelaxGetData(relax) != NULL );

   return SCIPrelaxGetData(relax)->unstableinfeasible;
}

/** returns number of SDP-relaxations with Slatercheck showing infeasibility, solved with penalty formulation */
int SCIPrelaxSdpGetNSlaterInfeasiblePenalty(
   SCIP_RELAX*           relax               /**< SDP-relaxator to get number for */
   )
{
   assert( relax != NULL );
   assert( SCIPrelaxGetData(relax) != NULL );

   return SCIPrelaxGetData(relax)->penaltyinfeasible;
}

/** returns number of SDP-relaxations with Slatercheck showing infeasibility, for which an infeasible lower bound could be computed */
int SCIPrelaxSdpGetNSlaterInfeasibleBounded(
   SCIP_RELAX*           relax               /**< SDP-relaxator to get number for */
   )
{
   assert( relax != NULL );
   assert( SCIPrelaxGetData(relax) != NULL );

   return SCIPrelaxGetData(relax)->boundedinfeasible;
}

/** returns number of SDP-relaxations with Slatercheck showing infeasibility, unsolved even when using a penalty formulation */
int SCIPrelaxSdpGetNSlaterInfeasibleUnsolved(
   SCIP_RELAX*           relax               /**< SDP-relaxator to get number for */
   )
{
   assert( relax != NULL );
   assert( SCIPrelaxGetData(relax) != NULL );

   return SCIPrelaxGetData(relax)->unsolvedinfeasible;
}

/** returns solving time in SDP solver */
SCIP_Real SCIPrelaxSdpGetSolvingTime(
   SCIP*                 scip,               /**< SCIP pointer */
   SCIP_RELAX*           relax               /**< SDP-relaxator to get timer for */
   )
{
   SCIP_CLOCK* sdpsolvingtime;

   assert( scip != NULL );
   assert( relax != NULL );
   assert( SCIPrelaxGetData(relax) != NULL );

   sdpsolvingtime = SCIPrelaxGetData(relax)->sdpsolvingtime;
   if ( sdpsolvingtime != NULL )
      return SCIPgetClockTime(scip, sdpsolvingtime);

   return 0.0;
}

/** gets some statistics for SDP-solving */
SCIP_RETCODE SCIPrelaxSdpGetStatistics(
   SCIP_RELAX*           relax,              /**< SDP-relaxator to get the statistics for */
   int*                  ninfeasible,        /**< pointer to store the total number of times infeasibility was detected in presolving */
   int*                  nallfixed,          /**< pointer to store the total number of times all variables were fixed */
   int*                  nonevarsdp          /**< pointer to store the total number of times a one variable SDP was solved */
   )
{
   assert( relax != NULL );
   assert( SCIPrelaxGetData(relax) != NULL );

   SCIP_CALL( SCIPsdpiGetStatistics(SCIPrelaxGetData(relax)->sdpi, ninfeasible, nallfixed, nonevarsdp) );

   return SCIP_OKAY;
}<|MERGE_RESOLUTION|>--- conflicted
+++ resolved
@@ -1263,33 +1263,7 @@
    return SCIP_OKAY;
 }
 
-<<<<<<< HEAD
-
-/** solve primal rounding problem to determine warm start information
- *
- * Solve the primal rounding problem
- * \f{eqnarray*}{
- *    \max & & \sum_{k \in K} A_0^{(k)} \bullet (V^{(k)} \text{diag}(\lambda^{(k)}) (V^{(k)})^T) + \sum_{j \in J} c_j x_j - \sum_{i \in I_u} u_i v_i + \sum_{i \in I_\ell} \ell_i w_i \ \
- *    \mbox{s.t.} & & \sum_{k \in K} A_i^{(k)} \bullet (V^{(k)} \text{diag}(\lambda^{(k)}) (V^{(k)})^T) + \sum_{j \in J} d_{ij} x_j - 1_{\{u_i < \infty\}} v_i + 1_{\{\ell_i > -\infty\}} w_i = b_i \quad \forall \ i \in I,\ \
- *    & & \lambda^{(k)}_i \geq 0 \quad \forall \ k \in K, i \leq n \    \
- *    & & x_j \geq 0 \quad \forall \ j \in J,\                          \
- *    & & v_i \geq 0 \quad \forall \ i \in I_u,\                        \
- *    & & w_i \geq 0 \quad \forall \ i \in I_\ell,
- * \f}
- * where \f$ V^{(k)} \text{diag}(\bar{\lambda}^{(k)}) (V^{(k)})^T \f$ is an eigenvector decomposition of the optimal primal solution
- * of the parent node, as well as the dual rounding problem
- * \f{eqnarray*}{
- *    \min & & b^T y \                                                  \
- *    \mbox{s.t.} & & \sum_{i \in I} d_{ij} y_i \geq c_j \quad \forall \ j \in J, \ \
- *    & & \sum_{i \in I} A_i^{(k)} y_i - A_0^{(k)} = V^{(k)} \text{diag}(\lambda^{(k)}) (V^{(k)})^T \quad \forall \ k \in K, \ \
- *    & & \ell_i \leq y_i \leq u_i \quad \forall \ i \in I, \           \
- *    & & \lambda^{(k)}_i \geq 0 \quad \forall \ k \in K, i \leq n \    \
- * \f}
- * where \f$ V^{(k)} \text{diag}(\bar{\lambda}^{(k)}) (V^{(k)})^T \f$ is now an eigenvector decomposition of the optimal solution
- * of the parent node for the dual problem. The matrix equation is reformulated as blocksize * (blocksize + 1) /2 linear constraints
- * over the lower triangular entries.
- */
-=======
+
 /** computes dual cut: aggregate dual constraints using the primal information */  /*lint -e{715}*/
 static
 SCIP_RETCODE computeConflictCut(
@@ -1809,8 +1783,30 @@
 }
 
 
-/** calculate relaxation and process the relaxation results */
->>>>>>> 4410d7c2
+/** solve primal rounding problem to determine warm start information
+ *
+ * Solve the primal rounding problem
+ * \f{eqnarray*}{
+ *    \max & & \sum_{k \in K} A_0^{(k)} \bullet (V^{(k)} \text{diag}(\lambda^{(k)}) (V^{(k)})^T) + \sum_{j \in J} c_j x_j - \sum_{i \in I_u} u_i v_i + \sum_{i \in I_\ell} \ell_i w_i \ \
+ *    \mbox{s.t.} & & \sum_{k \in K} A_i^{(k)} \bullet (V^{(k)} \text{diag}(\lambda^{(k)}) (V^{(k)})^T) + \sum_{j \in J} d_{ij} x_j - 1_{\{u_i < \infty\}} v_i + 1_{\{\ell_i > -\infty\}} w_i = b_i \quad \forall \ i \in I,\ \
+ *    & & \lambda^{(k)}_i \geq 0 \quad \forall \ k \in K, i \leq n \    \
+ *    & & x_j \geq 0 \quad \forall \ j \in J,\                          \
+ *    & & v_i \geq 0 \quad \forall \ i \in I_u,\                        \
+ *    & & w_i \geq 0 \quad \forall \ i \in I_\ell,
+ * \f}
+ * where \f$ V^{(k)} \text{diag}(\bar{\lambda}^{(k)}) (V^{(k)})^T \f$ is an eigenvector decomposition of the optimal primal solution
+ * of the parent node, as well as the dual rounding problem
+ * \f{eqnarray*}{
+ *    \min & & b^T y \                                                  \
+ *    \mbox{s.t.} & & \sum_{i \in I} d_{ij} y_i \geq c_j \quad \forall \ j \in J, \ \
+ *    & & \sum_{i \in I} A_i^{(k)} y_i - A_0^{(k)} = V^{(k)} \text{diag}(\lambda^{(k)}) (V^{(k)})^T \quad \forall \ k \in K, \ \
+ *    & & \ell_i \leq y_i \leq u_i \quad \forall \ i \in I, \           \
+ *    & & \lambda^{(k)}_i \geq 0 \quad \forall \ k \in K, i \leq n \    \
+ * \f}
+ * where \f$ V^{(k)} \text{diag}(\bar{\lambda}^{(k)}) (V^{(k)})^T \f$ is now an eigenvector decomposition of the optimal solution
+ * of the parent node for the dual problem. The matrix equation is reformulated as blocksize * (blocksize + 1) /2 linear constraints
+ * over the lower triangular entries.
+ */
 static
 SCIP_RETCODE solvePrimalRoundingProblem(
    SCIP*                 scip,               /**< SCIP pointer */
@@ -1913,10 +1909,7 @@
    nvars = SCIPgetNVars(scip);
    assert( nvars >= 0 );
    vars = SCIPgetVars(scip);
-<<<<<<< HEAD
    assert( vars != NULL );
-=======
->>>>>>> 4410d7c2
 
    SCIP_CALL( SCIPgetLPRowsData(scip, &rows, &nrows) );
 
