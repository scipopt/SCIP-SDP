--- conflicted
+++ resolved
@@ -1203,12 +1203,6 @@
    for (i = 0; i < nvars; i++)
    {
       assert( vars[i] != NULL );
-<<<<<<< HEAD
-      lb[i] = primalobj ? SCIPvarGetLbLocal(vars[i]) : (SCIPisInfinity(scip, -SCIPvarGetLbLocal(vars[i])) ? SCIPvarGetLbLocal(vars[i]) : 0.0);
-      ub[i] = primalobj ? SCIPvarGetUbLocal(vars[i]) : (SCIPisInfinity(scip, SCIPvarGetUbLocal(vars[i])) ? SCIPvarGetUbLocal(vars[i]) : 0.0);
-      obj[i] = dualobj ? SCIPvarGetObj(vars[i]) : 0.0;
-      inds[i] = SCIPsdpVarmapperGetSdpIndex(relaxdata->varmapper, vars[i]);  /* we want to change all bounds, so all indices are included in inds and objinds */
-=======
 
       /* for primal objective use original lb and ub */
       if ( primalobj )
@@ -1234,8 +1228,7 @@
       else
          obj[i] = 0.0;
 
-      inds[i] = i; /* we want to change all bounds and objective coefficients, so all indices are included in inds */
->>>>>>> 562ad5d5
+      inds[i] = SCIPsdpVarmapperGetSdpIndex(relaxdata->varmapper, vars[i]); /* we want to change all bounds and objective coefficients, so all indices are included in inds */
    }
 
    /* inform interface */
@@ -3529,12 +3522,8 @@
          /* output solution (if not infeasible) */
          if ( objforscip < SCIPsdpiInfinity(sdpi) )
          {
-<<<<<<< HEAD
-            SCIPdebugMsg(scip, "<%s> = %f\n", SCIPvarGetName(SCIPsdpVarmapperGetSCIPvar(relaxdata->varmapper, i)), solforscip[i]);
-=======
             for (i = 0; i < nvars; ++i)
-               SCIPdebugMsg(scip, "<%s> = %f\n", SCIPvarGetName(vars[i]), solforscip[i]);
->>>>>>> 562ad5d5
+               SCIPdebugMsg(scip, "<%s> = %f\n", SCIPvarGetName(SCIPsdpVarmapperGetSCIPvar(relaxdata->varmapper, i)), solforscip[i]);
          }
          SCIPfreeBufferArray(scip, &solforscip);
       }
