--- conflicted
+++ resolved
@@ -1655,7 +1655,9 @@
       SCIP_CALL( SCIPsdpiSolve(sdpi, NULL, NULL, NULL, NULL, NULL, NULL, NULL, NULL, NULL, startsetting, enforceslater, timelimit) );
       SCIP_CALL( SCIPstopClock(scip, relaxdata->sdpsolvingtime) );
 
-<<<<<<< HEAD
+      SCIP_CALL( SCIPallocBufferArray(scip, &dualcut, nvars) );
+      SCIP_CALL( computeDualCut(scip, relaxdata->tightenrows, relaxdata->varmapper, relaxdata->sdpi, dualcut, &dualcutrhs, &success) );
+
       /* generate constraint if dual cut is valid */
       if ( dualcutrhs != SCIP_INVALID && 0 )
       {
@@ -1693,10 +1695,6 @@
          SCIPfreeBufferArray(scip, &consvars);
       }
 
-=======
-      SCIP_CALL( SCIPallocBufferArray(scip, &dualcut, nvars) );
-      SCIP_CALL( computeDualCut(scip, relaxdata->tightenrows, relaxdata->varmapper, relaxdata->sdpi, dualcut, &dualcutrhs, &success) );
->>>>>>> b90ace72
       SCIPfreeBufferArray(scip, &dualcut);
    }
    else if ( relaxdata->warmstart && (relaxdata->warmstartprimaltype != 2) && (relaxdata->warmstartiptype == 2) && SCIPisEQ(scip, relaxdata->warmstartipfactor, 1.0) )
