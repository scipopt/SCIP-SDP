--- conflicted
+++ resolved
@@ -109,10 +109,7 @@
    /* free heuristic data */
    heurdata = SCIPheurGetData(heur);
    assert(heurdata != NULL);
-<<<<<<< HEAD
-=======
-
->>>>>>> f3a8adda
+
    SCIPfreeBlockMemory(scip, &heurdata);
    SCIPheurSetData(heur, NULL);
 
@@ -466,11 +463,7 @@
    SCIP_HEURDATA* heurdata;
    SCIP_HEUR* heur;
 
-<<<<<<< HEAD
    /* create randomized rounding primal heuristic data */
-=======
-   /* create Fracdiving primal heuristic data */
->>>>>>> f3a8adda
    SCIP_CALL( SCIPallocBlockMemory(scip, &heurdata) );
 
    /* include primal heuristic */
