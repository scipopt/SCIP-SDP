--- conflicted
+++ resolved
@@ -113,17 +113,15 @@
    /* The function SCIPparamSetDefaultReal() does not yet exist. We therefore just set the parameter */
    SCIP_CALL( SCIPsetRealParam(scip, "nodeselection/hybridestim/estimweight", 0.0) );
 
-<<<<<<< HEAD
    /* change display */
    SCIP_CALL( SCIPsetIntParam(scip, "display/lpiterations/active", 0) );
    SCIP_CALL( SCIPsetIntParam(scip, "display/lpavgiterations/active", 0) );
    SCIP_CALL( SCIPsetIntParam(scip, "display/nfrac/active", 0) );
    SCIP_CALL( SCIPsetIntParam(scip, "display/curcols/active", 0) );
    SCIP_CALL( SCIPsetIntParam(scip, "display/strongbranchs/active", 0) );
-=======
+
    /* oneopt might run into an infinite loop during SDP-solving */
    SCIP_CALL( SCIPsetIntParam(scip, "heuristics/oneopt/freq", -1) );
->>>>>>> f049a3a2
 
    return SCIP_OKAY;
 }
@@ -141,7 +139,6 @@
       SCIP_CALL( SCIPsetIntParam(scip, "lp/solvefreq", -1) );
       SCIP_CALL( SCIPsetBoolParam(scip, "lp/cleanuprows", FALSE) );
       SCIP_CALL( SCIPsetBoolParam(scip, "lp/cleanuprowsroot", FALSE) );
-<<<<<<< HEAD
 
       /* change display */
       SCIP_CALL( SCIPsetIntParam(scip, "display/lpiterations/active", 0) );
@@ -156,9 +153,8 @@
       SCIP_CALL( SCIPresetParam(scip, "display/sdpfastsettings/active") );
       SCIP_CALL( SCIPresetParam(scip, "display/sdppenalty/active") );
 
-=======
       SCIP_CALL( SCIPsetIntParam(scip, "heuristics/oneopt/freq", -1) );
->>>>>>> f049a3a2
+
       SCIPverbMessage(scip, SCIP_VERBLEVEL_NORMAL, NULL, "Turning on SDP solving, turning off LP solving, cleanuprows(root) = FALSE.\n");
    }
    else
@@ -168,7 +164,6 @@
       SCIP_CALL( SCIPsetIntParam(scip, "lp/solvefreq", 1) );
       SCIP_CALL( SCIPsetBoolParam(scip, "lp/cleanuprows", TRUE) );
       SCIP_CALL( SCIPsetBoolParam(scip, "lp/cleanuprowsroot", TRUE) );
-<<<<<<< HEAD
 
       /* change display */
       SCIP_CALL( SCIPresetParam(scip, "display/lpiterations/active") );
@@ -183,9 +178,8 @@
       SCIP_CALL( SCIPsetIntParam(scip, "display/sdpfastsettings/active", 0) );
       SCIP_CALL( SCIPsetIntParam(scip, "display/sdppenalty/active", 0) );
 
-=======
       SCIP_CALL( SCIPresetParam(scip, "heuristics/oneopt/freq") );
->>>>>>> f049a3a2
+
       SCIPverbMessage(scip, SCIP_VERBLEVEL_NORMAL, NULL, "Turning on LP solving, turning off SDP solving, cleanuprows(root) = TRUE.\n");
    }
 
