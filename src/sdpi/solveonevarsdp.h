/* * * * * * * * * * * * * * * * * * * * * * * * * * * * * * * * * * * * * * */
/*                                                                           */
/* This file is part of SCIPSDP - a solving framework for mixed-integer      */
/* semidefinite programs based on SCIP.                                      */
/*                                                                           */
/* Copyright (C) 2011-2013 Discrete Optimization, TU Darmstadt               */
/*                         EDOM, FAU Erlangen-Nürnberg                       */
/*               2014-2021 Discrete Optimization, TU Darmstadt               */
/*                                                                           */
/*                                                                           */
/* This program is free software; you can redistribute it and/or             */
/* modify it under the terms of the GNU Lesser General Public License        */
/* as published by the Free Software Foundation; either version 3            */
/* of the License, or (at your option) any later version.                    */
/*                                                                           */
/* This program is distributed in the hope that it will be useful,           */
/* but WITHOUT ANY WARRANTY; without even the implied warranty of            */
/* MERCHANTABILITY or FITNESS FOR A PARTICULAR PURPOSE.  See the             */
/* GNU Lesser General Public License for more details.                       */
/*                                                                           */
/* You should have received a copy of the GNU Lesser General Public License  */
/* along with this program; if not, write to the Free Software               */
/* Foundation, Inc., 51 Franklin St, Fifth Floor, Boston, MA 02110-1301, USA.*/
/*                                                                           */
/*                                                                           */
/* Based on SCIP - Solving Constraint Integer Programs                       */
/* Copyright (C) 2002-2021 Zuse Institute Berlin                             */
/* SCIP is distributed under the terms of the SCIP Academic Licence,         */
/* see file COPYING in the SCIP distribution.                                */
/*                                                                           */
/* * * * * * * * * * * * * * * * * * * * * * * * * * * * * * * * * * * * * * */

/**@file   solveonevarsdp.h
 * @brief  Solve SDP with one variable
 * @author Marc Pfetsch
 */

/*---+----1----+----2----+----3----+----4----+----5----+----6----+----7----+----8----+----9----+----0----+----1----+----2*/

#ifndef __SCIP_SOLVEONEVARSDP_H__
#define __SCIP_SOLVEONEVARSDP_H__

#include "scip/def.h"
#include "blockmemshell/memory.h"
#include "scip/type_retcode.h"

#ifdef __cplusplus
extern "C" {
#endif

/** solves SDP with one variable and one SDP block */
SCIP_EXPORT
SCIP_RETCODE SCIPsolveOneVarSDP(
   BMS_BUFMEM*           bufmem,             /**< buffer memory */
   SCIP_Real             obj,                /**< objective coefficient of variable */
   SCIP_Real             lb,                 /**< lower bound of variable */
   SCIP_Real             ub,                 /**< upper bound of variable */
   int                   blocksize,          /**< size of the SDP-block */
   int                   sdpconstnnonz,      /**< number of nonzero elements in the constant matrix of the SDP-block */
   int*                  sdpconstrow,        /**< array of row-indices of constant matrix */
   int*                  sdpconstcol,        /**< array of column-indices of constant matrix */
   SCIP_Real*            sdpconstval,        /**< array of nonzero values of entries of constant matrix */
   int                   sdpnnonz,           /**< number of nonzero elements in the SDP-constraint-matrix */
   int*                  sdprow,             /**< array of row-indices of nonzero matrix entries */
   int*                  sdpcol,             /**< array of column-indices of nonzero matrix entries */
   SCIP_Real*            sdpval,             /**< array of nonzero values */
   SCIP_Real             infinity,           /**< infinity value */
   SCIP_Real             feastol,            /**< feasibility tolerance */
<<<<<<< HEAD
=======
   SCIP_Real*            objval,             /**< pointer to store optimal objective value */
   SCIP_Real*            optval              /**< pointer to store optimal value of variable */
   );

/** solves SDP with one variable and one SDP block - variant for dense constant matrix */
SCIP_EXPORT
SCIP_RETCODE SCIPsolveOneVarSDPDense(
   BMS_BUFMEM*           bufmem,             /**< buffer memory */
   SCIP_Real             obj,                /**< objective coefficient of variable */
   SCIP_Real             lb,                 /**< lower bound of variable */
   SCIP_Real             ub,                 /**< upper bound of variable */
   int                   blocksize,          /**< size of the SDP-block */
   SCIP_Real*            fullconstmatrix,    /**< dense full constant matrix */
   int                   sdpnnonz,           /**< number of nonzero elements in the SDP-constraint-matrix */
   int*                  sdprow,             /**< array of row-indices of nonzero matrix entries */
   int*                  sdpcol,             /**< array of column-indices of nonzero matrix entries */
   SCIP_Real*            sdpval,             /**< array of nonzero values */
   SCIP_Real             infinity,           /**< infinity value */
   SCIP_Real             feastol,            /**< feasibility tolerance */
>>>>>>> 0e033023
   SCIP_Real*            objval,             /**< pointer to store optimal objective value */
   SCIP_Real*            optval              /**< pointer to store optimal value of variable */
   );

#ifdef __cplusplus
}
#endif

#endif<|MERGE_RESOLUTION|>--- conflicted
+++ resolved
@@ -66,8 +66,6 @@
    SCIP_Real*            sdpval,             /**< array of nonzero values */
    SCIP_Real             infinity,           /**< infinity value */
    SCIP_Real             feastol,            /**< feasibility tolerance */
-<<<<<<< HEAD
-=======
    SCIP_Real*            objval,             /**< pointer to store optimal objective value */
    SCIP_Real*            optval              /**< pointer to store optimal value of variable */
    );
@@ -87,7 +85,6 @@
    SCIP_Real*            sdpval,             /**< array of nonzero values */
    SCIP_Real             infinity,           /**< infinity value */
    SCIP_Real             feastol,            /**< feasibility tolerance */
->>>>>>> 0e033023
    SCIP_Real*            objval,             /**< pointer to store optimal objective value */
    SCIP_Real*            optval              /**< pointer to store optimal value of variable */
    );
