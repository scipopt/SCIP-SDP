--- conflicted
+++ resolved
@@ -716,13 +716,7 @@
          {
             for (i = 0; i < sdpi->sdpnblockvarnonz[b][v]; ++i)
             {
-<<<<<<< HEAD
-               if ( indchanges[b][sdpi->sdprow[b][v][i]] == -1 )
-=======
-               assert( REALABS(sdpi->sdpval[b][v][i]) > sdpi->epsilon ); /* this should really be a nonzero */
-
                if ( sdpi->indchanges[b][sdpi->sdprow[b][v][i]] == -1 )
->>>>>>> 111783c0
                {
                   sdpi->indchanges[b][sdpi->sdprow[b][v][i]] = 1;
                   ++nfoundinds;
