--- conflicted
+++ resolved
@@ -2802,16 +2802,6 @@
       /* treat LPs */
       if ( sdpi->nsdpblocks == 0 )
       {
-<<<<<<< HEAD
-         if ( sdpi->sdpvar[0][v] == activevaridx )
-            break;
-      }
-
-      SCIP_CALL( SCIPsolveOneVarSDP(sdpi->bufmem, sdpi->obj[activevaridx], sdpi->sdpilb[activevaridx], sdpi->sdpiub[activevaridx], sdpi->sdpblocksizes[0],
-            sdpconstnblocknonz[0], sdpconstrow[0], sdpconstcol[0], sdpconstval[0],
-            sdpi->sdpnblockvarnonz[0][v], sdpi->sdprow[0][v], sdpi->sdpcol[0][v], sdpi->sdpval[0][v],
-            SCIPsdpiInfinity(sdpi), sdpi->feastol, &objval, &optval) );
-=======
          /* If there are no SDP constraints, we have an LP with one variable. Preprocessing above has reduced the
           * problem to a variable and its corresponding bounds and no further constraints. */
          if ( ! SCIPsdpiIsInfinity(sdpi, sdpi->sdpilb[activevaridx]) && ! SCIPsdpiIsInfinity(sdpi, sdpi->sdpiub[activevaridx]) )
@@ -2826,7 +2816,6 @@
                sdpi->onevarsdpoptval = sdpi->sdpiub[activevaridx];
                sdpi->onevarsdpobjval = sdpi->obj[activevaridx] * sdpi->sdpiub[activevaridx];
             }
->>>>>>> 0e033023
 
             sdpi->solved = TRUE;
             sdpi->dualslater = SCIP_SDPSLATER_NOINFO;
