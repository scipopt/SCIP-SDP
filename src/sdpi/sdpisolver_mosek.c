--- conflicted
+++ resolved
@@ -673,13 +673,8 @@
    int* vartorowmapper; /* maps the lpvars to the corresponding left- and right-hand-sides of the LP constraints */
    int* vartolhsrhsmapper; /* maps the lpvars to the corresponding entries in lplhs and lprhs */
    int nlpvars;
-<<<<<<< HEAD
    int* mosekblocksizes;
    SCIP_Real one = 1.0; /* MOSEK always wants a pointer to factors for a sum of matrices, we always use a single matrix with factor one */
-=======
-   int* mosekblocksizes = NULL;
-   SCIP_Real one; /* MOSEK always wants a pointer to factors for a sum of matrices, we always use a single matrix with factor one */
->>>>>>> a02159de
    int* mosekrow;
    int* mosekcol;
    SCIP_Real* mosekval;
@@ -788,11 +783,7 @@
    if ( penaltyparam < sdpisolver->epsilon )
       SCIPdebugMessage("Inserting data into MOSEK for SDP (%d) \n", ++sdpisolver->sdpcounter);
    else
-<<<<<<< HEAD
-      SCIPdebugMessage("Inserting data again into MOSEK for SDP (%d) \n", sdpisolver->sdpcounter);
-=======
       SCIPdebugMessage("Inserting Data again into MOSEK for penalty formulation of SDP (%d) \n", sdpisolver->sdpcounter);
->>>>>>> a02159de
 
    /* set the penalty and rbound flags accordingly */
    sdpisolver->penalty = (penaltyparam < sdpisolver->epsilon) ? FALSE : TRUE;
@@ -871,26 +862,15 @@
       }
       if ( ! SCIPsdpiSolverIsInfinity(sdpisolver, ub[sdpisolver->mosektoinputmapper[i]]) )
       {
-<<<<<<< HEAD
-         mosekvarbounds[sdpisolver->nvarbounds] = -1 * ub[sdpisolver->mosektoinputmapper[i]]; /* we give the upper bounds a negative sign for the objective */
+         mosekvarbounds[sdpisolver->nvarbounds] = - ub[sdpisolver->mosektoinputmapper[i]]; /* we give the upper bounds a negative sign for the objective */
          sdpisolver->varboundpos[sdpisolver->nvarbounds++] = +(i + 1); /* positive sign means upper bound */
-=======
-         mosekvarbounds[sdpisolver->nvarbounds] = - ub[sdpisolver->mosektoinputmapper[i]]; /* we give the upper bounds a negative sign for the objective */
-         sdpisolver->varboundpos[sdpisolver->nvarbounds] = +(i + 1); /* positive sign means upper bound */
-         (sdpisolver->nvarbounds)++;
->>>>>>> a02159de
       }
    }
 
    if ( nlpcons > 0 )
    {
-<<<<<<< HEAD
       int newpos = 0; /* the position in the lhs and rhs arrays */
       int pos = 0;
-=======
-      int pos = 0;
-      int newpos = 0; /* the position in the lhs and rhs arrays */
->>>>>>> a02159de
 
       /* allocate memory to save which lpvariable corresponds to which lp constraint, negative signs correspond to left-hand-sides of lp constraints,
        * entry i or -i corresponds to the constraint in position |i|-1, as we have to add +1 to make the entries strictly positive or strictly negative */
@@ -1216,12 +1196,7 @@
                if ( v >= 0 )
                {
                   mosekrow[mosekind] = v;
-<<<<<<< HEAD
-                  mosekval[mosekind++] = -1 * lpval[ind]; /* because we need to change the <= to a >= constraint */
-=======
-                  mosekval[mosekind] = - lpval[ind]; /* because we need to change the <= to a >= constraint */
-                  mosekind++;
->>>>>>> a02159de
+                  mosekval[mosekind++] = - lpval[ind]; /* because we need to change the <= to a >= constraint */
                }
                ind++;
             }
@@ -1497,7 +1472,6 @@
 
             *feasorig = (moseksol[sdpisolver->nactivevars] < sdpisolver->feastol); /*lint !e413*/
 
-<<<<<<< HEAD
             /* only set sdpisolver->feasorig to true if we solved with objective, because only in this case we want to compute
              * the objective value by hand since it is numerically more stable then the result returned by MOSEK */
             if ( withobj )
@@ -1509,17 +1483,6 @@
                SCIPdebugMessage("Solution not feasible in original problem, r = %f\n", moseksol[sdpisolver->nactivevars]);
 
                /* compute Tr(X) */
-=======
-      /* Only set sdpisolver->feasorig to true if we solved with objective, because only in this case we want to compute
-       * the objective value by hand, since it is numerically more stable than the result returned by MOSEK. */
-      if ( withobj )
-         sdpisolver->feasorig = *feasorig;
-
-      /* if r > 0 also check the primal bound */
-      if ( ! *feasorig && penaltybound != NULL )
-      {
-         SCIPdebugMessage("Solution not feasible in original problem, r = %f\n", moseksol[sdpisolver->nactivevars]);
->>>>>>> a02159de
 
                /* start with the diagonal entries of the primal semidefinite variables */
                for (b = 0; b < nsdpblocks; b++)
@@ -1531,33 +1494,20 @@
 
                      size = sdpblocksizes[b] - nremovedinds[b];
 
-                     BMS_CALL( BMSallocBufferMemoryArray(sdpisolver->bufmem, &X, 0.5 * size * (size + 1)) );
+                     BMS_CALL( BMSallocBufferMemoryArray(sdpisolver->bufmem, &X, size * (size + 1) / 2) );
                      MOSEK_CALL( MSK_getbarxj(sdpisolver->msktask, MSK_SOL_ITR, b - blockindchanges[b], X) );/*lint !e641*/
 
-<<<<<<< HEAD
                      /* iterate over all diagonal entries */
                      for (i = 0; i < size; i++)
                      {
                         /* get index in the lower triangular part */
                         ind = i * (i + 3) / 2;/*lint !e776*/ /*  i*(i+1)/2 + i  */
-                        assert( ind < 0.5 * size * (size + 1) );
+                        assert( ind < size * (size + 1) / 2 );
                         trace += X[ind];
                      }
 
                      BMSfreeBufferMemoryArray(sdpisolver->bufmem, &X);
                   }
-=======
-               BMS_CALL( BMSallocBufferMemoryArray(sdpisolver->bufmem, &X, size * (size + 1)/2) );
-               MOSEK_CALL( MSK_getbarxj(sdpisolver->msktask, MSK_SOL_ITR, b - blockindchanges[b], X) );/*lint !e641*/
-
-               /* iterate over all diagonal entries */
-               for (i = 0; i < size; i++)
-               {
-                  /* get index in the lower triangular part */
-                  ind = i * (i + 3) / 2;/*lint !e776*/ /*  i*(i+1)/2 + i  */
-                  assert( ind < size * (size + 1)/2 );
-                  trace += X[ind];
->>>>>>> a02159de
                }
 
                /* add primal lp-variables */
@@ -1570,7 +1520,6 @@
 
                BMSfreeBufferMemoryArrayNull(sdpisolver->bufmem, &x);
 
-<<<<<<< HEAD
                /* if the relative gap is smaller than the tolerance, we return equality */
                if ( (penaltyparam - trace) / penaltyparam < PENALTYBOUNDTOL )/*lint !e414*/
                {
@@ -1583,15 +1532,6 @@
                   *penaltybound = FALSE;
             }
             BMSfreeBufferMemoryArray(sdpisolver->bufmem, &moseksol);
-=======
-         /* if the relative gap is smaller than the tolerance, we return equality */
-         assert( penaltybound != NULL );
-         if ( (penaltyparam - trace) / penaltyparam < PENALTYBOUNDTOL )/*lint !e414*/
-         {
-            *penaltybound = TRUE;
-            SCIPdebugMessage("Tr(X) = %f == %f = Gamma, penalty formulation not exact, Gamma should be increased or problem is infeasible\n",
-               trace, penaltyparam);
->>>>>>> a02159de
          }
       }
    }
