<<<<<<< HEAD
relaxing/SDP/freq = -1
lp/solvefreq = 1
constraints/SDP/twominorlinconss = true
constraints/SDP/twominorprodconss = true
=======
misc/solvesdps = 0
>>>>>>> aa1f3d2b
<|MERGE_RESOLUTION|>--- conflicted
+++ resolved
@@ -1,8 +1,3 @@
-<<<<<<< HEAD
-relaxing/SDP/freq = -1
-lp/solvefreq = 1
+misc/solvesdps = 0
 constraints/SDP/twominorlinconss = true
-constraints/SDP/twominorprodconss = true
-=======
-misc/solvesdps = 0
->>>>>>> aa1f3d2b
+constraints/SDP/twominorprodconss = true